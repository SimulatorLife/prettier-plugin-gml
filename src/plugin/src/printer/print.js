import { builders, utils } from "prettier/doc";

import {
    DefineReplacementDirective,
    isLastStatement,
    optionalSemicolon,
    isNextLineEmpty,
    isPreviousLineEmpty,
    shouldAddNewlinesAroundStatement,
    hasComment,
    getNormalizedDefineReplacementDirective,
    isFunctionLikeDeclaration
} from "./util.js";
import {
    buildCachedSizeVariableName,
    getLoopLengthHoistInfo,
    getSizeRetrievalFunctionSuffixes
} from "./loop-size-hoisting.js";
import {
    getEnumNameAlignmentPadding,
    prepareEnumMembersForPrinting
} from "./enum-alignment.js";
import {
    isMacroLikeStatement,
    shouldForceBlankLineBetweenReturnPaths,
    shouldForceTrailingBlankLineForNestedFunction,
    shouldSuppressEmptyLineBetween
} from "./statement-spacing-policy.js";
import {
    printDanglingComments,
    printDanglingCommentsAsGroup,
    printComment
} from "../comments/comment-printer.js";
import {
    formatLineComment,
    normalizeDocCommentTypeAnnotations,
    resolveDocCommentTypeNormalization
} from "../comments/line-comment-formatting.js";
import { normalizeOptionalParamToken } from "../comments/optional-param-normalization.js";
import { resolveLineCommentOptions } from "../options/line-comment-options.js";
import { TRAILING_COMMA } from "../options/trailing-comma-option.js";
import { DEFAULT_DOC_COMMENT_MAX_WRAP_WIDTH } from "./doc-comment-wrap-width.js";
import {
    getCommentArray,
    isCommentNode,
    coercePositiveIntegerOption,
    getNonEmptyString,
    getNonEmptyTrimmedString,
    isNonEmptyString,
    isNonEmptyTrimmedString,
    isObjectOrFunction,
    toTrimmedString,
    asArray,
    isNonEmptyArray,
    getNodeType,
    toMutableArray,
    ensureSet,
    getNodeStartIndex,
    getNodeEndIndex,
    getNodeRangeIndices,
    getBodyStatements,
    getCallExpressionArguments,
    getCallExpressionIdentifier,
    getIdentifierText,
    getSingleVariableDeclarator,
    isCallExpressionIdentifierMatch,
    isBooleanLiteral,
    isUndefinedSentinel,
    enqueueObjectChildValues,
    isFunctionLikeNode,
    forEachNodeChild
} from "../shared/index.js";
import { maybeReportIdentifierCaseDryRun } from "gamemaker-language-semantic/identifier-case/identifier-case-report.js";
import {
    getIdentifierCaseRenameForNode,
    applyIdentifierCasePlanSnapshot
} from "gamemaker-language-semantic/identifier-case/plan-service.js";
import { teardownIdentifierCaseEnvironment } from "gamemaker-language-semantic/identifier-case/environment.js";
import {
    LogicalOperatorsStyle,
    normalizeLogicalOperatorsStyle
} from "../options/logical-operators-style.js";
import {
    ObjectWrapOption,
    resolveObjectWrapOption
} from "../options/object-wrap-option.js";

const {
    breakParent,
    join,
    line,
    group,
    conditionalGroup,
    indent,
    ifBreak,
    hardline,
    softline,
    concat,
    lineSuffix,
    lineSuffixBoundary
} = builders;
const { willBreak } = utils;

const FEATHER_COMMENT_OUT_SYMBOL = Symbol.for(
    "prettier.gml.feather.commentOut"
);
const FEATHER_COMMENT_TEXT_SYMBOL = Symbol.for(
    "prettier.gml.feather.commentText"
);

const preservedUndefinedDefaultParameters = new WeakSet();
const synthesizedUndefinedDefaultParameters = new WeakSet();
const ARGUMENT_IDENTIFIER_PATTERN = /^argument(\d+)$/;
const suppressedImplicitDocCanonicalByNode = new WeakMap();
const preferredParamDocNamesByNode = new WeakMap();
const forcedStructArgumentBreaks = new WeakMap();

function stripTrailingLineTerminators(value) {
    if (typeof value !== "string") {
        return value;
    }

    let end = value.length;

    // Avoid allocating a regular expression-backed string when trimming
    // newline groups from macro bodies. The printer calls this helper while
    // assembling docs for every Feather macro, so slicing manually keeps the
    // hot path allocation-free when the text already lacks trailing line
    // terminators.
    while (end > 0 && value.charCodeAt(end - 1) === 0x0a) {
        end -= 1;

        if (end > 0 && value.charCodeAt(end - 1) === 0x0d) {
            end -= 1;
        }
    }

    return end === value.length ? value : value.slice(0, end);
}

function resolvePrinterSourceMetadata(options) {
    if (!isObjectOrFunction(options)) {
        return { originalText: null, locStart: null, locEnd: null };
    }

    const originalText =
        typeof options.originalText === "string" ? options.originalText : null;
    const locStart =
        typeof options.locStart === "function" ? options.locStart : null;
    const locEnd = typeof options.locEnd === "function" ? options.locEnd : null;

    return { originalText, locStart, locEnd };
}

function resolveNodeIndexRangeWithSource(node, sourceMetadata = {}) {
    const { locStart, locEnd } = sourceMetadata;
    const { start, end } = getNodeRangeIndices(node);

    const fallbackStart = typeof start === "number" ? start : 0;
    let fallbackEnd = fallbackStart;

    if (typeof end === "number") {
        const inclusiveEnd = end - 1;
        fallbackEnd = Math.max(inclusiveEnd, fallbackStart);
    }

    const resolvedStart =
        typeof locStart === "function" ? locStart(node) : null;
    const startIndex =
        typeof resolvedStart === "number" ? resolvedStart : fallbackStart;

    const resolvedEnd = typeof locEnd === "function" ? locEnd(node) : null;
    const computedEnd =
        typeof resolvedEnd === "number" ? resolvedEnd - 1 : fallbackEnd;
    const endIndex = Math.max(computedEnd, startIndex);

    return { startIndex, endIndex };
}

function sliceOriginalText(originalText, startIndex, endIndex) {
    if (typeof originalText !== "string" || originalText.length === 0) {
        return null;
    }

    if (typeof startIndex !== "number" || typeof endIndex !== "number") {
        return null;
    }

    if (endIndex <= startIndex) {
        return null;
    }

    return originalText.slice(startIndex, endIndex);
}

function macroTextHasExplicitTrailingBlankLine(text) {
    if (typeof text !== "string") {
        return false;
    }

    let newlineCount = 0;
    let index = text.length - 1;

    // The regex-based implementation previously allocated two RegExp instances
    // and two match result arrays on every invocation. Feather macros route
    // through this helper while printing trailing whitespace, so scanning the
    // string manually avoids those allocations while preserving the original
    // semantics (two newline sequences after any trailing spaces/tabs).
    while (index >= 0) {
        const code = text.charCodeAt(index);

        // Skip trailing spaces and tabs without affecting the newline count.
        if (code === 0x20 || code === 0x09) {
            index -= 1;
            continue;
        }

        if (code === 0x0a) {
            newlineCount += 1;
            index -= 1;

            // Skip the carriage return in CRLF sequences so they count as a
            // single newline boundary.
            if (index >= 0 && text.charCodeAt(index) === 0x0d) {
                index -= 1;
            }

            if (newlineCount >= 2) {
                return true;
            }

            continue;
        }

        if (code === 0x0d) {
            newlineCount += 1;
            index -= 1;

            if (newlineCount >= 2) {
                return true;
            }

            continue;
        }

        break;
    }

    return false;
}

function callPathMethod(path, methodName, { args, defaultValue } = {}) {
    if (!path) {
        return defaultValue;
    }

    const method = path[methodName];
    if (typeof method !== "function") {
        return defaultValue;
    }

    const normalizedArgs =
        args === undefined ? [] : Array.isArray(args) ? args : [args];

    return method.apply(path, normalizedArgs);
}

function isBlockWithinConstructor(path) {
    if (!path || typeof path.getParentNode !== "function") {
        return false;
    }

    for (let depth = 0; depth < 100; depth += 1) {
        const ancestor = callPathMethod(path, "getParentNode", {
            args: [depth],
            defaultValue: null
        });

        if (!ancestor) {
            break;
        }

        if (ancestor.type === "ConstructorDeclaration") {
            return true;
        }
    }

    return false;
}

function hasBlankLineBeforeLeadingComment(
    blockNode,
    sourceMetadata,
    originalText,
    firstStatementStartIndex
) {
    if (
        !blockNode ||
        typeof originalText !== "string" ||
        typeof firstStatementStartIndex !== "number"
    ) {
        return false;
    }

    const { startIndex: blockStartIndex } = resolveNodeIndexRangeWithSource(
        blockNode,
        sourceMetadata
    );

    if (
        typeof blockStartIndex !== "number" ||
        blockStartIndex >= firstStatementStartIndex
    ) {
        return false;
    }

    const openBraceIndex = originalText.indexOf("{", blockStartIndex);
    if (openBraceIndex === -1 || openBraceIndex >= firstStatementStartIndex) {
        return false;
    }

    const interiorSlice = sliceOriginalText(
        originalText,
        openBraceIndex + 1,
        firstStatementStartIndex
    );

    if (!interiorSlice) {
        return false;
    }

    const commentMatch = interiorSlice.match(/\/\/|\/\*/);
    if (!commentMatch || typeof commentMatch.index !== "number") {
        return false;
    }

    const textBeforeComment = interiorSlice.slice(0, commentMatch.index);
    if (textBeforeComment.trim().length > 0) {
        return false;
    }

    return /\r?\n[^\S\r\n]*\r?\n[^\S\r\n]*$/.test(textBeforeComment);
}

function hasBlankLineBetweenLastCommentAndClosingBrace(
    blockNode,
    sourceMetadata,
    originalText
) {
    if (!blockNode || typeof originalText !== "string") {
        return false;
    }

    const comments = getCommentArray(blockNode).filter(isCommentNode);
    if (comments.length === 0) {
        return false;
    }

    const lastComment = comments.at(-1);
    const commentEndIndex = getNodeEndIndex(lastComment);
    const { endIndex: blockEndIndex } = resolveNodeIndexRangeWithSource(
        blockNode,
        sourceMetadata
    );

    if (
        typeof commentEndIndex !== "number" ||
        typeof blockEndIndex !== "number"
    ) {
        return false;
    }

    const closingBraceIndex = blockEndIndex;
    if (commentEndIndex >= closingBraceIndex) {
        return false;
    }

    const betweenText = sliceOriginalText(
        originalText,
        commentEndIndex,
        closingBraceIndex
    );

    if (betweenText === null) {
        return false;
    }

    if (betweenText.trim().length > 0) {
        return false;
    }

    return /\r?\n[^\S\r\n]*\r?\n/.test(betweenText);
}

const BINARY_OPERATOR_INFO = new Map([
    ["*", { precedence: 13, associativity: "left" }],
    ["/", { precedence: 13, associativity: "left" }],
    ["div", { precedence: 13, associativity: "left" }],
    ["%", { precedence: 13, associativity: "left" }],
    ["mod", { precedence: 13, associativity: "left" }],
    ["+", { precedence: 12, associativity: "left" }],
    ["-", { precedence: 12, associativity: "left" }],
    ["<<", { precedence: 12, associativity: "left" }],
    [">>", { precedence: 12, associativity: "left" }],
    ["&", { precedence: 11, associativity: "left" }],
    ["^", { precedence: 10, associativity: "left" }],
    ["|", { precedence: 9, associativity: "left" }],
    ["<", { precedence: 8, associativity: "left" }],
    ["<=", { precedence: 8, associativity: "left" }],
    [">", { precedence: 8, associativity: "left" }],
    [">=", { precedence: 8, associativity: "left" }],
    ["==", { precedence: 7, associativity: "left" }],
    ["!=", { precedence: 7, associativity: "left" }],
    ["<>", { precedence: 7, associativity: "left" }],
    ["&&", { precedence: 6, associativity: "left" }],
    ["and", { precedence: 6, associativity: "left" }],
    ["||", { precedence: 5, associativity: "left" }],
    ["or", { precedence: 5, associativity: "left" }],
    ["??", { precedence: 4, associativity: "right" }]
]);

const COMPARISON_OPERATORS = new Set(["<", "<=", ">", ">=", "==", "!=", "<>"]);
const DOC_COMMENT_OUTPUT_FLAG = "_gmlHasDocCommentOutput";

function resolveLogicalOperatorsStyle(options) {
    return normalizeLogicalOperatorsStyle(options?.logicalOperatorsStyle);
}

function applyLogicalOperatorsStyle(operator, style) {
    if (operator === "&&") {
        return style === LogicalOperatorsStyle.KEYWORDS ? "and" : "&&";
    }

    if (operator === "||") {
        return style === LogicalOperatorsStyle.KEYWORDS ? "or" : "||";
    }

    return operator;
}

export function print(path, options, print) {
    const node = path.getValue();

    if (!node) {
        return concat("");
    }

    if (typeof node === "string") {
        return concat(node);
    }

    switch (node.type) {
        case "Program": {
            if (node && node.__identifierCasePlanSnapshot) {
                applyIdentifierCasePlanSnapshot(
                    node.__identifierCasePlanSnapshot,
                    options
                );
            }

            try {
                maybeReportIdentifierCaseDryRun(options);
                if (node.body.length === 0) {
                    return concat(printDanglingCommentsAsGroup(path, options));
                }
                return concat(printStatements(path, options, print, "body"));
            } finally {
                teardownIdentifierCaseEnvironment(options);
            }
        }
        case "BlockStatement": {
            if (node.body.length === 0) {
                return concat(printEmptyBlock(path, options, print));
            }

            let leadingDocs = [hardline];

            if (node._gmlForceInitialBlankLine) {
                leadingDocs = [hardline, hardline];
            }

            const sourceMetadata = resolvePrinterSourceMetadata(options);
            const { originalText } = sourceMetadata;
            if (originalText !== null) {
                const firstStatement = node.body[0];
                const { startIndex: firstStatementStartIndex } =
                    resolveNodeIndexRangeWithSource(
                        firstStatement,
                        sourceMetadata
                    );

                const preserveForConstructor =
                    typeof firstStatementStartIndex === "number" &&
                    isBlockWithinConstructor(path) &&
                    isPreviousLineEmpty(originalText, firstStatementStartIndex);

                const preserveForLeadingComment =
                    hasBlankLineBeforeLeadingComment(
                        node,
                        sourceMetadata,
                        originalText,
                        firstStatementStartIndex
                    );

                if (preserveForConstructor || preserveForLeadingComment) {
                    leadingDocs.push(lineSuffixBoundary, hardline);
                }
            }

            return concat([
                "{",
                printDanglingComments(
                    path,
                    options,
                    (comment) => comment.attachToBrace
                ),
                indent([
                    ...leadingDocs,
                    printStatements(path, options, print, "body")
                ]),
                hardline,
                "}"
            ]);
        }
        case "IfStatement": {
            const simplifiedReturn = printBooleanReturnIf(path, print);
            if (simplifiedReturn) {
                return simplifiedReturn;
            }
            return buildIfStatementDoc(path, options, print, node);
        }
        case "SwitchStatement": {
            const parts = [];
            const discriminantDoc = printWithoutExtraParens(
                path,
                print,
                "discriminant"
            );
            parts.push(["switch (", buildClauseGroup(discriminantDoc), ") "]);

            const braceIntro = [
                "{",
                printDanglingComments(
                    path,
                    options,
                    (comment) => comment.attachToBrace
                )
            ];

            if (node.cases.length === 0) {
                parts.push(
                    concat([
                        ...braceIntro,
                        printDanglingCommentsAsGroup(
                            path,
                            options,
                            (comment) => !comment.attachToBrace
                        ),
                        hardline,
                        "}"
                    ])
                );
            } else {
                parts.push(
                    concat([
                        ...braceIntro,
                        indent([path.map(print, "cases")]),
                        hardline,
                        "}"
                    ])
                );
            }

            return concat(parts);
        }
        case "SwitchCase": {
            const caseText = node.test === null ? "default" : "case ";
            const parts = [[hardline, caseText, print("test"), ":"]];
            const caseBody = node.body;
            if (isNonEmptyArray(caseBody)) {
                parts.push([
                    indent([
                        hardline,
                        printStatements(path, options, print, "body")
                    ])
                ]);
            }
            return concat(parts);
        }
        case "TernaryExpression": {
            const ternaryDoc = group([
                print("test"),
                indent([
                    line,
                    "? ",
                    print("consequent"),
                    line,
                    ": ",
                    print("alternate")
                ])
            ]);

            return shouldWrapTernaryExpression(path)
                ? concat(["(", ternaryDoc, ")"])
                : ternaryDoc;
        }
        case "ForStatement": {
            const shouldHoistLoopLengths =
                options?.optimizeLoopLengthHoisting ?? true;
            const sizeFunctionSuffixes = shouldHoistLoopLengths
                ? getSizeRetrievalFunctionSuffixes(options)
                : undefined;
            const hoistInfo = shouldHoistLoopLengths
                ? getLoopLengthHoistInfo(path.getValue(), sizeFunctionSuffixes)
                : null;
            if (hoistInfo) {
                const cachedLengthName = buildCachedSizeVariableName(
                    hoistInfo.sizeIdentifierName,
                    hoistInfo.cachedLengthSuffix
                );

                if (!loopLengthNameConflicts(path, cachedLengthName)) {
                    const { loopSizeCallDoc, iteratorDoc } =
                        buildLoopLengthDocs(path, print, hoistInfo);

                    const initDoc = path.getValue().init ? print("init") : "";
                    const updateDoc = path.getValue().update
                        ? print("update")
                        : "";
                    const testDoc = concat([
                        iteratorDoc,
                        " ",
                        path.getValue().test.operator,
                        " ",
                        cachedLengthName
                    ]);

                    const needsHoistedSeparator =
                        shouldInsertHoistedLoopSeparator(path, options);

                    return concat([
                        group([
                            "var ",
                            cachedLengthName,
                            " = ",
                            loopSizeCallDoc,
                            ";"
                        ]),
                        hardline,
                        "for (",
                        group([
                            indent([
                                ifBreak(line),
                                concat([
                                    initDoc,
                                    ";",
                                    line,
                                    testDoc,
                                    ";",
                                    line,
                                    updateDoc
                                ])
                            ])
                        ]),
                        ") ",
                        printInBlock(path, options, print, "body"),
                        needsHoistedSeparator ? hardline : ""
                    ]);
                }
            }

            return concat([
                "for (",
                group([
                    indent([
                        ifBreak(line),
                        concat([
                            print("init"),
                            ";",
                            line,
                            print("test"),
                            ";",
                            line,
                            print("update")
                        ])
                    ])
                ]),
                ") ",
                printInBlock(path, options, print, "body")
            ]);
        }
        case "DoUntilStatement": {
            return concat([
                "do ",
                printInBlock(path, options, print, "body"),
                " until (",
                buildClauseGroup(printWithoutExtraParens(path, print, "test")),
                ")",
                ";"
            ]);
        }
        case "WhileStatement": {
            return concat(
                printSingleClauseStatement(
                    path,
                    options,
                    print,
                    "while",
                    "test",
                    "body"
                )
            );
        }
        case "RepeatStatement": {
            return concat(
                printSingleClauseStatement(
                    path,
                    options,
                    print,
                    "repeat",
                    "test",
                    "body"
                )
            );
        }
        case "WithStatement": {
            return concat(
                printSingleClauseStatement(
                    path,
                    options,
                    print,
                    "with",
                    "test",
                    "body"
                )
            );
        }
        case "FunctionDeclaration":
        case "ConstructorDeclaration": {
            const parts = [];

            const sourceMetadata = resolvePrinterSourceMetadata(options);
            const { originalText } = sourceMetadata;
            const { startIndex: nodeStartIndex } =
                resolveNodeIndexRangeWithSource(node, sourceMetadata);

            let docCommentDocs = [];
            const lineCommentOptions = resolveLineCommentOptions(options);
            let needsLeadingBlankLine = false;

            if (isNonEmptyArray(node.docComments)) {
                const firstDocComment = node.docComments[0];
                if (
                    firstDocComment &&
                    typeof firstDocComment.leadingWS === "string"
                ) {
                    const blankLinePattern =
                        /(?:\r\n|\r|\n|\u2028|\u2029)\s*(?:\r\n|\r|\n|\u2028|\u2029)/;
                    if (blankLinePattern.test(firstDocComment.leadingWS)) {
                        needsLeadingBlankLine = true;
                    }
                }
                docCommentDocs = node.docComments
                    .map((comment) =>
                        formatLineComment(comment, lineCommentOptions)
                    )
                    .filter(
                        (text) => typeof text === "string" && text.trim() !== ""
                    );
            }

            if (
                shouldGenerateSyntheticDocForFunction(
                    path,
                    docCommentDocs,
                    options
                )
            ) {
                docCommentDocs = mergeSyntheticDocComments(
                    node,
                    docCommentDocs,
                    options
                );
                // Nested functions (those in BlockStatement parents) should have
                // a leading blank line before their synthetic doc comments
                const parentNode = path.getParentNode();
                if (
                    parentNode &&
                    parentNode.type === "BlockStatement" &&
                    !needsLeadingBlankLine
                ) {
                    needsLeadingBlankLine = true;
                }
            }

            if (docCommentDocs.length > 0) {
                node[DOC_COMMENT_OUTPUT_FLAG] = true;
                const suppressLeadingBlank =
                    docCommentDocs &&
                    docCommentDocs._suppressLeadingBlank === true;

                const hasLeadingNonDocComment =
                    !isNonEmptyArray(node.docComments) &&
                    originalText !== null &&
                    typeof nodeStartIndex === "number" &&
                    hasCommentImmediatelyBefore(originalText, nodeStartIndex);

                const hasExistingBlankLine =
                    originalText !== null &&
                    typeof nodeStartIndex === "number" &&
                    isPreviousLineEmpty(originalText, nodeStartIndex);

                if (
                    !suppressLeadingBlank &&
                    (needsLeadingBlankLine ||
                        (hasLeadingNonDocComment && !hasExistingBlankLine))
                ) {
                    parts.push(hardline);
                }
                parts.push(join(hardline, docCommentDocs), hardline);
            } else if (Object.hasOwn(node, DOC_COMMENT_OUTPUT_FLAG)) {
                delete node[DOC_COMMENT_OUTPUT_FLAG];
            }

            let functionNameDoc = "";
            if (isNonEmptyString(node.id)) {
                let renamed = null;
                if (node.idLocation && node.idLocation.start) {
                    renamed = getIdentifierCaseRenameForNode(
                        {
                            start: node.idLocation.start,
                            scopeId: node.scopeId ?? null
                        },
                        options
                    );
                }
                functionNameDoc = getNonEmptyString(renamed) ?? node.id;
            } else if (node.id) {
                functionNameDoc = print("id");
            }

            const hasFunctionName =
                typeof functionNameDoc === "string"
                    ? isNonEmptyString(functionNameDoc)
                    : Boolean(functionNameDoc);

            parts.push([
                "function",
                hasFunctionName ? " " : "",
                functionNameDoc
            ]);

            if (node.params.length > 0) {
                const {
                    inlineDoc: inlineParamDoc,
                    multilineDoc: multilineParamDoc
                } = buildFunctionParameterDocs(path, print, options, {
                    forceInline: shouldForceInlineFunctionParameters(
                        path,
                        options
                    )
                });

                parts.push(
                    conditionalGroup([inlineParamDoc, multilineParamDoc])
                );
            } else {
                parts.push(printEmptyParens(path, print, options));
            }

            if (node.type == "ConstructorDeclaration") {
                if (node.parent) {
                    parts.push(print("parent"));
                } else {
                    parts.push(" constructor");
                }
            }

            const inlineDefaultParameterDoc =
                maybePrintInlineDefaultParameterFunctionBody(path, print);

            if (inlineDefaultParameterDoc) {
                parts.push(" ", inlineDefaultParameterDoc);
                return concat(parts);
            }

            parts.push(" ");
            parts.push(printInBlock(path, options, print, "body"));
            return concat(parts);
        }
        case "ConstructorParentClause": {
            let params;
            params =
                node.params.length > 0
                    ? printCommaSeparatedList(
                          path,
                          print,
                          "params",
                          "(",
                          ")",
                          options,
                          {
                              // Constructor parent clauses participate in the
                              // surrounding function signature. Breaking the
                              // argument list across multiple lines changes
                              // the shape of the signature and regresses
                              // existing fixtures that rely on the entire
                              // clause remaining inline.
                              leadingNewline: false,
                              trailingNewline: false,
                              forceInline: true
                          }
                      )
                    : printEmptyParens(path, print, options);
            return concat([" : ", print("id"), params, " constructor"]);
        }
        case "DefaultParameter": {
            if (shouldOmitDefaultValueForParameter(path)) {
                return concat(print("left"));
            }
            return concat(
                printSimpleDeclaration(print("left"), print("right"))
            );
        }
        case "ExpressionStatement": {
            return print("expression");
        }
        case "AssignmentExpression": {
            const padding =
                node.operator === "=" &&
                typeof node._alignAssignmentPadding === "number"
                    ? Math.max(0, node._alignAssignmentPadding)
                    : 0;
            let spacing = " ".repeat(padding + 1);

            if (
                spacing.length === 1 &&
                shouldPreserveCompactUpdateAssignmentSpacing(path, options)
            ) {
                spacing = "";
            }

            return group([
                group(print("left")),
                spacing,
                node.operator,
                " ",
                group(print("right"))
            ]);
        }
        case "GlobalVarStatement": {
            if (options?.preserveGlobalVarStatements === false) {
                return null;
            }

            let decls = [];
            decls =
                node.declarations.length > 1
                    ? printCommaSeparatedList(
                          path,
                          print,
                          "declarations",
                          "",
                          "",
                          options,
                          {
                              leadingNewline: false,
                              trailingNewline: false
                          }
                      )
                    : path.map(print, "declarations");

            const keyword =
                typeof node.kind === "string" ? node.kind : "globalvar";

            return concat([keyword, " ", decls]);
        }
        case "VariableDeclaration": {
            const functionNode = findEnclosingFunctionNode(path);
            const declarators = asArray(node.declarations);
            const keptDeclarators = declarators.filter(
                (declarator) =>
                    !shouldOmitParameterAlias(declarator, functionNode, options)
            );

            if (keptDeclarators.length === 0) {
                return;
            }

            if (keptDeclarators.length !== declarators.length) {
                const original = node.declarations;
                node.declarations = keptDeclarators;
                try {
                    const decls =
                        keptDeclarators.length > 1
                            ? printCommaSeparatedList(
                                  path,
                                  print,
                                  "declarations",
                                  "",
                                  "",
                                  options,
                                  {
                                      leadingNewline: false,
                                      trailingNewline: false
                                  }
                              )
                            : path.map(print, "declarations");
                    return concat([node.kind, " ", decls]);
                } finally {
                    node.declarations = original;
                }
            }

            let decls = [];
            decls =
                node.declarations.length > 1
                    ? printCommaSeparatedList(
                          path,
                          print,
                          "declarations",
                          "",
                          "",
                          options,
                          {
                              leadingNewline: false,
                              trailingNewline: false
                          }
                      )
                    : path.map(print, "declarations");
            return concat([node.kind, " ", decls]);
        }
        case "VariableDeclarator": {
            const initializerOverride =
                resolveArgumentAliasInitializerDoc(path);
            if (initializerOverride) {
                return concat(
                    printSimpleDeclaration(print("id"), initializerOverride)
                );
            }
            return concat(printSimpleDeclaration(print("id"), print("init")));
        }
        case "ParenthesizedExpression": {
            if (shouldOmitSyntheticParens(path)) {
                return printWithoutExtraParens(path, print, "expression");
            }

            return concat([
                "(",
                printWithoutExtraParens(path, print, "expression"),
                ")"
            ]);
        }
        case "BinaryExpression": {
            let left = print("left");
            let operator = node.operator;
            let right;
            const logicalOperatorsStyle = resolveLogicalOperatorsStyle(options);

            const leftIsUndefined = isUndefinedSentinel(node.left);
            const rightIsUndefined = isUndefinedSentinel(node.right);

            if (
                (operator === "==" || operator === "!=") &&
                (leftIsUndefined || rightIsUndefined)
            ) {
                const expressionDoc = leftIsUndefined
                    ? printWithoutExtraParens(path, print, "right")
                    : printWithoutExtraParens(path, print, "left");
                const prefix =
                    operator === "!=" ? "!is_undefined(" : "is_undefined(";
                return group([prefix, expressionDoc, ")"]);
            }

            const booleanSimplification = simplifyBooleanBinaryExpression(
                path,
                print,
                node
            );
            if (booleanSimplification) {
                return booleanSimplification;
            }

            const canConvertDivisionToHalf =
                operator === "/" &&
                node?.right?.type === "Literal" &&
                node.right.value === "2" &&
                !hasComment(node) &&
                !hasComment(node.left);

            if (canConvertDivisionToHalf) {
                operator = "*";

                const literal = node.right;
                const originalValue = literal.value;

                literal.value = "0.5";
                try {
                    right = print("right");
                } finally {
                    literal.value = originalValue;
                }
            } else {
                right = print("right");
                const styledOperator = applyLogicalOperatorsStyle(
                    operator,
                    logicalOperatorsStyle
                );

                if (styledOperator === operator) {
                    switch (operator) {
                        case "%": {
                            operator = "mod";

                            break;
                        }
                        case "^^": {
                            operator = "xor";

                            break;
                        }
                        case "<>": {
                            operator = "!=";

                            break;
                        }
                        // Intentionally omit a default branch so any operator that is not
                        // covered above preserves the exact token emitted by the parser.
                        // Introducing a catch-all would make it easy to "fix" unfamiliar
                        // operators into something else, which risks corrupting source that
                        // relies on newly added or editor-specific syntax.
                    }
                } else {
                    operator = styledOperator;
                }
            }

            return group([left, " ", group([operator, line, right])]);
        }
        case "UnaryExpression":
        case "IncDecStatement":
        case "IncDecExpression": {
            if (node.prefix) {
                if (
                    node.operator === "+" &&
                    shouldOmitUnaryPlus(node.argument)
                ) {
                    return print("argument");
                }

                return concat([node.operator, print("argument")]);
            }

            return concat([print("argument"), node.operator]);
        }
        case "CallExpression": {
            if (node?.[FEATHER_COMMENT_OUT_SYMBOL]) {
                const commentText = getFeatherCommentCallText(node);
                const renderedText =
                    typeof node[FEATHER_COMMENT_TEXT_SYMBOL] === "string" &&
                    node[FEATHER_COMMENT_TEXT_SYMBOL].length > 0
                        ? node[FEATHER_COMMENT_TEXT_SYMBOL]
                        : commentText;

                if (renderedText) {
                    return concat(["// ", renderedText]);
                }

                return "//";
            }

            if (options && typeof options.originalText === "string") {
                const hasNestedPreservedArguments = Array.isArray(
                    node.arguments
                )
                    ? node.arguments.some(
                          (argument) =>
                              argument?.preserveOriginalCallText === true
                      )
                    : false;
                const startIndex = getNodeStartIndex(node);
                const endIndex = getNodeEndIndex(node);

                if (
                    typeof startIndex === "number" &&
                    typeof endIndex === "number" &&
                    endIndex > startIndex
                ) {
                    const synthesizedText =
                        synthesizeMissingCallArgumentSeparators(
                            node,
                            options.originalText,
                            startIndex,
                            endIndex
                        );

                    if (typeof synthesizedText === "string") {
                        return synthesizedText;
                    }

                    if (
                        node.preserveOriginalCallText &&
                        !hasNestedPreservedArguments
                    ) {
                        return options.originalText.slice(startIndex, endIndex);
                    }
                }
            }

            applyTrigonometricFunctionSimplification(path);
            let printedArgs = [];

            if (node.arguments.length === 0) {
                printedArgs = [printEmptyParens(path, print, options)];
            } else {
                const maxParamsPerLine = Number.isFinite(
                    options?.maxParamsPerLine
                )
                    ? options.maxParamsPerLine
                    : 0;
                const elementsPerLineLimit =
                    maxParamsPerLine > 0 ? maxParamsPerLine : Infinity;

                const callbackArguments = node.arguments.filter(
                    (argument) => argument?.type === "FunctionDeclaration"
                );
                const structArguments = node.arguments.filter(
                    (argument) => argument?.type === "StructExpression"
                );
                const structArgumentsToBreak = structArguments.filter(
                    (argument) => shouldForceBreakStructArgument(argument)
                );

                structArgumentsToBreak.forEach((argument) => {
                    forcedStructArgumentBreaks.set(
                        argument,
                        getStructAlignmentInfo(argument, options)
                    );
                });

                const hasSingleCallExpressionArgument =
                    maxParamsPerLine > 0 &&
                    node.arguments.length === 1 &&
                    node.arguments[0]?.type === "CallExpression";

                const shouldForceBreakArguments =
                    hasSingleCallExpressionArgument ||
                    (maxParamsPerLine > 0 &&
                        node.arguments.length > maxParamsPerLine) ||
                    callbackArguments.length > 1 ||
                    structArgumentsToBreak.length > 0;

                const shouldUseCallbackLayout = [
                    node.arguments[0],
                    node.arguments.at(-1)
                ].some(
                    (argumentNode) =>
                        argumentNode?.type === "FunctionDeclaration" ||
                        argumentNode?.type === "StructExpression"
                );

                const shouldIncludeInlineVariant =
                    shouldUseCallbackLayout && !shouldForceBreakArguments;

                const hasCallbackArguments = callbackArguments.length > 0;

                const { inlineDoc, multilineDoc } = buildCallArgumentsDocs(
                    path,
                    print,
                    options,
                    {
                        forceBreak: shouldForceBreakArguments,
                        maxElementsPerLine: elementsPerLineLimit,
                        includeInlineVariant: shouldIncludeInlineVariant,
                        hasCallbackArguments
                    }
                );

                if (shouldUseCallbackLayout) {
                    if (shouldForceBreakArguments) {
                        printedArgs = [concat([breakParent, multilineDoc])];
                    } else if (inlineDoc) {
                        printedArgs = [
                            conditionalGroup([inlineDoc, multilineDoc])
                        ];
                    } else {
                        printedArgs = [multilineDoc];
                    }
                } else {
                    printedArgs = shouldForceBreakArguments
                        ? [concat([breakParent, multilineDoc])]
                        : [multilineDoc];
                }
            }

            const calleeDoc = print("object");

            return isInLValueChain(path)
                ? concat([calleeDoc, ...printedArgs])
                : group([calleeDoc, ...printedArgs]);
        }
        case "MemberDotExpression": {
            if (
                isInLValueChain(path) &&
                path.parent?.type === "CallExpression"
            ) {
                const objectNode = path.getValue()?.object;
                const shouldAllowBreakBeforeDot =
                    objectNode &&
                    (objectNode.type === "CallExpression" ||
                        objectNode.type === "MemberDotExpression" ||
                        objectNode.type === "MemberIndexExpression");

                if (shouldAllowBreakBeforeDot) {
                    return concat([
                        print("object"),
                        softline,
                        ".",
                        print("property")
                    ]);
                }

                return concat([print("object"), ".", print("property")]);
            } else {
                // return [
                //     print("object"),
                //     ".",
                //     print("property")
                // ];
                const objectDoc = print("object");
                let propertyDoc = print("property");

                if (propertyDoc === undefined) {
                    propertyDoc = printCommaSeparatedList(
                        path,
                        print,
                        "property",
                        "",
                        "",
                        options
                    );
                }

                return concat([objectDoc, ".", propertyDoc]);
                // return [
                //     print("object"),
                //     ".",
                //     print("property")
                // ];
            }
        }
        case "MemberIndexExpression": {
            let accessor = print("accessor");
            if (accessor.length > 1) {
                accessor += " ";
            }
            let property = printCommaSeparatedList(
                path,
                print,
                "property",
                "",
                "",
                options
            );
            return concat([
                print("object"),
                accessor,
                group(indent(property)),
                "]"
            ]);
        }
        case "StructExpression": {
            if (node.properties.length === 0) {
                return concat(printEmptyBlock(path, options, print));
            }

            const shouldForceBreakStruct = forcedStructArgumentBreaks.has(node);
            const objectWrapOption = resolveObjectWrapOption(options);
            const shouldPreserveStructWrap =
                objectWrapOption === ObjectWrapOption.PRESERVE &&
                structLiteralHasLeadingLineBreak(node, options);

            return concat(
                printCommaSeparatedList(
                    path,
                    print,
                    "properties",
                    "{",
                    "}",
                    options,
                    {
                        forceBreak:
                            node.hasTrailingComma ||
                            shouldForceBreakStruct ||
                            shouldPreserveStructWrap,
                        // TODO: Keep struct literals flush with their braces for
                        // now. GameMaker's runtime formatter and the examples in
                        // the manual (https://manual.gamemaker.io/monthly/en/#t=GameMaker_Language%2FGML_Reference%2FVariable_Functions%2FStructs.htm)
                        // render `{foo: 1}` without internal padding, and our
                        // documentation screenshots rely on matching that
                        // output. If we decide to adopt spaced braces we need to
                        // coordinate fixture updates and call out the style
                        // shift in the changelog so downstream format-on-save
                        // hooks do not surprise teams mid-upgrade.
                        padding: ""
                    }
                )
            );
        }
        case "Property": {
            const parentNode =
                typeof path.getParentNode === "function"
                    ? path.getParentNode()
                    : null;
            const alignmentInfo = forcedStructArgumentBreaks.get(parentNode);
            const nameDoc = print("name");
            const valueDoc = print("value");
            const trailingCommentSuffix = buildStructPropertyCommentSuffix(
                path,
                options
            );

            if (alignmentInfo?.maxNameLength > 0) {
                const nameLength = getStructPropertyNameLength(node, options);
                const paddingWidth = Math.max(
                    alignmentInfo.maxNameLength - nameLength + 1,
                    1
                );
                const padding = " ".repeat(paddingWidth);

                return concat([
                    nameDoc,
                    padding,
                    ": ",
                    valueDoc,
                    trailingCommentSuffix
                ]);
            }

            const originalPrefix = getStructPropertyPrefix(node, options);
            if (originalPrefix) {
                return concat([
                    originalPrefix,
                    valueDoc,
                    trailingCommentSuffix
                ]);
            }

            return concat([nameDoc, ": ", valueDoc, trailingCommentSuffix]);
        }
        case "ArrayExpression": {
            const allowTrailingComma = shouldAllowTrailingComma(options);
            return concat(
                printCommaSeparatedList(
                    path,
                    print,
                    "elements",
                    "[",
                    "]",
                    options,
                    {
                        allowTrailingDelimiter: allowTrailingComma,
                        forceBreak: allowTrailingComma && node.hasTrailingComma
                    }
                )
            );
        }
        case "EnumDeclaration": {
            prepareEnumMembersForPrinting(node, getNodeName);
            return concat([
                "enum ",
                print("name"),
                " ",
                printCommaSeparatedList(
                    path,
                    print,
                    "members",
                    "{",
                    "}",
                    options,
                    {
                        forceBreak: node.hasTrailingComma
                    }
                )
            ]);
        }
        case "ReturnStatement": {
            return node.argument
                ? concat(["return ", print("argument")])
                : concat("return");
        }
        case "ThrowStatement": {
            return node.argument
                ? concat(["throw ", print("argument")])
                : "throw";
        }
        case "IdentifierStatement": {
            return print("name");
        }
        case "MacroDeclaration": {
            const macroText =
                typeof node._featherMacroText === "string"
                    ? node._featherMacroText
                    : options.originalText.slice(
                          node.start.index,
                          node.end.index + 1
                      );

            if (typeof node._featherMacroText === "string") {
                return concat(stripTrailingLineTerminators(macroText));
            }

            let textToPrint = macroText;

            const macroStartIndex = getNodeStartIndex(node);
            const { start: nameStartIndex, end: nameEndIndex } =
                getNodeRangeIndices(node.name);
            if (
                typeof macroStartIndex === "number" &&
                typeof nameStartIndex === "number" &&
                typeof nameEndIndex === "number" &&
                nameStartIndex >= macroStartIndex &&
                nameEndIndex >= nameStartIndex
            ) {
                const renamed = getIdentifierCaseRenameForNode(
                    node.name,
                    options
                );
                if (isNonEmptyString(renamed)) {
                    const relativeStart = nameStartIndex - macroStartIndex;
                    const relativeEnd = nameEndIndex - macroStartIndex;
                    const before = textToPrint.slice(0, relativeStart);
                    const after = textToPrint.slice(relativeEnd);
                    textToPrint = `${before}${renamed}${after}`;
                }
            }

            return concat(stripTrailingLineTerminators(textToPrint));
        }
        case "RegionStatement": {
            return concat(["#region", print("name")]);
        }
        case "EndRegionStatement": {
            return concat(["#endregion", print("name")]);
        }
        case "DefineStatement": {
            const directive =
                getNormalizedDefineReplacementDirective(node) ??
                DefineReplacementDirective.MACRO;
            const suffixDoc =
                typeof node.replacementSuffix === "string"
                    ? node.replacementSuffix
                    : print("name");

            if (typeof suffixDoc === "string") {
                const needsSeparator =
                    suffixDoc.length > 0 && !/^\s/.test(suffixDoc);

                return needsSeparator
                    ? concat([directive, " ", suffixDoc])
                    : concat([directive, suffixDoc]);
            }

            return concat([directive, suffixDoc]);
        }
        case "DeleteStatement": {
            return concat(["delete ", print("argument")]);
        }
        case "BreakStatement": {
            return concat("break");
        }
        case "ExitStatement": {
            return concat("exit");
        }
        case "ContinueStatement": {
            return concat("continue");
        }
        case "EmptyStatement": {
            return concat("");
        }
        case "Literal": {
            let value = node.value;

            if (!value.startsWith('"')) {
                if (value.startsWith(".")) {
                    // Normalize shorthand decimals like `.5` to `0.5` so the printer
                    // mirrors GameMaker's own serialization rules
                    // (https://manual.gamemaker.io/monthly/en/#t=GameMaker_Language%2FGML_Overview%2FNumbers.htm).
                    // Without the guard the formatter would emit the bare `.5`, but the
                    // next save inside GameMaker (or any tooling that round-trips through
                    // its compiler) reintroduces the leading zero. That churn breaks the
                    // idempotence guarantees exercised by
                    // `src/plugin/test/fix-missing-decimal-zeroes-option.test.js` and
                    // causes needless diffs in format-on-save flows.
                    value = "0" + value;
                }

                const decimalMatch = value.match(/^([-+]?\d+)\.(\d*)$/);
                if (decimalMatch) {
                    const [, integerPart, fractionalPart] = decimalMatch;
                    if (
                        fractionalPart.length === 0 ||
                        /^0+$/.test(fractionalPart)
                    ) {
                        // Collapse literals such as `1.` and `1.000` to `1` to keep the
                        // formatter stable with GameMaker's canonical output (see the
                        // numbers reference linked above). Leaving the dangling decimal
                        // segment would come back as a pure integer the moment the project
                        // is re-saved in the IDE, invalidating the doc snapshots and
                        // numeric literal regression tests that assert we emit the same
                        // text on every pass.
                        value = integerPart;
                    }
                }
            }
            return concat(value);
        }
        case "Identifier": {
            const prefix = shouldPrefixGlobalIdentifier(path) ? "global." : "";
            let identifierName = node.name;

            const argumentIndex =
                getArgumentIndexFromIdentifier(identifierName);
            if (argumentIndex !== null) {
                const functionNode = findEnclosingFunctionDeclaration(path);
                const preferredArgumentName = resolvePreferredParameterName(
                    functionNode,
                    argumentIndex,
                    node.name,
                    options
                );
                if (isNonEmptyString(preferredArgumentName)) {
                    identifierName = preferredArgumentName;
                }
            }

            const preferredParamName = getPreferredFunctionParameterName(
                path,
                node,
                options
            );
            if (isNonEmptyString(preferredParamName)) {
                identifierName = preferredParamName;
            }

            const renamed = getIdentifierCaseRenameForNode(node, options);
            if (isNonEmptyString(renamed)) {
                identifierName = renamed;
            }

            let extraPadding = 0;
            if (
                typeof path?.getParentNode === "function" &&
                typeof path?.getName === "function" &&
                path.getName() === "id"
            ) {
                const parentNode = path.getParentNode();
                if (
                    parentNode?.type === "VariableDeclarator" &&
                    typeof parentNode._alignAssignmentPadding === "number"
                ) {
                    extraPadding = Math.max(
                        0,
                        parentNode._alignAssignmentPadding
                    );
                }
            }

            const docs = [prefix, identifierName];
            if (extraPadding > 0) {
                docs.push(" ".repeat(extraPadding));
            }

            if (shouldSynthesizeUndefinedDefaultForIdentifier(path, node)) {
                docs.push(" = undefined");
                return concat(docs);
            }

            return concat(docs);
        }
        case "TemplateStringText": {
            return concat(node.value);
        }
        case "MissingOptionalArgument": {
            return concat("undefined");
        }
        case "NewExpression": {
            let argsPrinted;
            argsPrinted =
                node.arguments.length === 0
                    ? [printEmptyParens(path, print, options)]
                    : [
                          printCommaSeparatedList(
                              path,
                              print,
                              "arguments",
                              "(",
                              ")",
                              options
                          )
                      ];
            return concat(["new ", print("expression"), ...argsPrinted]);
        }
        case "EnumMember": {
            const extraPadding = getEnumNameAlignmentPadding(node);
            let nameDoc = print("name");
            if (extraPadding > 0) {
                nameDoc = concat([nameDoc, " ".repeat(extraPadding)]);
            }
            return concat(
                printSimpleDeclaration(nameDoc, print("initializer"))
            );
        }
        case "CatchClause": {
            const parts = [" catch "];
            if (node.param) {
                parts.push(["(", print("param"), ")"]);
            }
            if (node.body) {
                parts.push(" ", printInBlock(path, options, print, "body"));
            }
            return concat(parts);
        }
        case "Finalizer": {
            const parts = [" finally "];
            if (node.body) {
                parts.push(printInBlock(path, options, print, "body"));
            }
            return concat(parts);
        }
        case "TryStatement": {
            return concat([
                "try ",
                printInBlock(path, options, print, "block"),
                print("handler"),
                print("finalizer")
            ]);
        }
        case "TemplateStringExpression": {
            const hasAtomArray = Array.isArray(node.atoms);
            const atoms = hasAtomArray ? node.atoms : [];
            const literalTextParts = [];
            let shouldCollapseToLiteral = hasAtomArray;

            for (const atom of atoms) {
                if (atom?.type !== "TemplateStringText") {
                    shouldCollapseToLiteral = false;
                    break;
                }

                if (typeof atom.value !== "string") {
                    shouldCollapseToLiteral = false;
                    break;
                }

                literalTextParts.push(atom.value);
            }

            if (
                shouldCollapseToLiteral &&
                literalTextParts.length === atoms.length
            ) {
                const literalText = literalTextParts.join("");
                const stringLiteral = JSON.stringify(literalText);
                return concat(stringLiteral);
            }

            return concat(buildTemplateStringParts(atoms, path, print));
        }
        default: {
            console.warn(
                "Print.js:print encountered unhandled node type: " + node.type,
                node
            );
        }
    }
}

function getFeatherCommentCallText(node) {
    if (!node || node.type !== "CallExpression") {
        return "";
    }

    const calleeName = getIdentifierText(node.object);

    if (!calleeName) {
        return "";
    }

    const args = getCallExpressionArguments(node);

    if (!isNonEmptyArray(args)) {
        return `${calleeName}()`;
    }

    const placeholderArgs = args.map(() => "...").join(", ");
    return `${calleeName}(${placeholderArgs})`;
}

function buildTemplateStringParts(atoms, path, print) {
    const parts = ['$"'];
    const length = atoms.length;

    for (let index = 0; index < length; index += 1) {
        const atom = atoms[index];

        if (
            atom?.type === "TemplateStringText" &&
            typeof atom.value === "string"
        ) {
            parts.push(atom.value);
            continue;
        }

        // Lazily print non-text atoms on demand so pure-text templates avoid
        // allocating the `printedAtoms` array. This helper runs inside the
        // printer's expression loop, so skipping the extra array and iterator
        // bookkeeping removes two allocations for mixed templates while keeping
        // the doc emission identical.
        parts.push("{", path.call(print, "atoms", index), "}");
    }

    parts.push('"');
    return parts;
}

function printDelimitedList(
    path,
    print,
    listKey,
    startChar,
    endChar,
    {
        delimiter = ",",
        allowTrailingDelimiter = false,
        leadingNewline = true,
        trailingNewline = true,
        forceBreak = false,
        padding = "",
        addIndent = true,
        groupId,
        forceInline = false,
        maxElementsPerLine = Infinity
    }
) {
    const lineBreak = forceBreak ? hardline : line;
    const finalDelimiter = allowTrailingDelimiter ? delimiter : "";

    const innerDoc = [
        ifBreak(leadingNewline ? lineBreak : "", padding),
        printElements(
            path,
            print,
            listKey,
            delimiter,
            lineBreak,
            maxElementsPerLine
        )
    ];

    const groupElements = [
        startChar,
        addIndent ? indent(innerDoc) : innerDoc,
        // always print a trailing delimiter if the list breaks
        ifBreak([finalDelimiter, trailingNewline ? lineBreak : ""], padding),
        endChar
    ];

    const groupElementsNoBreak = [
        startChar,
        padding,
        printElements(path, print, listKey, delimiter, " ", maxElementsPerLine),
        padding,
        endChar
    ];

    return forceInline
        ? groupElementsNoBreak
        : group(groupElements, { groupId });
}

function synthesizeMissingCallArgumentSeparators(
    node,
    originalText,
    startIndex,
    endIndex
) {
    if (
        !node ||
        node.type !== "CallExpression" ||
        !Array.isArray(node.arguments) ||
        typeof originalText !== "string" ||
        typeof startIndex !== "number" ||
        typeof endIndex !== "number" ||
        endIndex <= startIndex
    ) {
        return null;
    }

    let cursor = startIndex;
    let normalizedText = "";
    let insertedSeparator = false;

    for (let index = 0; index < node.arguments.length; index += 1) {
        const argument = node.arguments[index];
        const argumentStart = getNodeStartIndex(argument);
        const argumentEnd = getNodeEndIndex(argument);

        if (
            typeof argumentStart !== "number" ||
            typeof argumentEnd !== "number" ||
            argumentStart < cursor ||
            argumentEnd > endIndex
        ) {
            return null;
        }

        normalizedText += originalText.slice(cursor, argumentStart);
        normalizedText += originalText.slice(argumentStart, argumentEnd);
        cursor = argumentEnd;

        if (index >= node.arguments.length - 1) {
            continue;
        }

        const nextArgument = node.arguments[index + 1];
        const nextStart = getNodeStartIndex(nextArgument);

        if (typeof nextStart !== "number" || nextStart < cursor) {
            return null;
        }

        const between = originalText.slice(cursor, nextStart);

        if (between.includes(",")) {
            normalizedText += between;
            cursor = nextStart;
            continue;
        }

        const trimmedBetween = between.trim();

        if (trimmedBetween.length === 0) {
            const previousChar =
                cursor > startIndex ? originalText[cursor - 1] : "";
            const nextChar =
                nextStart < originalText.length ? originalText[nextStart] : "";

            if (
                isNumericLiteralBoundaryCharacter(previousChar) &&
                isNumericLiteralBoundaryCharacter(nextChar)
            ) {
                normalizedText += "," + between;
                cursor = nextStart;
                insertedSeparator = true;
                continue;
            }
        }

        normalizedText += between;
        cursor = nextStart;
    }

    normalizedText += originalText.slice(cursor, endIndex);

    return insertedSeparator ? normalizedText : null;
}

function isNumericLiteralBoundaryCharacter(character) {
    return /[0-9.-]/.test(character ?? "");
}

function shouldAllowTrailingComma(options) {
    return options?.trailingComma === TRAILING_COMMA.ALL;
}

function buildCallArgumentsDocs(
    path,
    print,
    options,
    {
        forceBreak = false,
        maxElementsPerLine = Infinity,
        includeInlineVariant = false,
        hasCallbackArguments = false
    } = {}
) {
    const node = path.getValue();
    const simplePrefixLength = countLeadingSimpleCallArguments(node);
    const hasTrailingArguments =
        Array.isArray(node?.arguments) &&
        node.arguments.length > simplePrefixLength;

    if (
        simplePrefixLength > 1 &&
        hasTrailingArguments &&
        hasCallbackArguments &&
        maxElementsPerLine === Infinity
    ) {
        const inlineDoc = includeInlineVariant
            ? printCommaSeparatedList(
                  path,
                  print,
                  "arguments",
                  "(",
                  ")",
                  options,
                  {
                      addIndent: false,
                      forceInline: true,
                      leadingNewline: false,
                      trailingNewline: false,
                      maxElementsPerLine
                  }
              )
            : null;

        const multilineDoc = buildCallbackArgumentsWithSimplePrefix(
            path,
            print,
            simplePrefixLength
        );

        return { inlineDoc, multilineDoc };
    }

    const multilineDoc = printCommaSeparatedList(
        path,
        print,
        "arguments",
        "(",
        ")",
        options,
        {
            forceBreak,
            maxElementsPerLine
        }
    );

    const inlineDoc = includeInlineVariant
        ? printCommaSeparatedList(path, print, "arguments", "(", ")", options, {
              addIndent: false,
              forceInline: true,
              leadingNewline: false,
              trailingNewline: false,
              maxElementsPerLine
          })
        : null;

    return { inlineDoc, multilineDoc };
}

function buildFunctionParameterDocs(path, print, options, overrides = {}) {
    const forceInline = overrides.forceInline === true;

    const inlineDoc = printCommaSeparatedList(
        path,
        print,
        "params",
        "(",
        ")",
        options,
        {
            addIndent: false,
            allowTrailingDelimiter: false,
            forceInline: true,
            leadingNewline: false,
            trailingNewline: false
        }
    );

    const multilineDoc = forceInline
        ? inlineDoc
        : printCommaSeparatedList(path, print, "params", "(", ")", options, {
              allowTrailingDelimiter: false
          });

    return { inlineDoc, multilineDoc };
}

function shouldForceInlineFunctionParameters(path, options) {
    const node = path.getValue();

    if (!node || node.type !== "ConstructorDeclaration") {
        return false;
    }

    const parentNode = node.parent;
    if (!parentNode || parentNode.type !== "ConstructorParentClause") {
        return false;
    }

    if (!Array.isArray(node.params) || node.params.length === 0) {
        return false;
    }

    if (node.params.some((param) => hasComment(param))) {
        return false;
    }

    const { originalText } = resolvePrinterSourceMetadata(options);

    const firstParam = node.params[0];
    const lastParam = node.params.at(-1);
    const startIndex = getNodeStartIndex(firstParam);
    const endIndex = getNodeEndIndex(lastParam);

    const parameterSource = sliceOriginalText(
        originalText,
        startIndex,
        endIndex
    );

    if (parameterSource === null) {
        return false;
    }

    return !/[\r\n]/.test(parameterSource);
}

function maybePrintInlineDefaultParameterFunctionBody(path, print) {
    const node = path.getValue();
    const parentNode = path.parent;

    if (!node || node.type !== "FunctionDeclaration") {
        return null;
    }

    if (!parentNode || parentNode.type !== "DefaultParameter") {
        return null;
    }

    if (isNonEmptyArray(node.docComments)) {
        return null;
    }

    if (hasComment(node)) {
        return null;
    }

    const bodyNode = node.body;
    if (!bodyNode || bodyNode.type !== "BlockStatement") {
        return null;
    }

    if (hasComment(bodyNode)) {
        return null;
    }

    const statements = getBodyStatements(bodyNode);
    if (!Array.isArray(statements) || statements.length !== 1) {
        return null;
    }

    const [onlyStatement] = statements;
    if (!onlyStatement || hasComment(onlyStatement)) {
        return null;
    }

    if (onlyStatement.type !== "CallExpression") {
        return null;
    }

    const statementDoc = path.call(
        (bodyPath) => bodyPath.call(print, "body", 0),
        "body"
    );

    if (!statementDoc || willBreak(statementDoc)) {
        return null;
    }

    const semicolon = optionalSemicolon(onlyStatement.type);
    return group(["{ ", statementDoc, semicolon, " }"]);
}

function printCommaSeparatedList(
    path,
    print,
    listKey,
    startChar,
    endChar,
    options,
    overrides = {}
) {
    const allowTrailingDelimiter =
        overrides.allowTrailingDelimiter === undefined
            ? shouldAllowTrailingComma(options)
            : overrides.allowTrailingDelimiter;

    return printDelimitedList(path, print, listKey, startChar, endChar, {
        delimiter: ",",
        ...overrides,
        allowTrailingDelimiter
    });
}

// Force statement-shaped children into explicit `{}` blocks so every call site
// that relies on this helper inherits the same guard rails. The printer uses it
// for `if`, loop, and struct bodies where we always emit braces regardless of
// how the source was written. Centralizing the wrapping ensures semicolon
// bookkeeping stays wired through `optionalSemicolon`, keeps synthetic doc
// comments anchored to the block node they describe, and prevents individual
// callers from drifting in how they indent or collapse single-statement bodies.
// When we experimented with open-coding the wrapping logic in each printer, it
// was easy to miss one of those responsibilities and regress either the
// formatter's brace guarantees or the doc comment synthesis covered by the
// synthetic doc comment integration tests
// (`src/plugin/test/synthetic-doc-comments.test.js`).
function printInBlock(path, options, print, expressionKey) {
    const node = path.getValue()[expressionKey];
    return node.type === "BlockStatement"
        ? [print(expressionKey), optionalSemicolon(node.type)]
        : [
              "{",
              indent([
                  hardline,
                  print(expressionKey),
                  optionalSemicolon(node.type)
              ]),
              hardline,
              "}"
          ];
}

function shouldPrintBlockAlternateAsElseIf(node) {
    if (!node || node.type !== "BlockStatement") {
        return false;
    }

    if (hasComment(node)) {
        return false;
    }

    const body = getBodyStatements(node);
    if (body.length !== 1) {
        return false;
    }

    const [onlyStatement] = body;
    return onlyStatement?.type === "IfStatement";
}

// print a delimited sequence of elements
// handles the case where a trailing comment follows a delimiter
function printElements(
    path,
    print,
    listKey,
    delimiter,
    lineBreak,
    maxElementsPerLine = Infinity
) {
    const node = path.getValue();
    const finalIndex = node[listKey].length - 1;
    let itemsSinceLastBreak = 0;
    return path.map((childPath, index) => {
        const parts = [];
        const printed = print();
        const separator = index === finalIndex ? "" : delimiter;

        if (docHasTrailingComment(printed)) {
            printed.splice(-1, 0, separator);
            parts.push(printed);
        } else {
            parts.push(printed, separator);
        }

        if (index !== finalIndex) {
            const hasLimit =
                Number.isFinite(maxElementsPerLine) && maxElementsPerLine > 0;
            itemsSinceLastBreak += 1;
            if (hasLimit) {
                const childNode = childPath.getValue();
                const nextNode =
                    index < finalIndex ? node[listKey][index + 1] : null;
                const shouldBreakAfter =
                    isComplexArgumentNode(childNode) ||
                    isComplexArgumentNode(nextNode) ||
                    itemsSinceLastBreak >= maxElementsPerLine;

                if (shouldBreakAfter) {
                    parts.push(hardline);
                    itemsSinceLastBreak = 0;
                } else {
                    parts.push(" ");
                }
            } else {
                parts.push(lineBreak);
            }
        }

        return parts;
    }, listKey);
}

function isSimpleCallExpression(node) {
    if (!node || node.type !== "CallExpression") {
        return false;
    }

    if (!getCallExpressionIdentifier(node)) {
        return false;
    }

    const args = getCallExpressionArguments(node);
    if (args.length === 0) {
        return true;
    }

    if (args.length > 1) {
        return false;
    }

    const [onlyArgument] = args;
    const argumentType = getNodeType(onlyArgument);

    if (
        argumentType === "FunctionDeclaration" ||
        argumentType === "StructExpression" ||
        argumentType === "CallExpression"
    ) {
        return false;
    }

    if (hasComment(onlyArgument)) {
        return false;
    }

    return true;
}

function isComplexArgumentNode(node) {
    const nodeType = getNodeType(node);
    if (!nodeType) {
        return false;
    }

    if (nodeType === "CallExpression") {
        return !isSimpleCallExpression(node);
    }

    return (
        nodeType === "FunctionDeclaration" || nodeType === "StructExpression"
    );
}

const SIMPLE_CALL_ARGUMENT_TYPES = new Set([
    "Identifier",
    "Literal",
    "MemberDotExpression",
    "MemberIndexExpression",
    "ThisExpression",
    "BooleanLiteral",
    "UndefinedLiteral"
]);

function isSimpleCallArgument(node) {
    const nodeType = getNodeType(node);
    if (!nodeType) {
        return false;
    }

    if (isComplexArgumentNode(node)) {
        return false;
    }

    if (SIMPLE_CALL_ARGUMENT_TYPES.has(nodeType)) {
        return true;
    }

    if (nodeType === "Literal" && typeof node.value === "string") {
        const literalValue = node.value.toLowerCase();
        if (literalValue === "undefined" || literalValue === "noone") {
            return true;
        }
    }

    return false;
}

function countLeadingSimpleCallArguments(node) {
    if (!node || !Array.isArray(node.arguments)) {
        return 0;
    }

    let count = 0;
    for (const argument of node.arguments) {
        if (!isSimpleCallArgument(argument)) {
            break;
        }

        count += 1;
    }

    return count;
}

function buildCallbackArgumentsWithSimplePrefix(
    path,
    print,
    simplePrefixLength
) {
    const node = path.getValue();
    const args = asArray(node?.arguments);
    const parts = [];
    const trailingArguments = args.slice(simplePrefixLength);
    const isCallbackArgument = (argument) => {
        const argumentType = argument?.type;
        return (
            argumentType === "FunctionDeclaration" ||
            argumentType === "StructExpression"
        );
    };
    const firstCallbackIndex = trailingArguments.findIndex(isCallbackArgument);
    const hasTrailingNonCallbackArgument =
        firstCallbackIndex !== -1 &&
        trailingArguments
            .slice(firstCallbackIndex + 1)
            .some((argument) => !isCallbackArgument(argument));
    const shouldForcePrefixBreaks =
        simplePrefixLength > 1 && hasTrailingNonCallbackArgument;

    for (let index = 0; index < args.length; index += 1) {
        parts.push(path.call(print, "arguments", index));

        if (index >= args.length - 1) {
            continue;
        }

        parts.push(",");

        if (index < simplePrefixLength - 1 && !shouldForcePrefixBreaks) {
            parts.push(" ");
            continue;
        }

        parts.push(line);
    }

    const argumentGroup = group([
        "(",
        indent([softline, ...parts]),
        softline,
        ")"
    ]);

    return shouldForcePrefixBreaks
        ? concat([breakParent, argumentGroup])
        : argumentGroup;
}

function shouldForceBreakStructArgument(argument) {
    if (!argument || argument.type !== "StructExpression") {
        return false;
    }

    if (hasComment(argument)) {
        return true;
    }

    const properties = asArray(argument.properties);

    if (properties.length === 0) {
        return false;
    }

    if (
        properties.some(
            (property) =>
                hasComment(property) || property?._hasTrailingInlineComment
        )
    ) {
        return true;
    }

    return properties.length > 2;
}

function buildStructPropertyCommentSuffix(path, options) {
    const node =
        path && typeof path.getValue === "function" ? path.getValue() : null;
    const comments = asArray(node?._structTrailingComments);
    if (comments.length === 0) {
        return "";
    }

    const commentDocs = [];

    for (const comment of comments) {
        if (comment?._structPropertyTrailing === true) {
            const formatted = formatLineComment(
                comment,
                resolveLineCommentOptions(options)
            );
            if (formatted) {
                commentDocs.push(formatted);
            }
            comment._structPropertyHandled = true;
            comment.printed = true;
        }
    }

    if (commentDocs.length === 0) {
        return "";
    }

    const commentDoc =
        commentDocs.length === 1 ? commentDocs[0] : join(hardline, commentDocs);

    return lineSuffix([lineSuffixBoundary, " ", commentDoc]);
}

function getStructAlignmentInfo(structNode, options) {
    if (!structNode || structNode.type !== "StructExpression") {
        return null;
    }

    const properties = asArray(structNode.properties);

    let maxNameLength = 0;

    for (const property of properties) {
        const nameLength = getStructPropertyNameLength(property, options);
        if (nameLength > maxNameLength) {
            maxNameLength = nameLength;
        }
    }

    if (maxNameLength <= 0) {
        return { maxNameLength: 0 };
    }

    return { maxNameLength };
}

function getStructPropertyNameLength(property, options) {
    if (!property) {
        return 0;
    }

    const nameNode = property.name ?? property.key;
    if (typeof nameNode === "string") {
        return nameNode.length;
    }

    if (!nameNode) {
        return 0;
    }

    if (nameNode.type === "Identifier") {
        const identifierText = getIdentifierText(nameNode);
        return typeof identifierText === "string" ? identifierText.length : 0;
    }

    const source = getSourceTextForNode(nameNode, options);
    return typeof source === "string" ? source.length : 0;
}

function getNextNonWhitespaceCharacter(text, startIndex) {
    if (typeof text !== "string") {
        return null;
    }

    const { length } = text;
    for (let index = startIndex; index < length; index += 1) {
        const characterCode = text.charCodeAt(index);

        // Skip standard ASCII whitespace characters so the caller can reason
        // about the next syntactically meaningful token without repeatedly
        // slicing the original source text.
        switch (characterCode) {
            case 9: // \t
            case 10: // \n
            case 11: // vertical tab
            case 12: // form feed
            case 13: // \r
            case 32: {
                // space
                continue;
            }
            default: {
                return text.charAt(index);
            }
        }
    }

    return null;
}

function countTrailingBlankLines(text, startIndex) {
    if (typeof text !== "string") {
        return 0;
    }

    const { length } = text;
    let index = startIndex;
    let newlineCount = 0;

    while (index < length) {
        const characterCode = text.charCodeAt(index);

        if (characterCode === 59) {
            // ;
            index += 1;
            continue;
        }

        if (characterCode === 10) {
            // \n
            newlineCount += 1;
            index += 1;
            continue;
        }

        if (characterCode === 13) {
            // \r
            newlineCount += 1;
            index +=
                index + 1 < length && text.charCodeAt(index + 1) === 10 ? 2 : 1;
            continue;
        }

        if (
            characterCode === 9 || // \t
            characterCode === 11 || // vertical tab
            characterCode === 12 || // form feed
            characterCode === 32 // space
        ) {
            index += 1;
            continue;
        }

        break;
    }

    if (newlineCount === 0) {
        return 0;
    }

    return Math.max(0, newlineCount - 1);
}

function printStatements(path, options, print, childrenAttribute) {
    let previousNodeHadNewlineAddedAfter = false; // tracks newline added after the previous node

    const parentNode = path.getValue();
    const containerNode =
        typeof path.getParentNode === "function" ? path.getParentNode() : null;
    const statements =
        parentNode && Array.isArray(parentNode[childrenAttribute])
            ? parentNode[childrenAttribute]
            : null;
    if (statements) {
        applyAssignmentAlignment(statements, options, path, childrenAttribute);
    }

    const syntheticDocByNode = new Map();
    if (statements) {
        for (const statement of statements) {
            const docComment =
                getSyntheticDocCommentForStaticVariable(statement, options) ??
                getSyntheticDocCommentForFunctionAssignment(statement, options);
            if (docComment) {
                syntheticDocByNode.set(statement, docComment);
            }
        }
    }

    // Cache frequently used option lookups to avoid re-evaluating them in the tight map loop.
    const sourceMetadata = resolvePrinterSourceMetadata(options);
    const { locStart, locEnd } = sourceMetadata;
    const originalTextCache =
        sourceMetadata.originalText ?? options?.originalText ?? null;

    return path.map((childPath, index) => {
        const parts = [];
        const node = childPath.getValue();
        const isTopLevel = childPath.parent?.type === "Program";
        const printed = print();

        if (printed == undefined) {
            return [];
        }

        let semi = optionalSemicolon(node.type);
        const { startIndex: nodeStartIndex, endIndex: nodeEndIndex } =
            resolveNodeIndexRangeWithSource(node, sourceMetadata);

        const currentNodeRequiresNewline =
            shouldAddNewlinesAroundStatement(node, options) && isTopLevel;

        // Check if a newline should be added BEFORE the statement
        if (currentNodeRequiresNewline && !previousNodeHadNewlineAddedAfter) {
            const hasLeadingComment = isTopLevel
                ? hasCommentImmediatelyBefore(originalTextCache, nodeStartIndex)
                : false;

            if (
                isTopLevel &&
                !isPreviousLineEmpty(options.originalText, nodeStartIndex) &&
                !hasLeadingComment
            ) {
                parts.push(hardline);
            }
        }

        const syntheticDocRecord = syntheticDocByNode.get(node);
        const syntheticDocComment = syntheticDocRecord
            ? syntheticDocRecord.doc
            : null;
        if (syntheticDocComment) {
            parts.push(syntheticDocComment, hardline);
        }

        const textForSemicolons = originalTextCache || "";
        let hasTerminatingSemicolon = textForSemicolons[nodeEndIndex] === ";";
        if (!hasTerminatingSemicolon) {
            const textLength = textForSemicolons.length;
            let cursor = nodeEndIndex + 1;
            while (
                cursor < textLength &&
                isSkippableSemicolonWhitespace(
                    textForSemicolons.charCodeAt(cursor)
                )
            ) {
                cursor++;
            }
            hasTerminatingSemicolon = textForSemicolons[cursor] === ";";
        }

        const isVariableDeclaration = node.type === "VariableDeclaration";
        const isStaticDeclaration =
            isVariableDeclaration && node.kind === "static";
        const hasFunctionInitializer =
            isVariableDeclaration &&
            Array.isArray(node.declarations) &&
            node.declarations.some((declaration) => {
                const initType = declaration?.init?.type;
                return (
                    initType === "FunctionExpression" ||
                    initType === "FunctionDeclaration"
                );
            });

        const isFirstStatementInBlock =
            index === 0 && childPath.parent?.type !== "Program";

        const suppressFollowingEmptyLine =
            node?._featherSuppressFollowingEmptyLine === true ||
            node?._gmlSuppressFollowingEmptyLine === true;

        if (
            isFirstStatementInBlock &&
            isStaticDeclaration &&
            !syntheticDocComment
        ) {
            parts.push(hardline);
        }

        if (semi === ";") {
            const initializerIsFunctionExpression =
                node.type === "VariableDeclaration" &&
                Array.isArray(node.declarations) &&
                node.declarations.length === 1 &&
                (node.declarations[0]?.init?.type === "FunctionExpression" ||
                    node.declarations[0]?.init?.type === "FunctionDeclaration");

            if (initializerIsFunctionExpression && !hasTerminatingSemicolon) {
                // Normalized legacy `#define` directives used to omit trailing
                // semicolons when rewriting to function expressions. The
                // formatter now standardizes those assignments so they always
                // emit an explicit semicolon, matching the golden fixtures and
                // keeping the output consistent regardless of the original
                // source style.
                semi = ";";
            }
        }

        const shouldDropConstructorMethodSemicolon =
            semi === ";" &&
            !hasTerminatingSemicolon &&
            node.type === "AssignmentExpression" &&
            isInsideConstructorFunction(childPath);

        if (shouldDropConstructorMethodSemicolon) {
            semi = "";
        }

        const assignmentExpressionForSemicolonCheck =
            node.type === "AssignmentExpression"
                ? node
                : node.type === "ExpressionStatement" &&
                    node.expression?.type === "AssignmentExpression"
                  ? node.expression
                  : null;

        const shouldOmitFunctionAssignmentSemicolon =
            semi === ";" &&
            !hasTerminatingSemicolon &&
            assignmentExpressionForSemicolonCheck?.operator === "=" &&
            assignmentExpressionForSemicolonCheck?.right?.type ===
                "FunctionDeclaration";

        if (shouldOmitFunctionAssignmentSemicolon) {
            semi = "";
        }

        const shouldOmitSemicolon =
            semi === ";" &&
            !hasTerminatingSemicolon &&
            syntheticDocComment &&
            !(syntheticDocRecord?.hasExistingDocLines ?? false) &&
            isLastStatement(childPath) &&
            !isStaticDeclaration;

        if (shouldOmitSemicolon) {
            semi = "";
        }

        // Preserve the `statement; // trailing comment` shape that GameMaker
        // authors rely on. When the child doc ends with a trailing comment token
        // we cannot blindly append the semicolon because Prettier would render
        // `statement // comment;`, effectively moving the comment past the
        // terminator. Inserting the semicolon right before the comment keeps the
        // formatter's "always add the final `;`" guarantee intact without
        // rewriting author comments or dropping the semicolon entirely—a
        // regression we previously hit when normalising legacy `#define`
        // assignments.
        const manualMathRatio = getManualMathRatio(node);
        const manualMathOriginalComment =
            typeof node._gmlManualMathOriginalComment === "string"
                ? node._gmlManualMathOriginalComment
                : null;

        if (docHasTrailingComment(printed)) {
            printed.splice(-1, 0, semi);
            parts.push(printed);
            if (manualMathOriginalComment) {
                parts.push("  // ", manualMathOriginalComment);
            }
            if (manualMathRatio) {
                parts.push(" ", manualMathRatio);
            }
        } else {
            parts.push(printed, semi);
            if (manualMathOriginalComment) {
                parts.push("  // ", manualMathOriginalComment);
            }
            if (manualMathRatio) {
                parts.push(" ", manualMathRatio);
            }
        }

        // Reset flag for next iteration
        previousNodeHadNewlineAddedAfter = false;

        // Check if a newline should be added AFTER the statement
        if (!isLastStatement(childPath)) {
            const nextNode = statements ? statements[index + 1] : null;
            const shouldSuppressExtraEmptyLine = shouldSuppressEmptyLineBetween(
                node,
                nextNode
            );
            const nextNodeIsMacro = isMacroLikeStatement(nextNode);
            const shouldSkipStandardHardline =
                shouldSuppressExtraEmptyLine &&
                isMacroLikeStatement(node) &&
                !nextNodeIsMacro;

            if (!shouldSkipStandardHardline) {
                parts.push(hardline);
            }

            const nextHasSyntheticDoc = nextNode
                ? syntheticDocByNode.has(nextNode)
                : false;
            const nextLineProbeIndex =
                node?.type === "DefineStatement" ||
                node?.type === "MacroDeclaration"
                    ? nodeEndIndex
                    : nodeEndIndex + 1;

            const suppressLeadingEmptyLine =
                nextNode?._featherSuppressLeadingEmptyLine === true;
            const forceFollowingEmptyLine =
                node?._featherForceFollowingEmptyLine === true ||
                node?._gmlForceFollowingEmptyLine === true;

            const nextLineEmpty =
                suppressFollowingEmptyLine || suppressLeadingEmptyLine
                    ? false
                    : isNextLineEmpty(options.originalText, nextLineProbeIndex);

            const isSanitizedMacro =
                node?.type === "MacroDeclaration" &&
                typeof node._featherMacroText === "string";
            const sanitizedMacroHasExplicitBlankLine =
                isSanitizedMacro &&
                macroTextHasExplicitTrailingBlankLine(node._featherMacroText);

            const isMacroLikeNode = isMacroLikeStatement(node);
            const isDefineMacroReplacement =
                getNormalizedDefineReplacementDirective(node) ===
                DefineReplacementDirective.MACRO;
            const shouldForceMacroPadding =
                isMacroLikeNode &&
                !isDefineMacroReplacement &&
                !nextNodeIsMacro &&
                !nextLineEmpty &&
                !shouldSuppressExtraEmptyLine &&
                !sanitizedMacroHasExplicitBlankLine;
            const shouldForceEarlyReturnPadding =
                !suppressFollowingEmptyLine &&
                shouldForceBlankLineBetweenReturnPaths(node, nextNode);

            if (shouldForceMacroPadding) {
                parts.push(hardline);
                previousNodeHadNewlineAddedAfter = true;
            } else if (
                forceFollowingEmptyLine &&
                !nextLineEmpty &&
                !shouldSuppressExtraEmptyLine &&
                !sanitizedMacroHasExplicitBlankLine
            ) {
                parts.push(hardline);
                previousNodeHadNewlineAddedAfter = true;
            } else if (
                shouldForceEarlyReturnPadding &&
                !nextLineEmpty &&
                !shouldSuppressExtraEmptyLine &&
                !sanitizedMacroHasExplicitBlankLine
            ) {
                parts.push(hardline);
                previousNodeHadNewlineAddedAfter = true;
            } else if (currentNodeRequiresNewline && !nextLineEmpty) {
                parts.push(hardline);
                previousNodeHadNewlineAddedAfter = true;
            } else if (
                nextLineEmpty &&
                !nextHasSyntheticDoc &&
                !shouldSuppressExtraEmptyLine &&
                !sanitizedMacroHasExplicitBlankLine
            ) {
                parts.push(hardline);
            }
        } else if (isTopLevel) {
            parts.push(hardline);
        } else {
            const parentNode = childPath.parent;
            const trailingProbeIndex =
                node?.type === "DefineStatement" ||
                node?.type === "MacroDeclaration"
                    ? nodeEndIndex
                    : nodeEndIndex + 1;
            const enforceTrailingPadding =
                shouldAddNewlinesAroundStatement(node);
            const blockParent =
                typeof childPath.getParentNode === "function"
                    ? childPath.getParentNode()
                    : childPath.parent;
            const constructorAncestor =
                typeof childPath.getParentNode === "function"
                    ? childPath.getParentNode(1)
                    : (blockParent?.parent ?? null);
            const isConstructorBlock =
                blockParent?.type === "BlockStatement" &&
                constructorAncestor?.type === "ConstructorDeclaration";
            const shouldPreserveConstructorStaticPadding =
                isStaticDeclaration &&
                hasFunctionInitializer &&
                isConstructorBlock;
            let shouldPreserveTrailingBlankLine = false;
            const hasAttachedDocComment =
                node?.[DOC_COMMENT_OUTPUT_FLAG] === true ||
                (Array.isArray(node?.docComments) &&
                    node.docComments.length > 0) ||
                Boolean(syntheticDocComment);
            const requiresTrailingPadding =
                enforceTrailingPadding &&
                parentNode?.type === "BlockStatement" &&
                !suppressFollowingEmptyLine;

            if (
                parentNode?.type === "BlockStatement" &&
                !suppressFollowingEmptyLine
            ) {
                const originalText =
                    typeof options.originalText === "string"
                        ? options.originalText
                        : null;
                const trailingBlankLineCount =
                    originalText === null
                        ? 0
                        : countTrailingBlankLines(
                              originalText,
                              trailingProbeIndex
                          );
                const hasExplicitTrailingBlankLine = trailingBlankLineCount > 0;
                const shouldCollapseExcessBlankLines =
                    trailingBlankLineCount > 1;

                if (enforceTrailingPadding) {
                    // Large statements such as nested function declarations and
                    // constructor bodies should remain visually separated from
                    // the closing brace. When padding is mandated by the node
                    // type we still respect explicitly authored spacing, but we
                    // guarantee a separator for nested function declarations so
                    // their closing braces do not collapse into the parent.
                    shouldPreserveTrailingBlankLine =
                        node?.type === "FunctionDeclaration"
                            ? true
                            : hasExplicitTrailingBlankLine;
                } else if (
                    shouldPreserveConstructorStaticPadding &&
                    hasExplicitTrailingBlankLine &&
                    !shouldCollapseExcessBlankLines
                ) {
                    shouldPreserveTrailingBlankLine = true;
                } else if (
                    hasExplicitTrailingBlankLine &&
                    originalText !== null
                ) {
                    const textLength = originalText.length;
                    let scanIndex = trailingProbeIndex;
                    let nextCharacter = null;

                    while (scanIndex < textLength) {
                        nextCharacter = getNextNonWhitespaceCharacter(
                            originalText,
                            scanIndex
                        );

                        if (nextCharacter === ";") {
                            if (hasFunctionInitializer) {
                                break;
                            }

                            const semicolonIndex = originalText.indexOf(
                                ";",
                                scanIndex
                            );
                            if (semicolonIndex === -1) {
                                nextCharacter = null;
                                break;
                            }
                            scanIndex = semicolonIndex + 1;
                            continue;
                        }

                        break;
                    }

                    const shouldPreserve =
                        nextCharacter === null ? false : nextCharacter !== "}";

                    shouldPreserveTrailingBlankLine =
                        shouldCollapseExcessBlankLines ? false : shouldPreserve;
                }
            }

            if (
                !shouldPreserveTrailingBlankLine &&
                !suppressFollowingEmptyLine
            ) {
                if (
                    shouldForceTrailingBlankLineForNestedFunction(
                        node,
                        parentNode,
                        containerNode
                    )
                ) {
                    shouldPreserveTrailingBlankLine = true;
                } else if (
                    hasAttachedDocComment &&
                    blockParent?.type === "BlockStatement"
                ) {
                    const isFunctionLike = isFunctionLikeDeclaration(node);

                    if (isFunctionLike) {
                        shouldPreserveTrailingBlankLine = true;
                    }
                }
            }

            const shouldForceConstructorNestedFunctionPadding =
                isConstructorBlock &&
                node?.type === "FunctionDeclaration" &&
                !suppressFollowingEmptyLine &&
                !shouldPreserveTrailingBlankLine;
            if (shouldPreserveTrailingBlankLine) {
                parts.push(hardline);
                previousNodeHadNewlineAddedAfter = true;
            } else if (shouldForceConstructorNestedFunctionPadding) {
                parts.push(hardline);
                previousNodeHadNewlineAddedAfter = true;
            } else if (requiresTrailingPadding) {
                parts.push(hardline);
                previousNodeHadNewlineAddedAfter = true;
            }
        }

        return parts;
    }, childrenAttribute);
}

export function applyAssignmentAlignment(
    statements,
    options,
    path = null,
    childrenAttribute = null
) {
    const minGroupSize = getAssignmentAlignmentMinimum(options);
    /** @type {Array<{ node: any, nameLength: number, isSelfMember: boolean }>} */
    const currentGroup = [];
    // Tracking the longest identifier as we build the group avoids mapping over
    // the nodes and spreading into Math.max during every flush. This helper
    // runs in tight printer loops, so staying allocation-free keeps it cheap.
    let currentGroupMaxLength = 0;
    let currentGroupHasAlias = false;
    let currentGroupSelfMemberCount = 0;

    const { originalText, locStart, locEnd } =
        resolvePrinterSourceMetadata(options);

    const insideFunctionBody = isPathInsideFunctionBody(
        path,
        childrenAttribute
    );
    const functionNode = insideFunctionBody
        ? findEnclosingFunctionNode(path)
        : null;
    const functionParameterNames = insideFunctionBody
        ? getFunctionParameterNameSetFromPath(path)
        : null;

    let previousEntry = null;

    const resetGroup = () => {
        currentGroup.length = 0;
        currentGroupMaxLength = 0;
        currentGroupHasAlias = false;
        currentGroupSelfMemberCount = 0;
    };

    const flushGroup = () => {
        if (currentGroup.length === 0) {
            resetGroup();
            return;
        }

        const groupEntries = [...currentGroup];
        const meetsAlignmentThreshold =
            minGroupSize > 0 && groupEntries.length >= minGroupSize;
        const hasSelfMembers = currentGroupSelfMemberCount > 0;
        const hasMixedSelfMembers =
            hasSelfMembers && currentGroupSelfMemberCount < groupEntries.length;
        const canAlign =
            meetsAlignmentThreshold &&
            currentGroupHasAlias &&
            !hasMixedSelfMembers;

        if (!canAlign) {
            for (const { node } of groupEntries) {
                node._alignAssignmentPadding = 0;
            }
            resetGroup();
            return;
        }

        const targetLength = currentGroupMaxLength;
        for (const { node, nameLength } of groupEntries) {
            node._alignAssignmentPadding = targetLength - nameLength;
        }

        resetGroup();
    };

    for (const statement of statements) {
        const entry = getSimpleAssignmentLikeEntry(
            statement,
            insideFunctionBody,
            functionParameterNames,
            functionNode,
            options
        );

        if (entry) {
            if (
                previousEntry &&
                previousEntry.skipBreakAfter !== true &&
                shouldBreakAssignmentAlignment(
                    previousEntry.locationNode,
                    entry.locationNode,
                    originalText,
                    locStart,
                    locEnd
                )
            ) {
                flushGroup();
                previousEntry = null;
            }

            const isSelfMember = entry.isSelfMemberAssignment === true;
            currentGroup.push({
                node: entry.paddingTarget,
                nameLength: entry.nameLength,
                isSelfMember
            });
            if (entry.nameLength > currentGroupMaxLength) {
                currentGroupMaxLength = entry.nameLength;
            }
            if (entry.enablesAlignment) {
                currentGroupHasAlias = true;
            }
            if (isSelfMember) {
                currentGroupSelfMemberCount += 1;
            }

            previousEntry = entry;
        } else {
            flushGroup();
            previousEntry = null;
        }
    }

    flushGroup();
}

function isPathInsideFunctionBody(path, childrenAttribute) {
    if (childrenAttribute !== "body") {
        return false;
    }

    const containerNode = callPathMethod(path, "getValue", {
        defaultValue: null
    });
    if (!containerNode || containerNode.type !== "BlockStatement") {
        return false;
    }

    const parentNode = callPathMethod(path, "getParentNode", {
        defaultValue: null
    });
    if (!parentNode || typeof parentNode.type !== "string") {
        return false;
    }

    if (
        parentNode.type === "FunctionDeclaration" ||
        parentNode.type === "FunctionExpression" ||
        parentNode.type === "ConstructorDeclaration"
    ) {
        return parentNode.body === containerNode;
    }

    return false;
}

function getSimpleAssignmentLikeEntry(
    statement,
    insideFunctionBody,
    functionParameterNames,
    functionNode,
    options
) {
    const memberLength = getMemberAssignmentLength(statement);
    if (typeof memberLength === "number") {
        return {
            locationNode: statement,
            paddingTarget: statement,
            nameLength: memberLength,
            enablesAlignment: true,
            isSelfMemberAssignment:
                statement.left?.object?.type === "Identifier" &&
                statement.left.object.name === "self"
        };
    }

    if (isSimpleAssignment(statement)) {
        const identifier = statement.left;
        if (!identifier || typeof identifier.name !== "string") {
            return null;
        }

        return {
            locationNode: statement,
            paddingTarget: statement,
            nameLength: identifier.name.length,
            enablesAlignment: true
        };
    }

    if (!insideFunctionBody) {
        return null;
    }

    const declarator = getSingleVariableDeclarator(statement);
    if (!declarator) {
        return null;
    }

    const id = declarator.id;
    if (!id || id.type !== "Identifier" || typeof id.name !== "string") {
        return null;
    }

    const init = declarator.init;
    if (!init) {
        return null;
    }

    let enablesAlignment = false;
    if (init.type === "Identifier" && typeof init.name === "string") {
        const argumentIndex = getArgumentIndexFromIdentifier(init.name);
        const hasNamedParameters =
            functionParameterNames && functionParameterNames.size > 0;

        if (argumentIndex !== null) {
            if (!options?.applyFeatherFixes || hasNamedParameters) {
                enablesAlignment = true;
            }
        } else if (functionParameterNames?.has(init.name)) {
            enablesAlignment = true;
        }
    }

    const skipBreakAfter = shouldOmitParameterAlias(
        declarator,
        functionNode,
        options
    );

    return {
        locationNode: statement,
        paddingTarget: declarator,
        nameLength: id.name.length,
        enablesAlignment,
        skipBreakAfter
    };
}

function getFunctionParameterNameSetFromPath(path) {
    if (!path || typeof path.getParentNode !== "function") {
        return null;
    }

    const functionNode = path.getParentNode();
    if (!functionNode || typeof functionNode !== "object") {
        return null;
    }

    const params = getFunctionParams(functionNode);
    if (params.length === 0) {
        return null;
    }

    const names = new Set();
    for (const param of params) {
        const identifier = getIdentifierFromParameterNode(param);
        if (
            identifier &&
            typeof identifier.name === "string" &&
            identifier.name.length > 0
        ) {
            names.add(identifier.name);
        }
    }

    return names.size > 0 ? names : null;
}

function getMemberAssignmentLength(statement) {
    if (
        !statement ||
        statement.type !== "AssignmentExpression" ||
        statement.operator !== "="
    ) {
        return null;
    }

    return getMemberExpressionLength(statement.left);
}

function getMemberExpressionLength(expression) {
    if (!expression || expression.type !== "MemberDotExpression") {
        return null;
    }

    let length = 0;
    let current = expression;

    while (current && current.type === "MemberDotExpression") {
        const { property, object } = current;
        if (
            !property ||
            property.type !== "Identifier" ||
            typeof property.name !== "string"
        ) {
            return null;
        }

        length += property.name.length + 1; // include the separating dot

        if (!object) {
            return null;
        }

        if (object.type === "Identifier") {
            length += object.name.length;
            return length;
        }

        if (object.type !== "MemberDotExpression") {
            return null;
        }

        current = object;
    }

    return null;
}

function getAssignmentAlignmentMinimum(options) {
    return coercePositiveIntegerOption(
        options?.alignAssignmentsMinGroupSize,
        3,
        {
            zeroReplacement: 0
        }
    );
}

function isSimpleAssignment(node) {
    return !!(
        node &&
        node.type === "AssignmentExpression" &&
        node.operator === "=" &&
        node.left &&
        node.left.type === "Identifier" &&
        typeof node.left.name === "string"
    );
}

function shouldBreakAssignmentAlignment(
    previousNode,
    nextNode,
    originalText,
    locStart,
    locEnd
) {
    if (
        !originalText ||
        typeof originalText !== "string" ||
        !previousNode ||
        !nextNode
    ) {
        return false;
    }

    const previousEnd = getNodeEndIndexForAlignment(previousNode, locEnd);
    const nextStart = getNodeStartIndexForAlignment(nextNode, locStart);

    if (
        !Number.isInteger(previousEnd) ||
        !Number.isInteger(nextStart) ||
        previousEnd >= nextStart
    ) {
        return false;
    }

    const between = originalText.slice(previousEnd + 1, nextStart);

    if (/\n[^\S\r\n]*\n/.test(between)) {
        return true;
    }

    return /(?:^|\n)\s*(?:\/\/|\/\*)/.test(between);
}

function getNodeStartIndexForAlignment(node, locStart) {
    if (!node) {
        return null;
    }

    if (typeof locStart === "function") {
        const resolved = locStart(node);
        if (Number.isInteger(resolved)) {
            return resolved;
        }
    }

    const startProp = node.start;
    if (typeof startProp === "number") {
        return startProp;
    }

    if (startProp && typeof startProp.index === "number") {
        return startProp.index;
    }

    return null;
}

function getNodeEndIndexForAlignment(node, locEnd) {
    if (!node) {
        return null;
    }

    if (typeof locEnd === "function") {
        const resolved = locEnd(node);
        if (Number.isInteger(resolved)) {
            return resolved - 1;
        }
    }

    const endProp = node.end;
    if (typeof endProp === "number") {
        return endProp;
    }

    if (endProp && typeof endProp.index === "number") {
        return endProp.index;
    }

    const startIndex = getNodeStartIndexForAlignment(node, null);
    return Number.isInteger(startIndex) ? startIndex : null;
}

function collectSyntheticDocCommentLines(node, options) {
    const rawComments = getCommentArray(node);
    if (!isNonEmptyArray(rawComments)) {
        return {
            existingDocLines: [],
            remainingComments: asArray(rawComments)
        };
    }

    const lineCommentOptions = resolveLineCommentOptions(options);
    const existingDocLines = [];
    const remainingComments = [];

    for (const comment of rawComments) {
        if (!comment || comment.type !== "CommentLine") {
            remainingComments.push(comment);
            continue;
        }

        const formatted = formatLineComment(comment, lineCommentOptions);
        if (
            typeof formatted !== "string" ||
            !formatted.trim().startsWith("///")
        ) {
            remainingComments.push(comment);
            continue;
        }

        comment.printed = true;
        existingDocLines.push(formatted);
    }

    return { existingDocLines, remainingComments };
}

function extractLeadingNonDocCommentLines(comments, options) {
    if (!isNonEmptyArray(comments)) {
        return {
            leadingLines: [],
            remainingComments: asArray(comments)
        };
    }

    const lineCommentOptions = resolveLineCommentOptions(options);
    const leadingLines = [];
    const remainingComments = [];
    let scanningLeadingComments = true;

    for (const comment of comments) {
        if (
            scanningLeadingComments &&
            comment &&
            comment.type === "CommentLine"
        ) {
            const formatted = formatLineComment(comment, lineCommentOptions);
            const trimmed =
                typeof formatted === "string" ? formatted.trim() : "";

            if (trimmed.length === 0) {
                comment.printed = true;
                continue;
            }

            if (trimmed.startsWith("//") && !trimmed.startsWith("///")) {
                comment.printed = true;
                leadingLines.push(formatted);
                continue;
            }
        }

        scanningLeadingComments = false;
        remainingComments.push(comment);
    }

    return { leadingLines, remainingComments };
}

function buildSyntheticDocComment(
    functionNode,
    existingDocLines,
    options,
    overrides = {}
) {
    const hasExistingDocLines = existingDocLines.length > 0;

    const syntheticLines = hasExistingDocLines
        ? mergeSyntheticDocComments(
              functionNode,
              existingDocLines,
              options,
              overrides
          )
        : reorderDescriptionLinesAfterFunction(
              computeSyntheticFunctionDocLines(
                  functionNode,
                  [],
                  options,
                  overrides
              )
          );

    const leadingCommentLines = Array.isArray(overrides?.leadingCommentLines)
        ? overrides.leadingCommentLines
              .map((line) => (typeof line === "string" ? line : null))
              .filter((line) => isNonEmptyTrimmedString(line))
        : [];

    if (syntheticLines.length === 0 && leadingCommentLines.length === 0) {
        return null;
    }

    const docLines =
        leadingCommentLines.length === 0
            ? syntheticLines
            : [
                  ...leadingCommentLines,
                  ...(syntheticLines.length > 0 ? ["", ...syntheticLines] : [])
              ];

    return {
        doc: concat([hardline, join(hardline, docLines)]),
        hasExistingDocLines
    };
}

function suppressConstructorAssignmentPadding(functionNode) {
    if (
        !functionNode ||
        functionNode.type !== "ConstructorDeclaration" ||
        functionNode.body?.type !== "BlockStatement" ||
        !Array.isArray(functionNode.body.body)
    ) {
        return;
    }

    for (const statement of functionNode.body.body) {
        if (!statement) {
            continue;
        }

        if (hasComment(statement)) {
            break;
        }

        if (statement.type === "AssignmentExpression") {
            statement._gmlSuppressFollowingEmptyLine = true;
            continue;
        }

        if (
            statement.type === "VariableDeclaration" &&
            statement.kind !== "static"
        ) {
            statement._gmlSuppressFollowingEmptyLine = true;
            continue;
        }

        break;
    }
}

function getSyntheticDocCommentForStaticVariable(node, options) {
    if (
        !node ||
        node.type !== "VariableDeclaration" ||
        node.kind !== "static"
    ) {
        return null;
    }

    const declarator = getSingleVariableDeclarator(node);
    if (!declarator || declarator.id?.type !== "Identifier") {
        return null;
    }

    if (declarator.init?.type !== "FunctionDeclaration") {
        return null;
    }

    const hasFunctionDoc =
        declarator.init.docComments && declarator.init.docComments.length > 0;

    const { existingDocLines, remainingComments } =
        collectSyntheticDocCommentLines(node, options);
    const {
        leadingLines: leadingCommentLines,
        remainingComments: updatedComments
    } = extractLeadingNonDocCommentLines(remainingComments, options);

    if (existingDocLines.length > 0 || leadingCommentLines.length > 0) {
        node.comments = updatedComments;
    }

    if (hasFunctionDoc && existingDocLines.length === 0) {
        return null;
    }

    const name = declarator.id.name;
    const functionNode = declarator.init;
    const syntheticOverrides = { nameOverride: name };
    if (node._overridesStaticFunction === true) {
        syntheticOverrides.includeOverrideTag = true;
    }

    if (leadingCommentLines.length > 0) {
        syntheticOverrides.leadingCommentLines = leadingCommentLines;
    }

    return buildSyntheticDocComment(
        functionNode,
        existingDocLines,
        options,
        syntheticOverrides
    );
}

function getSyntheticDocCommentForFunctionAssignment(node, options) {
    if (!node) {
        return null;
    }

    let assignment = null;
    let commentTarget = node;

    if (node.type === "ExpressionStatement") {
        assignment = node.expression;
    } else if (node.type === "AssignmentExpression") {
        assignment = node;
    } else {
        return null;
    }

    if (
        !assignment ||
        assignment.type !== "AssignmentExpression" ||
        assignment.operator !== "=" ||
        assignment.left?.type !== "Identifier" ||
        typeof assignment.left.name !== "string"
    ) {
        return null;
    }

    const functionNode = assignment.right;
    if (
        !functionNode ||
        (functionNode.type !== "FunctionDeclaration" &&
            functionNode.type !== "FunctionExpression" &&
            functionNode.type !== "ConstructorDeclaration")
    ) {
        return null;
    }

    suppressConstructorAssignmentPadding(functionNode);

    const hasFunctionDoc =
        Array.isArray(functionNode.docComments) &&
        functionNode.docComments.length > 0;

    const { existingDocLines, remainingComments } =
        collectSyntheticDocCommentLines(commentTarget, options);
    const {
        leadingLines: leadingCommentLines,
        remainingComments: updatedComments
    } = extractLeadingNonDocCommentLines(remainingComments, options);

    if (existingDocLines.length > 0 || leadingCommentLines.length > 0) {
        commentTarget.comments = updatedComments;
    }

    if (hasFunctionDoc && existingDocLines.length === 0) {
        return null;
    }

    const syntheticOverrides = { nameOverride: assignment.left.name };

    if (leadingCommentLines.length > 0) {
        syntheticOverrides.leadingCommentLines = leadingCommentLines;
    }

    return buildSyntheticDocComment(
        functionNode,
        existingDocLines,
        options,
        syntheticOverrides
    );
}

function isSkippableSemicolonWhitespace(charCode) {
    // Mirrors the range of characters matched by /\s/ without incurring the
    // per-iteration RegExp machinery cost.
    switch (charCode) {
        case 9: // tab
        case 10: // line feed
        case 11: // vertical tab
        case 12: // form feed
        case 13: // carriage return
        case 32: // space
        case 160:
        case 0x20_28:
        case 0x20_29: {
            // GameMaker occasionally serializes or copy/pastes scripts with the
            // U+00A0 non-breaking space and the U+2028/U+2029 line and
            // paragraph separators—for example when creators paste snippets
            // from the IDE or import JSON exports. Treat them as
            // semicolon-trimmable whitespace so the cleanup logic keeps
            // matching GameMaker's parser expectations instead of leaving stray
            // semicolons behind.
            return true;
        }
        default: {
            return false;
        }
    }
}

function isInlineWhitespace(charCode) {
    // These checks are intentionally tiny and branchless to avoid regex
    // allocations when scanning large source files inside tight loops.
    return (
        charCode === 9 || // tab
        charCode === 10 || // line feed
        charCode === 13 || // carriage return
        charCode === 32 // space
    );
}

function hasCommentImmediatelyBefore(text, index) {
    if (!text || typeof index !== "number") {
        return false;
    }

    let cursor = index - 1;

    while (cursor >= 0 && isInlineWhitespace(text.charCodeAt(cursor))) {
        cursor--;
    }

    if (cursor < 0) {
        return false;
    }

    const lineEndExclusive = cursor + 1;
    while (cursor >= 0) {
        const charCode = text.charCodeAt(cursor);
        if (charCode === 10 || charCode === 13) {
            break;
        }
        cursor--;
    }

    let lineStart = cursor + 1;
    while (
        lineStart < lineEndExclusive &&
        isInlineWhitespace(text.charCodeAt(lineStart))
    ) {
        lineStart++;
    }

    if (lineStart >= lineEndExclusive) {
        return false;
    }

    let lineEnd = lineEndExclusive - 1;
    while (
        lineEnd >= lineStart &&
        isInlineWhitespace(text.charCodeAt(lineEnd))
    ) {
        lineEnd--;
    }

    if (lineEnd < lineStart) {
        return false;
    }

    const first = text.charCodeAt(lineStart);
    const second =
        lineStart + 1 <= lineEnd ? text.charCodeAt(lineStart + 1) : -1;

    if (first === 47) {
        // '/'
        if (second === 47 || second === 42) {
            // '/', '*'
            return true;
        }
    } else if (first === 42) {
        // '*'
        return true;
    }

    return (
        lineEnd >= lineStart + 1 &&
        text.charCodeAt(lineEnd) === 47 &&
        text.charCodeAt(lineEnd - 1) === 42
    );
}

const RETURN_DOC_TAG_PATTERN = /^\/\/\/\s*@returns\b/i;

function dedupeReturnDocLines(lines, { includeNonReturnLine } = {}) {
    const shouldIncludeNonReturn =
        typeof includeNonReturnLine === "function"
            ? includeNonReturnLine
            : () => true;

    const deduped = [];
    const seenReturnLines = new Set();
    let removedAnyReturnLine = false;

    for (const line of lines) {
        if (typeof line !== "string") {
            deduped.push(line);
            continue;
        }

        const trimmed = toTrimmedString(line);
        if (!RETURN_DOC_TAG_PATTERN.test(trimmed)) {
            if (shouldIncludeNonReturn(line, trimmed)) {
                deduped.push(line);
            }
            continue;
        }

        if (trimmed.length === 0) {
            continue;
        }

        const key = trimmed.toLowerCase();
        if (seenReturnLines.has(key)) {
            removedAnyReturnLine = true;
            continue;
        }

        seenReturnLines.add(key);
        deduped.push(line);
    }

    return { lines: deduped, removed: removedAnyReturnLine };
}

function reorderDescriptionLinesAfterFunction(docLines) {
    const normalizedDocLines = toMutableArray(docLines);

    if (normalizedDocLines.length === 0) {
        return normalizedDocLines;
    }

    const descriptionBlocks = [];
    let earliestDescriptionIndex = Infinity;
    for (let index = 0; index < normalizedDocLines.length; index += 1) {
        const line = normalizedDocLines[index];
        if (
            typeof line !== "string" ||
            !/^\/\/\/\s*@description\b/i.test(line.trim())
        ) {
            continue;
        }

        const blockIndices = [index];
        let lookahead = index + 1;
        while (lookahead < normalizedDocLines.length) {
            const nextLine = normalizedDocLines[lookahead];
            if (
                typeof nextLine === "string" &&
                nextLine.startsWith("///") &&
                !parseDocCommentMetadata(nextLine)
            ) {
                blockIndices.push(lookahead);
                lookahead += 1;
                continue;
            }
            break;
        }

        descriptionBlocks.push(blockIndices);
        if (index < earliestDescriptionIndex) {
            earliestDescriptionIndex = index;
        }
        if (lookahead > index + 1) {
            index = lookahead - 1;
        }
    }

    if (descriptionBlocks.length === 0) {
        return normalizedDocLines;
    }

    const descriptionStartIndices = descriptionBlocks.map((block) => block[0]);

    const functionIndex = normalizedDocLines.findIndex(
        (line) =>
            typeof line === "string" &&
            /^\/\/\/\s*@function\b/i.test(line.trim())
    );

    if (functionIndex === -1) {
        return normalizedDocLines;
    }

    const firstReturnsIndex = normalizedDocLines.findIndex(
        (line, index) =>
            index > functionIndex &&
            typeof line === "string" &&
            /^\/\/\/\s*@returns\b/i.test(line.trim())
    );
    const allDescriptionsPrecedeReturns = descriptionStartIndices.every(
        (index) =>
            index > functionIndex &&
            (firstReturnsIndex === -1 || index < firstReturnsIndex)
    );

    if (
        earliestDescriptionIndex > functionIndex &&
        allDescriptionsPrecedeReturns
    ) {
        return normalizedDocLines;
    }

    // Membership checks run repeatedly when stripping or re-inserting
    // description lines. Hoist the indices into a Set so the hot filters avoid
    // rescanning the array for each element.
    const descriptionIndices = descriptionBlocks.flat();
    const descriptionIndexSet = new Set(descriptionIndices);

    const descriptionLines = [];
    for (const block of descriptionBlocks) {
        for (const blockIndex of block) {
            const docLine = normalizedDocLines[blockIndex];
            if (typeof docLine !== "string") {
                continue;
            }

            if (/^\/\/\/\s*@description\b/i.test(docLine.trim())) {
                const metadata = parseDocCommentMetadata(docLine);
                const descriptionText =
                    typeof metadata?.name === "string"
                        ? metadata.name.trim()
                        : "";

                if (descriptionText.length === 0) {
                    continue;
                }
            }

            descriptionLines.push(docLine);
        }
    }

    if (descriptionLines.length === 0) {
        return normalizedDocLines.filter(
            (_, index) => !descriptionIndexSet.has(index)
        );
    }

    const remainingLines = normalizedDocLines.filter(
        (_, index) => !descriptionIndexSet.has(index)
    );

    let lastFunctionIndex = -1;
    for (let index = remainingLines.length - 1; index >= 0; index -= 1) {
        const line = remainingLines[index];
        if (
            typeof line === "string" &&
            /^\/\/\/\s*@function\b/i.test(line.trim())
        ) {
            lastFunctionIndex = index;
            break;
        }
    }

    if (lastFunctionIndex === -1) {
        return [...remainingLines, ...descriptionLines];
    }

    let returnsInsertionIndex = remainingLines.length;
    for (
        let index = lastFunctionIndex + 1;
        index < remainingLines.length;
        index += 1
    ) {
        const line = remainingLines[index];
        if (
            typeof line === "string" &&
            /^\/\/\/\s*@returns\b/i.test(line.trim())
        ) {
            returnsInsertionIndex = index;
            break;
        }
    }

    return [
        ...remainingLines.slice(0, returnsInsertionIndex),
        ...descriptionLines,
        ...remainingLines.slice(returnsInsertionIndex)
    ];
}

function promoteLeadingDocCommentTextToDescription(docLines) {
    const normalizedLines = toMutableArray(docLines);

    if (normalizedLines.length === 0) {
        return normalizedLines;
    }

    const segments = [];
    let leadingCount = 0;

    while (leadingCount < normalizedLines.length) {
        const line = normalizedLines[leadingCount];
        if (typeof line !== "string") {
            break;
        }

        const trimmed = line.trim();
        if (!trimmed.startsWith("///")) {
            break;
        }

        if (/^\/\/\/\s*@/i.test(trimmed)) {
            break;
        }

        const match = line.match(/^(\s*\/\/\/)(.*)$/);
        if (!match) {
            break;
        }

        const [, prefix = "///", suffix = ""] = match;
        segments.push({ prefix, suffix });
        leadingCount += 1;
    }

    if (segments.length === 0) {
        return normalizedLines;
    }

    const firstContentIndex = segments.findIndex(
        ({ suffix }) => suffix.trim().length > 0
    );

    if (firstContentIndex === -1) {
        return normalizedLines;
    }

    const nextLine = normalizedLines[leadingCount];
    if (typeof nextLine !== "string" || !/^\/\/\/\s*@/i.test(nextLine.trim())) {
        return normalizedLines;
    }

    const promotedLines = [];
    const firstSegment = segments[firstContentIndex];
    const indent = firstSegment.prefix.slice(
        0,
        Math.max(firstSegment.prefix.length - 3, 0)
    );
    const normalizedBasePrefix = `${indent}///`;
    const descriptionLinePrefix = `${normalizedBasePrefix} @description `;
    const continuationPadding = Math.max(
        descriptionLinePrefix.length - (indent.length + 4),
        0
    );
    const continuationPrefix = `${indent}/// ${" ".repeat(continuationPadding)}`;

    for (const [index, { prefix, suffix }] of segments.entries()) {
        const trimmedSuffix = suffix.trim();
        const hasLeadingWhitespace = suffix.length === 0 || /^\s/.test(suffix);

        if (index < firstContentIndex) {
            const normalizedSuffix = hasLeadingWhitespace
                ? suffix
                : ` ${suffix}`;
            promotedLines.push(`${prefix}${normalizedSuffix}`);
            continue;
        }

        if (index === firstContentIndex) {
            promotedLines.push(
                trimmedSuffix.length > 0
                    ? `${prefix} @description ${trimmedSuffix}`
                    : `${prefix} @description`
            );
            continue;
        }

        if (trimmedSuffix.length === 0) {
            const blankLine = suffix.length > 0 ? `${prefix}${suffix}` : prefix;
            promotedLines.push(blankLine);
            continue;
        }

        const continuationText = trimmedSuffix;
        const resolvedContinuation =
            continuationPrefix.length > 0
                ? `${continuationPrefix}${continuationText}`
                : `${prefix} ${continuationText}`;

        promotedLines.push(resolvedContinuation);
    }

    const remainder = normalizedLines.slice(leadingCount);
    const result = [...promotedLines, ...remainder];

    const hasContinuationSegments = segments.some(
        ({ suffix }, index) =>
            index > firstContentIndex && suffix.trim().length > 0
    );

    if (hasContinuationSegments) {
        result._preserveDescriptionBreaks = true;
    }

    if (normalizedLines._suppressLeadingBlank) {
        result._suppressLeadingBlank = true;
    }

    return result;
}

function mergeSyntheticDocComments(
    node,
    existingDocLines,
    options,
    overrides = {}
) {
    let normalizedExistingLines = toMutableArray(existingDocLines);

    normalizedExistingLines = promoteLeadingDocCommentTextToDescription(
        normalizedExistingLines
    );

    let preserveDescriptionBreaks =
        normalizedExistingLines?._preserveDescriptionBreaks === true;

    normalizedExistingLines = reorderDescriptionLinesAfterFunction(
        normalizedExistingLines
    );

    if (preserveDescriptionBreaks) {
        normalizedExistingLines._preserveDescriptionBreaks = true;
    }

    let removedExistingReturnDuplicates = false;
    ({
        lines: normalizedExistingLines,
        removed: removedExistingReturnDuplicates
    } = dedupeReturnDocLines(normalizedExistingLines));

    if (preserveDescriptionBreaks) {
        normalizedExistingLines._preserveDescriptionBreaks = true;
    }

    const syntheticLines = reorderDescriptionLinesAfterFunction(
        computeSyntheticFunctionDocLines(
            node,
            existingDocLines,
            options,
            overrides
        )
    );

    const implicitDocEntries =
        node?.type === "FunctionDeclaration" ||
        node?.type === "StructFunctionDeclaration"
            ? collectImplicitArgumentDocNames(node, options)
            : [];
    const declaredParamCount = Array.isArray(node?.params)
        ? node.params.length
        : 0;
    const hasImplicitDocEntries = implicitDocEntries.length > 0;
    const hasParamDocLines = normalizedExistingLines.some((line) => {
        if (typeof line !== "string") {
            return false;
        }

        return /^\/\/\/\s*@param\b/i.test(toTrimmedString(line));
    });
    const shouldForceParamPrune =
        hasParamDocLines && declaredParamCount === 0 && !hasImplicitDocEntries;

    if (syntheticLines.length === 0 && !shouldForceParamPrune) {
        return normalizedExistingLines;
    }

    if (normalizedExistingLines.length === 0) {
        return syntheticLines;
    }

    const docTagMatches = (line, pattern) => {
        const trimmed = toTrimmedString(line);
        if (trimmed.length === 0) {
            return false;
        }

        if (pattern.global || pattern.sticky) {
            pattern.lastIndex = 0;
        }

        return pattern.test(trimmed);
    };

    const isFunctionLine = (line) =>
        docTagMatches(line, /^\/\/\/\s*@function\b/i);
    const isOverrideLine = (line) =>
        docTagMatches(line, /^\/\/\/\s*@override\b/i);
    const isParamLine = (line) => docTagMatches(line, /^\/\/\/\s*@param\b/i);

    const isDescriptionLine = (line) =>
        docTagMatches(line, /^\/\/\/\s*@description\b/i);

    const functionLines = syntheticLines.filter(isFunctionLine);
    const syntheticFunctionMetadata = functionLines
        .map((line) => parseDocCommentMetadata(line))
        .find(
            (meta) => meta?.tag === "function" && typeof meta.name === "string"
        );
    const syntheticFunctionName =
        typeof syntheticFunctionMetadata?.name === "string"
            ? syntheticFunctionMetadata.name.trim()
            : null;
    let otherLines = syntheticLines.filter((line) => !isFunctionLine(line));
    const overrideLines = otherLines.filter(isOverrideLine);
    otherLines = otherLines.filter((line) => !isOverrideLine(line));
    let returnsLines = [];

    // Cache canonical names so we only parse each doc comment line at most once.
    const paramCanonicalNameCache = new Map();
    const getParamCanonicalName = (line, metadata) => {
        if (typeof line !== "string") {
            return null;
        }

        if (paramCanonicalNameCache.has(line)) {
            return paramCanonicalNameCache.get(line);
        }

        const docMetadata =
            metadata === undefined ? parseDocCommentMetadata(line) : metadata;
        const canonical =
            docMetadata?.tag === "param"
                ? getCanonicalParamNameFromText(docMetadata.name)
                : null;

        paramCanonicalNameCache.set(line, canonical);
        return canonical;
    };

    let mergedLines = [...normalizedExistingLines];
    let removedAnyLine = removedExistingReturnDuplicates;

    if (functionLines.length > 0) {
        const existingFunctionIndices = mergedLines
            .map((line, index) => (isFunctionLine(line) ? index : -1))
            .filter((index) => index !== -1);

        if (existingFunctionIndices.length > 0) {
            const [firstIndex, ...duplicateIndices] = existingFunctionIndices;
            mergedLines = [...mergedLines];

            for (let i = duplicateIndices.length - 1; i >= 0; i--) {
                mergedLines.splice(duplicateIndices[i], 1);
                removedAnyLine = true;
            }

            mergedLines.splice(firstIndex, 1, ...functionLines);
            removedAnyLine = true;
        } else {
            const firstParamIndex = mergedLines.findIndex(isParamLine);

            const insertionIndex =
                firstParamIndex === -1 ? mergedLines.length : firstParamIndex;
            const precedingLine =
                insertionIndex > 0 ? mergedLines[insertionIndex - 1] : null;
            const trimmedPreceding =
                typeof precedingLine === "string" ? precedingLine.trim() : "";
            const isDocCommentLine =
                typeof trimmedPreceding === "string" &&
                /^\/\/\//.test(trimmedPreceding);
            const isDocTagLine =
                isDocCommentLine && /^\/\/\/\s*@/i.test(trimmedPreceding);

            let precedingDocTag = null;
            if (isDocCommentLine && isDocTagLine) {
                const metadata = parseDocCommentMetadata(precedingLine);
                if (metadata && typeof metadata.tag === "string") {
                    precedingDocTag = metadata.tag.toLowerCase();
                }
            }

            const shouldSeparateDocTag = precedingDocTag === "deprecated";

            const needsSeparatorBeforeFunction =
                trimmedPreceding !== "" &&
                typeof precedingLine === "string" &&
                !isFunctionLine(precedingLine) &&
                (!isDocCommentLine || !isDocTagLine || shouldSeparateDocTag);

            if (needsSeparatorBeforeFunction) {
                mergedLines = [
                    ...mergedLines.slice(0, insertionIndex),
                    "",
                    ...mergedLines.slice(insertionIndex)
                ];
            }

            const insertAt = needsSeparatorBeforeFunction
                ? insertionIndex + 1
                : insertionIndex;

            mergedLines = [
                ...mergedLines.slice(0, insertAt),
                ...functionLines,
                ...mergedLines.slice(insertAt)
            ];
            removedAnyLine = true;
        }
    }

    if (overrideLines.length > 0) {
        const existingOverrideIndices = mergedLines
            .map((line, index) => (isOverrideLine(line) ? index : -1))
            .filter((index) => index !== -1);

        if (existingOverrideIndices.length > 0) {
            const [firstOverrideIndex, ...duplicateOverrideIndices] =
                existingOverrideIndices;
            mergedLines = [...mergedLines];

            for (let i = duplicateOverrideIndices.length - 1; i >= 0; i -= 1) {
                mergedLines.splice(duplicateOverrideIndices[i], 1);
                removedAnyLine = true;
            }

            mergedLines.splice(firstOverrideIndex, 1, ...overrideLines);
            removedAnyLine = true;
        } else {
            const firstFunctionIndex = mergedLines.findIndex(isFunctionLine);
            const insertionIndex =
                firstFunctionIndex === -1 ? 0 : firstFunctionIndex;

            mergedLines = [
                ...mergedLines.slice(0, insertionIndex),
                ...overrideLines,
                ...mergedLines.slice(insertionIndex)
            ];
            removedAnyLine = true;
        }
    }

    const paramLineIndices = new Map();
    for (const [index, line] of mergedLines.entries()) {
        if (!isParamLine(line)) {
            continue;
        }

        const canonical = getParamCanonicalName(line);
        if (canonical) {
            paramLineIndices.set(canonical, index);
        }
    }

    if (otherLines.length > 0) {
        const normalizedOtherLines = [];

        for (const line of otherLines) {
            const metadata = parseDocCommentMetadata(line);
            const canonical = getParamCanonicalName(line, metadata);

            if (
                canonical &&
                paramLineIndices.has(canonical) &&
                metadata?.name
            ) {
                const lineIndex = paramLineIndices.get(canonical);
                const existingLine = mergedLines[lineIndex];

                const updatedLine = updateParamLineWithDocName(
                    existingLine,
                    metadata.name
                );
                if (updatedLine !== existingLine) {
                    mergedLines[lineIndex] = updatedLine;
                    removedAnyLine = true;
                }
                continue;
            }

            normalizedOtherLines.push(line);
        }

        otherLines = normalizedOtherLines;
    }

    if (otherLines.length > 0) {
        const nonReturnLines = [];
        const extractedReturns = [];

        for (const line of otherLines) {
            const metadata = parseDocCommentMetadata(line);
            if (metadata?.tag === "returns") {
                extractedReturns.push(line);
                continue;
            }

            nonReturnLines.push(line);
        }

        if (extractedReturns.length > 0) {
            otherLines = nonReturnLines;
            returnsLines = extractedReturns;
        }
    }

    const syntheticParamNames = new Set(
        otherLines
            .map((line) => getParamCanonicalName(line))
            .filter(isNonEmptyString)
    );

    if (syntheticParamNames.size > 0) {
        const beforeLength = mergedLines.length;
        mergedLines = mergedLines.filter((line) => {
            if (!isParamLine(line)) {
                return true;
            }

            const canonical = getParamCanonicalName(line);
            if (!canonical) {
                return false;
            }

            return !syntheticParamNames.has(canonical);
        });
        if (mergedLines.length !== beforeLength) {
            removedAnyLine = true;
        }
    }

    const adoptionResult = adoptLeadingDocCommentText(mergedLines);
    if (adoptionResult.changed) {
        mergedLines = adoptionResult.lines;
        removedAnyLine = true;
    }

    const lastFunctionIndex = mergedLines.findLastIndex(isFunctionLine);
    let insertionIndex = lastFunctionIndex === -1 ? 0 : lastFunctionIndex + 1;

    if (lastFunctionIndex === -1) {
        while (
            insertionIndex < mergedLines.length &&
            typeof mergedLines[insertionIndex] === "string" &&
            mergedLines[insertionIndex].trim() === ""
        ) {
            insertionIndex += 1;
        }
    }

    while (
        insertionIndex < mergedLines.length &&
        typeof mergedLines[insertionIndex] === "string" &&
        isParamLine(mergedLines[insertionIndex])
    ) {
        insertionIndex += 1;
    }

    let result = [
        ...mergedLines.slice(0, insertionIndex),
        ...otherLines,
        ...mergedLines.slice(insertionIndex)
    ];

    if (returnsLines.length > 0) {
        const { lines: dedupedReturns } = dedupeReturnDocLines(returnsLines, {
            includeNonReturnLine: (line, trimmed) => trimmed.length > 0
        });

        if (dedupedReturns.length > 0) {
            const filteredResult = [];
            let removedExistingReturns = false;

            for (const line of result) {
                if (
                    typeof line === "string" &&
                    /^\/\/\/\s*@returns\b/i.test(toTrimmedString(line))
                ) {
                    removedExistingReturns = true;
                    continue;
                }

                filteredResult.push(line);
            }

            let appendIndex = filteredResult.length;

            while (
                appendIndex > 0 &&
                typeof filteredResult[appendIndex - 1] === "string" &&
                filteredResult[appendIndex - 1].trim() === ""
            ) {
                appendIndex -= 1;
            }

            result = [
                ...filteredResult.slice(0, appendIndex),
                ...dedupedReturns,
                ...filteredResult.slice(appendIndex)
            ];

            if (removedExistingReturns) {
                removedAnyLine = true;
            }
        }
    }

    const dedupedResult = dedupeReturnDocLines(result);
    result = dedupedResult.lines;
    if (dedupedResult.removed) {
        removedAnyLine = true;
    }

    const paramDocsByCanonical = new Map();

    for (const line of result) {
        if (typeof line !== "string") {
            continue;
        }

        if (!isParamLine(line)) {
            continue;
        }

        const canonical = getParamCanonicalName(line);
        if (canonical) {
            paramDocsByCanonical.set(canonical, line);
        }
    }

    const suppressedCanonicals = suppressedImplicitDocCanonicalByNode.get(node);

    if (suppressedCanonicals && suppressedCanonicals.size > 0) {
        for (const canonical of suppressedCanonicals) {
            paramDocsByCanonical.delete(canonical);
        }
    }

    if (implicitDocEntries.length > 0) {
        const canonicalNames = new Set();
        const fallbackCanonicalsToRemove = new Set();

        for (const entry of implicitDocEntries) {
            if (entry?.canonical) {
                canonicalNames.add(entry.canonical);
            }

            if (
                entry?.fallbackCanonical &&
                entry.fallbackCanonical !== entry.canonical &&
                entry.hasDirectReference !== true
            ) {
                fallbackCanonicalsToRemove.add(entry.fallbackCanonical);
            }
        }

        for (const fallbackCanonical of fallbackCanonicalsToRemove) {
            if (!canonicalNames.has(fallbackCanonical)) {
                paramDocsByCanonical.delete(fallbackCanonical);
            }
        }
    }

    let orderedParamDocs = [];
    if (Array.isArray(node.params)) {
        for (const param of node.params) {
            const paramInfo = getParameterDocInfo(param, node, options);
            const canonical = paramInfo?.name
                ? getCanonicalParamNameFromText(paramInfo.name)
                : null;
            if (canonical && paramDocsByCanonical.has(canonical)) {
                orderedParamDocs.push(paramDocsByCanonical.get(canonical));
                paramDocsByCanonical.delete(canonical);
            }
        }
    }

    if (orderedParamDocs.length === 0) {
        for (const entry of implicitDocEntries) {
            const canonical = entry?.canonical;
            if (canonical && paramDocsByCanonical.has(canonical)) {
                orderedParamDocs.push(paramDocsByCanonical.get(canonical));
                paramDocsByCanonical.delete(canonical);
            }
        }
    }

    const shouldDropRemainingParamDocs =
        !hasImplicitDocEntries &&
        declaredParamCount === 0 &&
        paramDocsByCanonical.size > 0;

    if (!shouldDropRemainingParamDocs) {
        for (const doc of paramDocsByCanonical.values()) {
            orderedParamDocs.push(doc);
        }
    }

    if (orderedParamDocs.length > 0) {
        const docsByCanonical = new Map();
        for (const docLine of orderedParamDocs) {
            if (typeof docLine !== "string") {
                continue;
            }

            const canonical = getParamCanonicalName(docLine);
            if (canonical) {
                docsByCanonical.set(canonical, docLine);
            }
        }

        const preferredDocs = preferredParamDocNamesByNode.get(node);
        const implicitEntryByIndex = new Map();
        for (const entry of implicitDocEntries) {
            if (entry && Number.isInteger(entry.index)) {
                implicitEntryByIndex.set(entry.index, entry);
            }
        }
        const reordered = [];

        if (Array.isArray(node.params)) {
            for (const [index, param] of node.params.entries()) {
                const implicitEntry = implicitEntryByIndex.get(index);
                if (implicitEntry) {
                    const implicitCanonical =
                        implicitEntry.canonical ||
                        getCanonicalParamNameFromText(implicitEntry.name);
                    if (
                        implicitCanonical &&
                        docsByCanonical.has(implicitCanonical)
                    ) {
                        reordered.push(docsByCanonical.get(implicitCanonical));
                        docsByCanonical.delete(implicitCanonical);
                        continue;
                    }
                }

                const preferredName = preferredDocs?.get(index);
                if (preferredName) {
                    const preferredCanonical =
                        getCanonicalParamNameFromText(preferredName);
                    if (
                        preferredCanonical &&
                        docsByCanonical.has(preferredCanonical)
                    ) {
                        reordered.push(docsByCanonical.get(preferredCanonical));
                        docsByCanonical.delete(preferredCanonical);
                        continue;
                    }
                }

                const paramInfo = getParameterDocInfo(param, node, options);
                const paramCanonical = paramInfo?.name
                    ? getCanonicalParamNameFromText(paramInfo.name)
                    : null;
                if (paramCanonical && docsByCanonical.has(paramCanonical)) {
                    reordered.push(docsByCanonical.get(paramCanonical));
                    docsByCanonical.delete(paramCanonical);
                }
            }
        }

        for (const docLine of docsByCanonical.values()) {
            reordered.push(docLine);
        }

        orderedParamDocs = reordered;
    }

    const finalDocs = [];
    let insertedParams = false;

    for (const line of result) {
        if (isParamLine(line)) {
            if (!insertedParams && orderedParamDocs.length > 0) {
                finalDocs.push(...orderedParamDocs);
                insertedParams = true;
            }
            continue;
        }

        finalDocs.push(line);
    }

    if (!insertedParams && orderedParamDocs.length > 0) {
        finalDocs.push(...orderedParamDocs);
    }

    let reorderedDocs = finalDocs;

    const descriptionStartIndex = reorderedDocs.findIndex(isDescriptionLine);
    if (descriptionStartIndex !== -1) {
        let descriptionEndIndex = descriptionStartIndex + 1;

        while (
            descriptionEndIndex < reorderedDocs.length &&
            typeof reorderedDocs[descriptionEndIndex] === "string" &&
            reorderedDocs[descriptionEndIndex].startsWith("///") &&
            !parseDocCommentMetadata(reorderedDocs[descriptionEndIndex])
        ) {
            descriptionEndIndex += 1;
        }

        const descriptionBlock = reorderedDocs.slice(
            descriptionStartIndex,
            descriptionEndIndex
        );
        const docsWithoutDescription = [
            ...reorderedDocs.slice(0, descriptionStartIndex),
            ...reorderedDocs.slice(descriptionEndIndex)
        ];

        let shouldOmitDescriptionBlock = false;
        if (descriptionBlock.length === 1) {
            const descriptionMetadata = parseDocCommentMetadata(
                descriptionBlock[0]
            );
            const descriptionText =
                typeof descriptionMetadata?.name === "string"
                    ? descriptionMetadata.name.trim()
                    : "";

            // Omit empty description blocks
            if (descriptionText.length === 0) {
                shouldOmitDescriptionBlock = true;
            } else if (
                syntheticFunctionName &&
                descriptionText.startsWith(syntheticFunctionName)
            ) {
                // Omit alias-style descriptions like "functionName()"
                const remainder = descriptionText.slice(
                    syntheticFunctionName.length
                );
                const trimmedRemainder = remainder.trim();
                if (
                    trimmedRemainder.startsWith("(") &&
                    trimmedRemainder.endsWith(")")
                ) {
                    shouldOmitDescriptionBlock = true;
                }
            }
        }

        if (shouldOmitDescriptionBlock) {
            reorderedDocs = docsWithoutDescription;
        } else {
            let lastParamIndex = -1;
            for (const [index, element] of docsWithoutDescription.entries()) {
                if (isParamLine(element)) {
                    lastParamIndex = index;
                }
            }

            const insertionAfterParams =
                lastParamIndex === -1
                    ? docsWithoutDescription.length
                    : lastParamIndex + 1;

            reorderedDocs = [
                ...docsWithoutDescription.slice(0, insertionAfterParams),
                ...descriptionBlock,
                ...docsWithoutDescription.slice(insertionAfterParams)
            ];
        }
    }

    reorderedDocs = reorderDescriptionLinesAfterFunction(reorderedDocs);

    if (suppressedCanonicals && suppressedCanonicals.size > 0) {
        reorderedDocs = reorderedDocs.filter((line) => {
            if (!isParamLine(line)) {
                return true;
            }

            const canonical = getParamCanonicalName(line);
            return !canonical || !suppressedCanonicals.has(canonical);
        });
    }

    reorderedDocs = reorderedDocs.map((line) => {
        if (!isParamLine(line)) {
            return line;
        }

        const match = line.match(
            /^(\/\/\/\s*@param\s*)(\{[^}]*\}\s*)?(\s*\S+)(.*)$/i
        );
        if (!match) {
            return normalizeDocCommentTypeAnnotations(line);
        }

        const [, prefix, rawTypeSection = "", rawName = "", remainder = ""] =
            match;
        const normalizedPrefix = `${prefix.replace(/\s*$/, "")} `;
        let normalizedTypeSection = rawTypeSection.trim();
        if (
            normalizedTypeSection.startsWith("{") &&
            normalizedTypeSection.endsWith("}")
        ) {
            const innerType = normalizedTypeSection.slice(1, -1);
            const normalizedInner = innerType.replaceAll("|", ",");
            normalizedTypeSection = `{${normalizedInner}}`;
        }
        const typePart =
            normalizedTypeSection.length > 0 ? `${normalizedTypeSection} ` : "";
        let normalizedName = rawName.trim();
        let remainingRemainder = remainder;

        if (
            normalizedName.startsWith("[") &&
            !normalizedName.endsWith("]") &&
            typeof remainingRemainder === "string" &&
            remainingRemainder.length > 0
        ) {
            let bracketBalance = 0;

            for (const char of normalizedName) {
                if (char === "[") {
                    bracketBalance += 1;
                } else if (char === "]") {
                    bracketBalance -= 1;
                }
            }

            if (bracketBalance > 0) {
                let sliceIndex = 0;

                while (
                    sliceIndex < remainingRemainder.length &&
                    bracketBalance > 0
                ) {
                    const char = remainingRemainder[sliceIndex];
                    if (char === "[") {
                        bracketBalance += 1;
                    } else if (char === "]") {
                        bracketBalance -= 1;
                    }
                    sliceIndex += 1;
                }

                if (bracketBalance <= 0) {
                    const continuation = remainingRemainder.slice(
                        0,
                        sliceIndex
                    );
                    normalizedName = `${normalizedName}${continuation}`.trim();
                    remainingRemainder = remainingRemainder.slice(sliceIndex);
                }
            }
        }

        const remainderText = remainingRemainder.trim();
        const hasDescription = remainderText.length > 0;
        let descriptionPart = "";

        if (hasDescription) {
            const hyphenMatch = remainingRemainder.match(/^(\s*-\s*)(.*)$/);
            let normalizedDescription = "";
            let hyphenSpacing = " - ";

            if (hyphenMatch) {
                const [, rawHyphenSpacing = "", rawDescription = ""] =
                    hyphenMatch;
                normalizedDescription = rawDescription.trim();

                const trailingSpaceMatch = rawHyphenSpacing.match(/-(\s*)$/);
                if (trailingSpaceMatch) {
                    const originalSpaceCount = trailingSpaceMatch[1].length;
                    const preservedSpaceCount = Math.max(
                        1,
                        Math.min(originalSpaceCount, 2)
                    );
                    hyphenSpacing = ` - ${" ".repeat(preservedSpaceCount - 1)}`;
                }
            } else {
                normalizedDescription = remainderText.replace(/^[-\s]+/, "");
            }

            if (normalizedDescription.length > 0) {
                descriptionPart = `${hyphenSpacing}${normalizedDescription}`;
            }
        }

        const updatedLine = `${normalizedPrefix}${typePart}${normalizedName}${descriptionPart}`;
        return normalizeDocCommentTypeAnnotations(updatedLine);
    });

    if (preserveDescriptionBreaks) {
        result = reorderedDocs;
    } else {
        const wrappedDocs = [];
        const normalizedPrintWidth = coercePositiveIntegerOption(
            options?.printWidth,
            120
        );
        const wrapWidth = Math.min(
            normalizedPrintWidth,
            DEFAULT_DOC_COMMENT_MAX_WRAP_WIDTH
        );

        const wrapSegments = (text, firstAvailable, continuationAvailable) => {
            if (firstAvailable <= 0) {
                return [text];
            }

            const words = text.split(/\s+/).filter((word) => word.length > 0);
            if (words.length === 0) {
                return [];
            }

            const segments = [];
            let current = words[0];
            let currentAvailable = firstAvailable;

            for (let index = 1; index < words.length; index += 1) {
                const word = words[index];

                const endsSentence = /[.!?]["')\]]?$/.test(current);
                const startsSentence = /^[A-Z]/.test(word);
                if (
                    endsSentence &&
                    startsSentence &&
                    currentAvailable >= 60 &&
                    current.length >=
                        Math.max(Math.floor(currentAvailable * 0.6), 24)
                ) {
                    segments.push(current);
                    current = word;
                    currentAvailable = continuationAvailable;
                    continue;
                }

                if (current.length + 1 + word.length > currentAvailable) {
                    segments.push(current);
                    current = word;
                    currentAvailable = continuationAvailable;
                } else {
                    current += ` ${word}`;
                }
            }

            segments.push(current);

            const lastIndex = segments.length - 1;
            if (lastIndex >= 2) {
                // `Array#at` handles negative indices but introduces an extra bounds
                // check on every call. This helper runs for every doc comment we
                // wrap, so prefer direct index math to keep the hot path lean.
                const lastSegment = segments[lastIndex];
                const isSingleWord =
                    typeof lastSegment === "string" && !/\s/.test(lastSegment);

                if (isSingleWord) {
                    const maxSingleWordLength = Math.max(
                        Math.min(continuationAvailable / 2, 16),
                        8
                    );

                    if (lastSegment.length <= maxSingleWordLength) {
                        const penultimateIndex = lastIndex - 1;
                        const mergedSegment =
                            segments[penultimateIndex] + ` ${lastSegment}`;

                        segments[penultimateIndex] = mergedSegment;
                        segments.pop();
                    }
                }
            }

            return segments;
        };

        for (let index = 0; index < reorderedDocs.length; index += 1) {
            const line = reorderedDocs[index];
            if (isDescriptionLine(line)) {
                const blockLines = [line];
                let lookahead = index + 1;

                while (lookahead < reorderedDocs.length) {
                    const nextLine = reorderedDocs[lookahead];
                    if (
                        typeof nextLine === "string" &&
                        nextLine.startsWith("///") &&
                        !parseDocCommentMetadata(nextLine)
                    ) {
                        blockLines.push(nextLine);
                        lookahead += 1;
                        continue;
                    }
                    break;
                }

                index = lookahead - 1;

<<<<<<< HEAD
            const hasEmphasisContinuation = blockLines
                .slice(1)
                .some((docLine) => {
                    if (typeof docLine !== "string") {
                        return false;
                    }

                    if (!docLine.trimStart().startsWith("///")) {
                        return false;
                    }

                    const continuationText = docLine.slice(3).trimStart();
                    return continuationText.startsWith("**");
                });

            if (hasEmphasisContinuation) {
                wrappedDocs.push(...blockLines);
                continue;
            }

            const prefixMatch = line.match(/^(\/\/\/\s*@description\s+)/i);
            if (!prefixMatch) {
                wrappedDocs.push(...blockLines);
                continue;
            }
=======
                const prefixMatch = line.match(/^(\/\/\/\s*@description\s+)/i);
                if (!prefixMatch) {
                    wrappedDocs.push(...blockLines);
                    continue;
                }
>>>>>>> 4f6e3d44

                const prefix = prefixMatch[1];
                const continuationPrefix =
                    "/// " + " ".repeat(Math.max(prefix.length - 4, 0));
                const descriptionText = blockLines
                    .map((docLine, blockIndex) => {
                        if (blockIndex === 0) {
                            return docLine.slice(prefix.length).trim();
                        }

                        if (docLine.startsWith(continuationPrefix)) {
                            return docLine
                                .slice(continuationPrefix.length)
                                .trim();
                        }

                        if (docLine.startsWith("///")) {
                            return docLine.slice(3).trim();
                        }

                        return docLine.trim();
                    })
                    .filter((segment) => segment.length > 0)
                    .join(" ");

                if (descriptionText.length === 0) {
                    wrappedDocs.push(...blockLines);
                    continue;
                }

                const available = Math.max(wrapWidth - prefix.length, 16);
                const continuationAvailable = Math.max(
                    Math.min(available, 62),
                    16
                );
                const segments = wrapSegments(
                    descriptionText,
                    available,
                    continuationAvailable
                );

                if (segments.length === 0) {
                    wrappedDocs.push(...blockLines);
                    continue;
                }

                if (
                    blockLines.length > 1 &&
                    segments.length > blockLines.length
                ) {
                    const paddedBlockLines = blockLines.map(
                        (docLine, blockIndex) => {
                            if (
                                blockIndex === 0 ||
                                typeof docLine !== "string"
                            ) {
                                return docLine;
                            }

                            if (
                                !docLine.startsWith("///") ||
                                parseDocCommentMetadata(docLine)
                            ) {
                                return docLine;
                            }

                            if (docLine.startsWith(continuationPrefix)) {
                                return docLine;
                            }

                            const trimmedContinuation = docLine
                                .slice(3)
                                .replace(/^\s+/, "");

                            if (trimmedContinuation.length === 0) {
                                return docLine;
                            }

                            return `${continuationPrefix}${trimmedContinuation}`;
                        }
                    );

                    wrappedDocs.push(...paddedBlockLines);
                    continue;
                }

                wrappedDocs.push(`${prefix}${segments[0]}`);
                for (
                    let segmentIndex = 1;
                    segmentIndex < segments.length;
                    segmentIndex += 1
                ) {
                    wrappedDocs.push(
                        `${continuationPrefix}${segments[segmentIndex]}`
                    );
                }
                continue;
            }

            wrappedDocs.push(line);
        }

        reorderedDocs = wrappedDocs;

        result = reorderedDocs;
    }

    if (removedAnyLine || otherLines.length > 0) {
        result._suppressLeadingBlank = true;
    }

    const filteredResult = result.filter((line) => {
        if (typeof line !== "string") {
            return true;
        }

        if (!/^\/\/\/\s*@description\b/i.test(line.trim())) {
            return true;
        }

        const metadata = parseDocCommentMetadata(line);
        const descriptionText =
            typeof metadata?.name === "string" ? metadata.name.trim() : "";

        return descriptionText.length > 0;
    });

    if (result._suppressLeadingBlank) {
        filteredResult._suppressLeadingBlank = true;
    }

    return filteredResult;
}

function getCanonicalParamNameFromText(name) {
    if (typeof name !== "string") {
        return null;
    }

    let trimmed = name.trim();

    if (trimmed.startsWith("[")) {
        let depth = 0;
        let closingIndex = -1;

        let index = 0;
        for (const char of trimmed) {
            if (char === "[") {
                depth += 1;
            } else if (char === "]") {
                depth -= 1;
                if (depth === 0) {
                    closingIndex = index;
                    break;
                }
            }

            index += 1;
        }

        if (closingIndex > 0) {
            trimmed = trimmed.slice(1, closingIndex);
        }
    }

    const equalsIndex = trimmed.indexOf("=");
    if (equalsIndex !== -1) {
        trimmed = trimmed.slice(0, equalsIndex);
    }

    const normalized = normalizeDocMetadataName(trimmed.trim());
    return normalized && normalized.length > 0 ? normalized : null;
}

function getPreferredFunctionParameterName(path, node, options) {
    const context = findFunctionParameterContext(path);
    if (context) {
        const { functionNode, paramIndex } = context;
        if (!functionNode || !Number.isInteger(paramIndex) || paramIndex < 0) {
            return null;
        }

        const params = getFunctionParams(functionNode);
        if (paramIndex >= params.length) {
            return null;
        }

        const identifier = getIdentifierFromParameterNode(params[paramIndex]);
        const currentName =
            (identifier && typeof identifier.name === "string"
                ? identifier.name
                : null) ??
            (node && typeof node.name === "string" ? node.name : null);

        const preferredName = resolvePreferredParameterName(
            functionNode,
            paramIndex,
            currentName,
            options
        );

        if (isNonEmptyString(preferredName)) {
            return preferredName;
        }

        return null;
    }

    if (!node || typeof node.name !== "string") {
        return null;
    }

    const argumentIndex = getArgumentIndexFromIdentifier(node.name);
    if (!Number.isInteger(argumentIndex) || argumentIndex < 0) {
        return null;
    }

    const functionNode = findEnclosingFunctionNode(path);
    if (!functionNode) {
        return null;
    }

    const preferredName = resolvePreferredParameterName(
        functionNode,
        argumentIndex,
        node.name,
        options
    );

    if (isNonEmptyString(preferredName)) {
        return preferredName;
    }

    const params = getFunctionParams(functionNode);
    if (argumentIndex >= params.length) {
        return null;
    }

    const identifier = getIdentifierFromParameterNode(params[argumentIndex]);
    if (!identifier || typeof identifier.name !== "string") {
        return null;
    }

    const normalizedIdentifier = normalizePreferredParameterName(
        identifier.name
    );
    if (
        normalizedIdentifier &&
        normalizedIdentifier !== node.name &&
        isValidIdentifierName(normalizedIdentifier)
    ) {
        return normalizedIdentifier;
    }

    return null;
}

function resolvePreferredParameterName(
    functionNode,
    paramIndex,
    currentName,
    options
) {
    if (!functionNode || !Number.isInteger(paramIndex) || paramIndex < 0) {
        return null;
    }

    const params = getFunctionParams(functionNode);
    if (paramIndex >= params.length) {
        return null;
    }

    const hasRenamableCurrentName =
        typeof currentName === "string" &&
        getArgumentIndexFromIdentifier(currentName) !== null;

    if (!hasRenamableCurrentName) {
        return null;
    }

    const preferredSource = resolvePreferredParameterSource(
        functionNode,
        paramIndex,
        currentName,
        options
    );

    const normalizedName = normalizePreferredParameterName(preferredSource);
    if (!normalizedName || normalizedName === currentName) {
        return null;
    }

    return isValidIdentifierName(normalizedName) ? normalizedName : null;
}

function resolvePreferredParameterSource(
    functionNode,
    paramIndex,
    currentName,
    options
) {
    const docPreferences = preferredParamDocNamesByNode.get(functionNode);
    if (docPreferences?.has(paramIndex)) {
        return docPreferences.get(paramIndex) ?? null;
    }

    const implicitEntries = collectImplicitArgumentDocNames(
        functionNode,
        options
    );
    if (!Array.isArray(implicitEntries)) {
        return null;
    }

    const implicitEntry = implicitEntries.find(
        (entry) => entry && entry.index === paramIndex
    );
    if (!implicitEntry) {
        return null;
    }

    if (
        implicitEntry.canonical &&
        implicitEntry.canonical !== implicitEntry.fallbackCanonical
    ) {
        return implicitEntry.name || implicitEntry.canonical;
    }

    if (implicitEntry.name && implicitEntry.name !== currentName) {
        return implicitEntry.name;
    }

    return null;
}

function findEnclosingFunctionNode(path) {
    if (!path || typeof path.getParentNode !== "function") {
        return null;
    }

    for (let depth = 0; ; depth += 1) {
        const parent =
            depth === 0 ? path.getParentNode() : path.getParentNode(depth);
        if (!parent) {
            break;
        }

        if (isFunctionLikeDeclaration(parent)) {
            return parent;
        }
    }

    return null;
}

function findFunctionParameterContext(path) {
    if (!path || typeof path.getParentNode !== "function") {
        return null;
    }

    let candidate = path.getValue();
    for (let depth = 0; ; depth += 1) {
        const parent =
            depth === 0 ? path.getParentNode() : path.getParentNode(depth);
        if (!parent) {
            break;
        }

        if (parent.type === "DefaultParameter") {
            candidate = parent;
            continue;
        }

        if (
            parent.type === "FunctionDeclaration" ||
            parent.type === "ConstructorDeclaration"
        ) {
            const params = toMutableArray(parent.params);
            const index = params.indexOf(candidate);
            if (index !== -1) {
                return { functionNode: parent, paramIndex: index };
            }
        }

        candidate = parent;
    }

    return null;
}

function shouldOmitParameterAlias(declarator, functionNode, options) {
    if (
        !declarator ||
        declarator.type !== "VariableDeclarator" ||
        !declarator.id ||
        declarator.id.type !== "Identifier" ||
        !declarator.init ||
        declarator.init.type !== "Identifier"
    ) {
        return false;
    }

    const argumentIndex = getArgumentIndexFromIdentifier(declarator.init.name);
    if (argumentIndex === null) {
        return false;
    }

    const preferredName = resolvePreferredParameterName(
        functionNode,
        argumentIndex,
        declarator.init.name,
        options
    );

    const normalizedAlias = normalizePreferredParameterName(declarator.id.name);
    if (!normalizedAlias) {
        return false;
    }

    if (!functionNode) {
        return false;
    }

    const params = getFunctionParams(functionNode);
    if (argumentIndex < 0 || argumentIndex >= params.length) {
        return false;
    }

    const identifier = getIdentifierFromParameterNode(params[argumentIndex]);
    if (!identifier || typeof identifier.name !== "string") {
        return false;
    }

    const normalizedParamName = normalizePreferredParameterName(
        identifier.name
    );

    if (
        typeof normalizedParamName === "string" &&
        normalizedParamName.length > 0 &&
        normalizedParamName === normalizedAlias
    ) {
        return true;
    }

    const normalizedPreferred = preferredName
        ? normalizePreferredParameterName(preferredName)
        : null;

    if (normalizedPreferred && normalizedPreferred === normalizedAlias) {
        return true;
    }

    return false;
}

function getIdentifierFromParameterNode(param) {
    if (!param || typeof param !== "object") {
        return null;
    }

    if (param.type === "Identifier") {
        return param;
    }

    if (
        param.type === "DefaultParameter" &&
        param.left?.type === "Identifier"
    ) {
        return param.left;
    }

    return null;
}

function isInsideConstructorFunction(path) {
    if (!path || typeof path.getParentNode !== "function") {
        return false;
    }

    let functionAncestorDepth = null;

    for (let depth = 0; ; depth += 1) {
        const ancestor =
            depth === 0 ? path.getParentNode() : path.getParentNode(depth);
        if (!ancestor) {
            break;
        }

        if (
            functionAncestorDepth === null &&
            ancestor.type === "FunctionDeclaration"
        ) {
            const functionParent = path.getParentNode(depth + 1);
            if (!functionParent || functionParent.type !== "BlockStatement") {
                return false;
            }

            functionAncestorDepth = depth;
            continue;
        }

        if (ancestor.type === "ConstructorDeclaration") {
            return functionAncestorDepth !== null;
        }
    }

    return false;
}

function findEnclosingFunctionDeclaration(path) {
    if (!path || typeof path.getParentNode !== "function") {
        return null;
    }

    for (let depth = 0; ; depth += 1) {
        const parent =
            depth === 0 ? path.getParentNode() : path.getParentNode(depth);
        if (!parent) {
            break;
        }

        if (parent.type === "FunctionDeclaration") {
            return parent;
        }
    }

    return null;
}

function shouldSynthesizeUndefinedDefaultForIdentifier(path, node) {
    if (!node || !synthesizedUndefinedDefaultParameters.has(node)) {
        return false;
    }

    if (!path || typeof path.getParentNode !== "function") {
        return false;
    }

    const parent = path.getParentNode();
    if (!parent || parent.type !== "FunctionDeclaration") {
        return false;
    }

    const params = getFunctionParams(parent);
    return params.includes(node);
}

function normalizePreferredParameterName(name) {
    if (typeof name !== "string" || name.length === 0) {
        return null;
    }

    const canonical = getCanonicalParamNameFromText(name);
    if (canonical && canonical.length > 0) {
        return canonical;
    }

    const normalized = normalizeDocMetadataName(name);
    if (typeof normalized !== "string" || normalized.length === 0) {
        return null;
    }

    return normalized.trim();
}

function isValidIdentifierName(name) {
    return typeof name === "string" && /^[A-Za-z_$][A-Za-z0-9_$]*$/.test(name);
}

function isOptionalParamDocName(name) {
    return typeof name === "string" && /^\s*\[[^\]]+\]\s*$/.test(name);
}

function updateParamLineWithDocName(line, newDocName) {
    if (typeof line !== "string" || typeof newDocName !== "string") {
        return line;
    }

    const prefixMatch = line.match(/^(\/\/\/\s*@param(?:\s+\{[^}]+\})?\s*)/i);
    if (!prefixMatch) {
        return `/// @param ${newDocName}`;
    }

    const prefix = prefixMatch[0];
    const remainder = line.slice(prefix.length);
    if (remainder.length === 0) {
        return `${prefix}${newDocName}`;
    }

    const updatedRemainder = remainder.replace(/^[^\s]+/, newDocName);
    return `${prefix}${updatedRemainder}`;
}

function adoptLeadingDocCommentText(docLines) {
    const normalizedDocLines = toMutableArray(docLines);

    if (normalizedDocLines.length === 0) {
        return { lines: normalizedDocLines, changed: false };
    }

    const firstMetadataIndex = normalizedDocLines.findIndex((line) => {
        if (typeof line !== "string") {
            return false;
        }

        return parseDocCommentMetadata(line) !== null;
    });

    if (firstMetadataIndex <= 0) {
        return { lines: normalizedDocLines, changed: false };
    }

    const leadingLines = normalizedDocLines.slice(0, firstMetadataIndex);

    if (
        leadingLines.length === 0 ||
        !leadingLines.every((line) => {
            if (typeof line !== "string") {
                return false;
            }

            const trimmed = line.trim();
            return trimmed.length === 0 || trimmed.startsWith("///");
        })
    ) {
        return { lines: normalizedDocLines, changed: false };
    }

    const existingDescriptionLine = normalizedDocLines.find(
        (line) =>
            typeof line === "string" &&
            /^\/\/\/\s*@description\b/i.test(line.trim())
    );
    const hasExistingReturns = normalizedDocLines.some((line) => {
        if (typeof line !== "string") {
            return false;
        }

        const metadata = parseDocCommentMetadata(line);
        return metadata?.tag === "returns";
    });

    const descriptionSegments = [];
    const returnSegments = [];

    for (const line of leadingLines) {
        if (typeof line !== "string") {
            return { lines: normalizedDocLines, changed: false };
        }

        const trimmed = line.trim();
        if (trimmed.length === 0) {
            continue;
        }

        if (!trimmed.startsWith("///")) {
            return { lines: normalizedDocLines, changed: false };
        }

        const docText = trimmed.slice(3).trim();
        if (docText.length === 0) {
            continue;
        }

        const returnsMatch = docText.match(/^returns?\s*:\s*(.+)$/i);
        if (returnsMatch) {
            const remainder = returnsMatch[1]?.trim();
            if (remainder && remainder.length > 0) {
                returnSegments.push(remainder);
            }
            continue;
        }

        descriptionSegments.push(docText);
    }

    const leadingReplacementLines = [];
    const trailingReturns = [];
    if (!existingDescriptionLine && descriptionSegments.length > 0) {
        const normalizedSegments = descriptionSegments
            .map((segment) => segment.trim())
            .filter((segment) => segment.length > 0);

        if (normalizedSegments.length > 0) {
            const [firstSegment, ...continuations] = normalizedSegments;
            leadingReplacementLines.push(`/// @description ${firstSegment}`);

            for (const continuation of continuations) {
                leadingReplacementLines.push(
                    `///              ${continuation}`
                );
            }
        }
    }

    if (!hasExistingReturns && returnSegments.length > 0) {
        const normalization = resolveDocCommentTypeNormalization();

        for (const segment of returnSegments) {
            const { type, description } = parseLegacyReturnSegment(
                segment,
                normalization
            );

            let returnsLine = "/// @returns";
            if (type) {
                returnsLine += ` {${type}}`;
            }

            if (description && description.length > 0) {
                returnsLine += ` ${description}`;
            }

            trailingReturns.push(
                normalizeDocCommentTypeAnnotations(returnsLine)
            );
        }
    }

    if (leadingReplacementLines.length === 0 && trailingReturns.length === 0) {
        return { lines: normalizedDocLines, changed: false };
    }

    const updatedLines = [
        ...leadingReplacementLines,
        ...normalizedDocLines.slice(firstMetadataIndex),
        ...trailingReturns
    ];

    return { lines: updatedLines, changed: true };
}

function parseLegacyReturnSegment(segment, normalization) {
    if (typeof segment !== "string") {
        return { type: null, description: "" };
    }

    let remainder = segment.trim();
    if (remainder.length === 0) {
        return { type: null, description: "" };
    }

    let type = null;
    let description = remainder;

    const punctuatedMatch = remainder.match(
        /^([A-Za-z_][A-Za-z0-9_\s]*?)[,;:\-–—]\s*(.+)$/
    );
    if (punctuatedMatch) {
        const candidateType = punctuatedMatch[1]?.trim();
        const remainderDescription = punctuatedMatch[2]?.trim();

        const normalizedType = normalizeDocCommentReturnType(
            candidateType,
            normalization
        );

        if (normalizedType) {
            type = normalizedType;
            description = remainderDescription ?? "";
        }
    }

    if (!type) {
        const firstWordMatch = remainder.match(
            /^([A-Za-z_][A-Za-z0-9_]*)(?:\s+)(.+)$/
        );

        if (firstWordMatch) {
            const candidateType = firstWordMatch[1]?.trim();
            const normalizedType = normalizeDocCommentReturnType(
                candidateType,
                normalization
            );

            if (normalizedType) {
                type = normalizedType;
                description = firstWordMatch[2]?.trim() ?? "";
            }
        }
    }

    if (description && description.length > 0) {
        const [firstChar, ...rest] = description;
        description = `${firstChar.toUpperCase()}${rest.join("")}`;
    }

    return { type, description };
}

function normalizeDocCommentReturnType(type, normalization) {
    if (!type || typeof type !== "string") {
        return null;
    }

    const trimmed = type.trim();
    if (trimmed.length === 0) {
        return null;
    }

    const lookup = normalization.lookupTypeIdentifier(trimmed);
    const candidate = (lookup ?? trimmed).trim();

    if (candidate.length === 0) {
        return null;
    }

    const lowered = candidate.toLowerCase();
    if (lowered === "boolean") {
        return "bool";
    }

    return candidate;
}

function computeSyntheticFunctionDocLines(
    node,
    existingDocLines,
    options,
    overrides = {}
) {
    if (!node) {
        return [];
    }

    const metadata = Array.isArray(existingDocLines)
        ? existingDocLines.map(parseDocCommentMetadata).filter(Boolean)
        : [];
    const orderedParamMetadata = metadata.filter(
        (meta) => meta.tag === "param"
    );

    const hasReturnsTag = metadata.some((meta) => meta.tag === "returns");
    const hasOverrideTag = metadata.some((meta) => meta.tag === "override");
    const documentedParamNames = new Set();
    const paramMetadataByCanonical = new Map();
    const overrideName = overrides?.nameOverride;
    const functionName = overrideName ?? getNodeName(node);
    const existingFunctionMetadata = metadata.find(
        (meta) => meta.tag === "function"
    );
    const normalizedFunctionName =
        typeof functionName === "string" &&
        isNonEmptyTrimmedString(functionName)
            ? normalizeDocMetadataName(functionName)
            : null;
    const normalizedExistingFunctionName =
        typeof existingFunctionMetadata?.name === "string" &&
        isNonEmptyTrimmedString(existingFunctionMetadata.name)
            ? normalizeDocMetadataName(existingFunctionMetadata.name)
            : null;

    for (const meta of metadata) {
        if (meta.tag !== "param") {
            continue;
        }

        const rawName = typeof meta.name === "string" ? meta.name : null;
        if (!rawName) {
            continue;
        }

        documentedParamNames.add(rawName);

        const canonical = getCanonicalParamNameFromText(rawName);
        if (canonical && !paramMetadataByCanonical.has(canonical)) {
            paramMetadataByCanonical.set(canonical, meta);
        }
    }

    const shouldInsertOverrideTag =
        overrides?.includeOverrideTag === true && !hasOverrideTag;

    const lines = [];

    if (shouldInsertOverrideTag) {
        lines.push("/// @override");
    }

    const shouldInsertFunctionTag =
        normalizedFunctionName &&
        (normalizedExistingFunctionName === null ||
            normalizedExistingFunctionName !== normalizedFunctionName);

    if (shouldInsertFunctionTag) {
        lines.push(`/// @function ${functionName}`);
    }

    const implicitArgumentDocNames = collectImplicitArgumentDocNames(
        node,
        options
    );
    const implicitDocEntryByIndex = new Map();

    for (const entry of implicitArgumentDocNames) {
        if (!entry) {
            continue;
        }

        const { index } = entry;
        if (!Number.isInteger(index) || index < 0) {
            continue;
        }

        if (!implicitDocEntryByIndex.has(index)) {
            implicitDocEntryByIndex.set(index, entry);
        }
    }

    if (!Array.isArray(node.params)) {
        for (const { name: docName } of implicitArgumentDocNames) {
            if (documentedParamNames.has(docName)) {
                continue;
            }

            documentedParamNames.add(docName);
            lines.push(`/// @param ${docName}`);
        }

        return maybeAppendReturnsDoc(lines, node, hasReturnsTag, overrides);
    }

    for (const [paramIndex, param] of node.params.entries()) {
        const paramInfo = getParameterDocInfo(param, node, options);
        if (!paramInfo || !paramInfo.name) {
            continue;
        }
        const ordinalMetadata =
            Number.isInteger(paramIndex) && paramIndex >= 0
                ? (orderedParamMetadata[paramIndex] ?? null)
                : null;
        const rawOrdinalName =
            typeof ordinalMetadata?.name === "string" &&
            ordinalMetadata.name.length > 0
                ? ordinalMetadata.name
                : null;
        const canonicalOrdinal = rawOrdinalName
            ? getCanonicalParamNameFromText(rawOrdinalName)
            : null;
        const implicitDocEntry = implicitDocEntryByIndex.get(paramIndex);
        const paramIdentifier = getIdentifierFromParameterNode(param);
        const paramIdentifierName =
            typeof paramIdentifier?.name === "string"
                ? paramIdentifier.name
                : null;
        const isGenericArgumentName =
            typeof paramIdentifierName === "string" &&
            getArgumentIndexFromIdentifier(paramIdentifierName) !== null;
        const implicitName =
            implicitDocEntry &&
            typeof implicitDocEntry.name === "string" &&
            implicitDocEntry.name &&
            implicitDocEntry.canonical !== implicitDocEntry.fallbackCanonical
                ? implicitDocEntry.name
                : null;
        const canonicalParamName =
            (implicitDocEntry?.canonical && implicitDocEntry.canonical) ||
            getCanonicalParamNameFromText(paramInfo.name);
        const existingMetadata =
            (canonicalParamName &&
                paramMetadataByCanonical.has(canonicalParamName) &&
                paramMetadataByCanonical.get(canonicalParamName)) ||
            null;
        const existingDocName = existingMetadata?.name;
        const hasCompleteOrdinalDocs =
            Array.isArray(node.params) &&
            orderedParamMetadata.length === node.params.length;
        const shouldAdoptOrdinalName =
            Boolean(rawOrdinalName) &&
            ((Boolean(canonicalOrdinal) &&
                Boolean(canonicalParamName) &&
                canonicalOrdinal === canonicalParamName) ||
                isGenericArgumentName);

        if (
            hasCompleteOrdinalDocs &&
            node &&
            typeof paramIndex === "number" &&
            shouldAdoptOrdinalName
        ) {
            const documentedParamCanonical =
                getCanonicalParamNameFromText(paramInfo.name) ?? null;
            if (
                documentedParamCanonical &&
                paramMetadataByCanonical.has(documentedParamCanonical)
            ) {
                // The parameter already appears in the documented metadata;
                // avoid overriding it with mismatched ordinal ordering.
            } else {
                let preferredDocs = preferredParamDocNamesByNode.get(node);
                if (!preferredDocs) {
                    preferredDocs = new Map();
                    preferredParamDocNamesByNode.set(node, preferredDocs);
                }
                if (!preferredDocs.has(paramIndex)) {
                    preferredDocs.set(paramIndex, rawOrdinalName);
                }
            }
        }
        if (
            !shouldAdoptOrdinalName &&
            canonicalOrdinal &&
            canonicalParamName &&
            canonicalOrdinal !== canonicalParamName &&
            node &&
            !paramMetadataByCanonical.has(canonicalParamName)
        ) {
            const canonicalOrdinalMatchesDeclaredParam = Array.isArray(
                node?.params
            )
                ? node.params.some((candidate, candidateIndex) => {
                      if (candidateIndex === paramIndex) {
                          return false;
                      }

                      const candidateInfo = getParameterDocInfo(
                          candidate,
                          node,
                          options
                      );
                      const candidateCanonical = candidateInfo?.name
                          ? getCanonicalParamNameFromText(candidateInfo.name)
                          : null;

                      return candidateCanonical === canonicalOrdinal;
                  })
                : false;

            if (!canonicalOrdinalMatchesDeclaredParam) {
                let suppressedCanonicals =
                    suppressedImplicitDocCanonicalByNode.get(node);
                if (!suppressedCanonicals) {
                    suppressedCanonicals = new Set();
                    suppressedImplicitDocCanonicalByNode.set(
                        node,
                        suppressedCanonicals
                    );
                }
                suppressedCanonicals.add(canonicalOrdinal);
            }
        }
        const ordinalDocName =
            hasCompleteOrdinalDocs &&
            (!existingDocName || existingDocName.length === 0) &&
            shouldAdoptOrdinalName
                ? rawOrdinalName
                : null;
        let effectiveImplicitName = implicitName;
        if (effectiveImplicitName && ordinalDocName) {
            const canonicalImplicit =
                getCanonicalParamNameFromText(effectiveImplicitName) ?? null;
            const fallbackCanonical =
                implicitDocEntry?.fallbackCanonical ??
                getCanonicalParamNameFromText(paramInfo.name);

            if (
                canonicalOrdinal &&
                canonicalOrdinal !== fallbackCanonical &&
                canonicalOrdinal !== canonicalImplicit
            ) {
                const ordinalLength = canonicalOrdinal.length;
                const implicitLength =
                    (canonicalImplicit && canonicalImplicit.length > 0) ||
                    isNonEmptyTrimmedString(effectiveImplicitName);

                if (ordinalLength > implicitLength) {
                    effectiveImplicitName = null;
                    if (implicitDocEntry) {
                        implicitDocEntry._suppressDocLine = true;
                        if (implicitDocEntry.canonical && node) {
                            let suppressedCanonicals =
                                suppressedImplicitDocCanonicalByNode.get(node);
                            if (!suppressedCanonicals) {
                                suppressedCanonicals = new Set();
                                suppressedImplicitDocCanonicalByNode.set(
                                    node,
                                    suppressedCanonicals
                                );
                            }
                            suppressedCanonicals.add(
                                implicitDocEntry.canonical
                            );
                        }
                        if (canonicalOrdinal) {
                            implicitDocEntry.canonical = canonicalOrdinal;
                        }
                        if (ordinalDocName) {
                            implicitDocEntry.name = ordinalDocName;
                            if (node) {
                                let preferredDocs =
                                    preferredParamDocNamesByNode.get(node);
                                if (!preferredDocs) {
                                    preferredDocs = new Map();
                                    preferredParamDocNamesByNode.set(
                                        node,
                                        preferredDocs
                                    );
                                }
                                preferredDocs.set(paramIndex, ordinalDocName);
                            }
                        }
                    }
                }
            }
        }

        const optionalOverrideFlag = paramInfo?.optionalOverride === true;
        const defaultIsUndefined =
            param?.type === "DefaultParameter" &&
            isUndefinedSentinel(param.right);
        const shouldOmitUndefinedDefault =
            defaultIsUndefined &&
            shouldOmitUndefinedDefaultForFunctionNode(node);
        const hasExistingMetadata = Boolean(existingMetadata);
        const hasOptionalDocName =
            param?.type === "DefaultParameter" &&
            isOptionalParamDocName(existingDocName);
        const baseDocName =
            (effectiveImplicitName &&
                effectiveImplicitName.length > 0 &&
                effectiveImplicitName) ||
            (ordinalDocName && ordinalDocName.length > 0 && ordinalDocName) ||
            paramInfo.name;
        const parameterSourceText = getSourceTextForNode(param, options);
        const defaultCameFromSource =
            defaultIsUndefined &&
            typeof parameterSourceText === "string" &&
            parameterSourceText.includes("=");
        let shouldMarkOptional =
            Boolean(paramInfo.optional) || hasOptionalDocName;
        const hasSiblingExplicitDefault = Array.isArray(node?.params)
            ? node.params.some((candidate, candidateIndex) => {
                  if (candidateIndex === paramIndex || !candidate) {
                      return false;
                  }

                  if (candidate.type !== "DefaultParameter") {
                      return false;
                  }

                  return !isUndefinedSentinel(candidate.right);
              })
            : false;
        const hasPriorExplicitDefault = Array.isArray(node?.params)
            ? node.params.slice(0, paramIndex).some((candidate) => {
                  if (!candidate || candidate.type !== "DefaultParameter") {
                      return false;
                  }

                  return !isUndefinedSentinel(candidate.right);
              })
            : false;
        const shouldApplyOptionalSuppression =
            hasExistingMetadata || !hasSiblingExplicitDefault;
        if (
            !shouldMarkOptional &&
            !hasExistingMetadata &&
            hasSiblingExplicitDefault &&
            hasPriorExplicitDefault &&
            param?.type !== "DefaultParameter"
        ) {
            shouldMarkOptional = true;
        }
        if (shouldApplyOptionalSuppression) {
            if (
                shouldMarkOptional &&
                defaultIsUndefined &&
                shouldOmitUndefinedDefault &&
                paramInfo?.explicitUndefinedDefault === true &&
                !optionalOverrideFlag &&
                !hasOptionalDocName
            ) {
                shouldMarkOptional = false;
            }
            if (
                shouldMarkOptional &&
                shouldOmitUndefinedDefault &&
                paramInfo.optional &&
                defaultCameFromSource &&
                !hasOptionalDocName
            ) {
                shouldMarkOptional = false;
            }
        }
        if (
            shouldMarkOptional &&
            param?.type === "Identifier" &&
            !synthesizedUndefinedDefaultParameters.has(param)
        ) {
            synthesizedUndefinedDefaultParameters.add(param);
        }
        if (shouldMarkOptional && defaultIsUndefined) {
            preservedUndefinedDefaultParameters.add(param);
        }
        const docName = shouldMarkOptional ? `[${baseDocName}]` : baseDocName;

        const normalizedExistingType = normalizeParamDocType(
            existingMetadata?.type
        );
        const normalizedOrdinalType = normalizeParamDocType(
            ordinalMetadata?.type
        );
        const docType = normalizedExistingType ?? normalizedOrdinalType;

        if (documentedParamNames.has(docName)) {
            if (implicitDocEntry?.name) {
                documentedParamNames.add(implicitDocEntry.name);
            }
            continue;
        }
        documentedParamNames.add(docName);
        if (implicitDocEntry?.name) {
            documentedParamNames.add(implicitDocEntry.name);
        }

        const typePrefix = docType ? `{${docType}} ` : "";
        lines.push(`/// @param ${typePrefix}${docName}`);
    }

    for (const entry of implicitArgumentDocNames) {
        if (!entry || entry._suppressDocLine) {
            continue;
        }

        const { name: docName, index, canonical, fallbackCanonical } = entry;
        const isFallbackEntry = canonical === fallbackCanonical;
        if (
            isFallbackEntry &&
            Number.isInteger(index) &&
            orderedParamMetadata[index] &&
            typeof orderedParamMetadata[index].name === "string" &&
            orderedParamMetadata[index].name.length > 0
        ) {
            continue;
        }

        if (documentedParamNames.has(docName)) {
            continue;
        }

        documentedParamNames.add(docName);
        lines.push(`/// @param ${docName}`);
    }

    return maybeAppendReturnsDoc(lines, node, hasReturnsTag, overrides).map(
        (line) => normalizeDocCommentTypeAnnotations(line)
    );
}

function normalizeParamDocType(typeText) {
    return getNonEmptyTrimmedString(typeText);
}

function collectImplicitArgumentDocNames(functionNode, options) {
    if (
        !functionNode ||
        (functionNode.type !== "FunctionDeclaration" &&
            functionNode.type !== "StructFunctionDeclaration")
    ) {
        return [];
    }

    const referenceInfo = gatherImplicitArgumentReferences(functionNode);
    const entries = buildImplicitArgumentDocEntries(referenceInfo);
    const suppressedCanonicals =
        suppressedImplicitDocCanonicalByNode.get(functionNode);

    if (!suppressedCanonicals || suppressedCanonicals.size === 0) {
        return entries;
    }

    return entries.filter((entry) => {
        if (!entry || !entry.canonical) {
            return true;
        }

        return !suppressedCanonicals.has(entry.canonical);
    });
}

// Collects index/reference bookkeeping for implicit `arguments[index]` usages
// within a function. The traversal tracks alias declarations, direct
// references, and the set of indices that require doc entries so the caller
// can format them without dipping into low-level mutation logic.
function gatherImplicitArgumentReferences(functionNode) {
    const referencedIndices = new Set();
    const aliasByIndex = new Map();
    const directReferenceIndices = new Set();

    const visit = (node, parent, property) => {
        if (!node || typeof node !== "object") {
            return;
        }

        if (node === functionNode) {
            if (functionNode.body) {
                visit(functionNode.body, node, "body");
            }
            return;
        }

        if (Array.isArray(node)) {
            for (const [index, element] of node.entries()) {
                visit(element, parent, index);
            }
            return;
        }

        if (
            node !== functionNode &&
            (node.type === "FunctionDeclaration" ||
                node.type === "StructFunctionDeclaration" ||
                node.type === "FunctionExpression" ||
                node.type === "ConstructorDeclaration")
        ) {
            return;
        }

        let skipAliasInitializer = false;
        if (node.type === "VariableDeclarator") {
            const aliasIndex = getArgumentIndexFromNode(node.init);
            if (
                aliasIndex !== null &&
                node.id?.type === "Identifier" &&
                !aliasByIndex.has(aliasIndex)
            ) {
                const aliasName = normalizeDocMetadataName(node.id.name);
                if (isNonEmptyString(aliasName)) {
                    aliasByIndex.set(aliasIndex, aliasName);
                    referencedIndices.add(aliasIndex);
                    skipAliasInitializer = true;
                }
            }
        }

        const directIndex = getArgumentIndexFromNode(node);
        if (directIndex !== null) {
            referencedIndices.add(directIndex);
            if (!skipAliasInitializer || property !== "init") {
                directReferenceIndices.add(directIndex);
            }
        }

        forEachNodeChild(node, (value, key) => {
            if (skipAliasInitializer && key === "init") {
                return;
            }

            visit(value, node, key);
        });
    };

    visit(functionNode.body, functionNode, "body");

    return { referencedIndices, aliasByIndex, directReferenceIndices };
}

function buildImplicitArgumentDocEntries({
    referencedIndices,
    aliasByIndex,
    directReferenceIndices
}) {
    if (!referencedIndices || referencedIndices.size === 0) {
        return [];
    }

    const sortedIndices = [...referencedIndices].sort(
        (left, right) => left - right
    );

    return sortedIndices.map((index) =>
        createImplicitArgumentDocEntry({
            index,
            aliasByIndex,
            directReferenceIndices
        })
    );
}

function createImplicitArgumentDocEntry({
    index,
    aliasByIndex,
    directReferenceIndices
}) {
    const fallbackName = `argument${index}`;
    const alias = aliasByIndex?.get(index);
    const docName = (alias && alias.length > 0 && alias) || fallbackName;
    const canonical = getCanonicalParamNameFromText(docName) ?? docName;
    const fallbackCanonical =
        getCanonicalParamNameFromText(fallbackName) ?? fallbackName;

    return {
        name: docName,
        canonical,
        fallbackCanonical,
        index,
        hasDirectReference: directReferenceIndices?.has(index) === true
    };
}

function getArgumentIndexFromNode(node) {
    if (!node || typeof node !== "object") {
        return null;
    }

    if (node.type === "Identifier") {
        return getArgumentIndexFromIdentifier(node.name);
    }

    if (
        node.type === "MemberIndexExpression" &&
        node.object?.type === "Identifier" &&
        node.object.name === "argument" &&
        Array.isArray(node.property) &&
        node.property.length === 1 &&
        node.property[0]?.type === "Literal"
    ) {
        const literal = node.property[0];
        const parsed = Number.parseInt(literal.value, 10);
        return Number.isInteger(parsed) && parsed >= 0 ? parsed : null;
    }

    return null;
}

function getArgumentIndexFromIdentifier(name) {
    if (typeof name !== "string") {
        return null;
    }

    const match = name.match(/^argument(\d+)$/);
    if (!match) {
        return null;
    }

    const parsed = Number.parseInt(match[1], 10);
    return Number.isInteger(parsed) && parsed >= 0 ? parsed : null;
}

function maybeAppendReturnsDoc(
    lines,
    functionNode,
    hasReturnsTag,
    overrides = {}
) {
    if (!Array.isArray(lines)) {
        return [];
    }

    if (overrides?.suppressReturns === true) {
        return lines;
    }

    if (
        hasReturnsTag ||
        !functionNode ||
        functionNode.type !== "FunctionDeclaration" ||
        functionNode._suppressSyntheticReturnsDoc
    ) {
        return lines;
    }

    const body = functionNode.body;
    const statements =
        body?.type === "BlockStatement" && Array.isArray(body.body)
            ? body.body
            : null;

    if (!statements) {
        return [...lines, "/// @returns {undefined}"];
    }

    if (statements.length === 0) {
        return [...lines, "/// @returns {undefined}"];
    }

    if (functionReturnsNonUndefinedValue(functionNode)) {
        return lines;
    }

    return [...lines, "/// @returns {undefined}"];
}

function functionReturnsNonUndefinedValue(functionNode) {
    if (!functionNode || functionNode.type !== "FunctionDeclaration") {
        return false;
    }

    const body = functionNode.body;
    if (body?.type !== "BlockStatement" || !Array.isArray(body.body)) {
        return false;
    }

    const stack = [...body.body];
    const visited = new Set();

    while (stack.length > 0) {
        const current = stack.pop();
        if (!current || typeof current !== "object") {
            continue;
        }

        if (visited.has(current)) {
            continue;
        }
        visited.add(current);

        switch (current.type) {
            case "FunctionDeclaration":
            case "ConstructorDeclaration":
            case "FunctionExpression": {
                continue;
            }
            case "ReturnStatement": {
                const argument = current.argument;
                if (!argument) {
                    continue;
                }

                if (!isUndefinedSentinel(argument)) {
                    return true;
                }

                continue;
            }
            default: {
                break;
            }
        }

        for (const value of Object.values(current)) {
            enqueueObjectChildValues(stack, value);
        }
    }

    return false;
}

function parseDocCommentMetadata(line) {
    if (typeof line !== "string") {
        return null;
    }

    const trimmed = line.trim();
    const match = trimmed.match(/^\/\/\/\s*@([a-z]+)\b\s*(.*)$/i);
    if (!match) {
        return null;
    }

    const tag = match[1].toLowerCase();
    const remainder = match[2].trim();

    if (tag === "param") {
        let paramSection = remainder;
        let type = null;

        if (paramSection.startsWith("{")) {
            const typeMatch = paramSection.match(/^\{([^}]*)\}\s*(.*)$/);
            if (typeMatch) {
                type = typeMatch[1]?.trim() ?? null;
                paramSection = typeMatch[2] ?? "";
            }
        }

        let name = null;
        if (paramSection.startsWith("[")) {
            let depth = 0;
            for (let i = 0; i < paramSection.length; i++) {
                const char = paramSection[i];
                if (char === "[") {
                    depth += 1;
                } else if (char === "]") {
                    depth -= 1;
                    if (depth === 0) {
                        name = paramSection.slice(0, i + 1);
                        break;
                    }
                }
            }
        }

        if (!name) {
            const paramMatch = paramSection.match(/^(\S+)/);
            name = paramMatch ? paramMatch[1] : null;
        }
        if (typeof name === "string") {
            name = normalizeOptionalParamToken(name);
        }

        return {
            tag,
            name,
            type: type ?? null
        };
    }

    return { tag, name: remainder };
}

function getSourceTextForNode(node, options) {
    if (!node) {
        return null;
    }

    const { originalText, locStart, locEnd } =
        resolvePrinterSourceMetadata(options);

    if (originalText === null) {
        return null;
    }

    const startIndex =
        typeof locStart === "function"
            ? locStart(node)
            : getNodeStartIndex(node);
    const endIndex =
        typeof locEnd === "function" ? locEnd(node) : getNodeEndIndex(node);

    if (typeof startIndex !== "number" || typeof endIndex !== "number") {
        return null;
    }

    if (endIndex <= startIndex) {
        return null;
    }

    return originalText.slice(startIndex, endIndex).trim();
}

function shouldPreserveCompactUpdateAssignmentSpacing(path, options) {
    if (
        !path ||
        typeof path.getValue !== "function" ||
        typeof path.getParentNode !== "function"
    ) {
        return false;
    }

    const node = path.getValue();
    if (!node || node.type !== "AssignmentExpression") {
        return false;
    }

    if (node.operator === "=") {
        return false;
    }

    const parent = path.getParentNode();
    if (parent?.type !== "ForStatement") {
        return false;
    }

    if (callPathMethod(path, "getName") !== "update") {
        return false;
    }

    const source = getSourceTextForNode(node, options);
    if (typeof source !== "string" || source.length === 0) {
        return false;
    }

    const operatorIndex = source.indexOf(node.operator);
    if (operatorIndex <= 0) {
        return false;
    }

    const beforeChar = source[operatorIndex - 1] ?? "";
    if (/\s/.test(beforeChar)) {
        return false;
    }

    const afterChar = source[operatorIndex + node.operator.length] ?? "";
    if (!/\s/.test(afterChar)) {
        return false;
    }

    return true;
}

function structLiteralHasLeadingLineBreak(node, options) {
    if (!node) {
        return false;
    }

    const { originalText } = resolvePrinterSourceMetadata(options);

    if (!isNonEmptyArray(node.properties)) {
        return false;
    }

    const { start, end } = getNodeRangeIndices(node);
    const source = sliceOriginalText(originalText, start, end);
    if (source === null) {
        return false;
    }
    const openBraceIndex = source.indexOf("{");
    if (openBraceIndex === -1) {
        return false;
    }

    for (let index = openBraceIndex + 1; index < source.length; index += 1) {
        const character = source[index];

        if (character === "\n") {
            return true;
        }

        if (character === "\r") {
            if (source[index + 1] === "\n") {
                return true;
            }
            return true;
        }

        if (character.trim() === "") {
            continue;
        }

        if (character === "/") {
            const lookahead = source[index + 1];

            if (lookahead === "/") {
                index += 2;
                while (index < source.length) {
                    const commentChar = source[index];
                    if (commentChar === "\n") {
                        return true;
                    }
                    if (commentChar === "\r") {
                        if (source[index + 1] === "\n") {
                            return true;
                        }
                        return true;
                    }

                    index += 1;
                }

                return false;
            }

            if (lookahead === "*") {
                index += 2;
                while (index < source.length - 1) {
                    const commentChar = source[index];
                    if (commentChar === "\n") {
                        return true;
                    }
                    if (commentChar === "\r") {
                        if (source[index + 1] === "\n") {
                            return true;
                        }
                        return true;
                    }

                    if (commentChar === "*" && source[index + 1] === "/") {
                        index += 1;
                        break;
                    }

                    index += 1;
                }

                continue;
            }
        }

        if (character === "}") {
            return false;
        }

        return false;
    }

    return false;
}

function getStructPropertyPrefix(node, options) {
    if (!node) {
        return null;
    }

    const { originalText } = resolvePrinterSourceMetadata(options);

    const propertyStart = getNodeStartIndex(node);
    const valueStart = getNodeStartIndex(node?.value);

    const prefix = sliceOriginalText(originalText, propertyStart, valueStart);

    if (!prefix || !prefix.includes(":")) {
        return null;
    }

    const colonIndex = prefix.indexOf(":");
    const beforeColon = prefix.slice(0, colonIndex);
    const afterColon = prefix.slice(colonIndex + 1);
    const hasWhitespaceBefore = /\s$/.test(beforeColon);
    const hasWhitespaceAfter = /^\s/.test(afterColon);

    if (!hasWhitespaceBefore && !hasWhitespaceAfter) {
        return null;
    }

    return prefix;
}

function getNormalizedParameterName(paramNode) {
    if (!paramNode) {
        return null;
    }

    const rawName = getIdentifierText(paramNode);
    if (typeof rawName !== "string" || rawName.length === 0) {
        return null;
    }

    const normalizedName = normalizeDocMetadataName(rawName);
    return getNonEmptyString(normalizedName);
}

function getParameterDocInfo(paramNode, functionNode, options) {
    if (!paramNode) {
        return null;
    }

    if (paramNode.type === "Identifier") {
        const name = getNormalizedParameterName(paramNode);
        return name
            ? {
                  name,
                  optional: false,
                  optionalOverride: false,
                  explicitUndefinedDefault: false
              }
            : null;
    }

    if (paramNode.type === "DefaultParameter") {
        const name = getNormalizedParameterName(paramNode.left);
        if (!name) {
            return null;
        }

        const defaultIsUndefined = isUndefinedSentinel(paramNode.right);
        const signatureOmitsUndefinedDefault =
            defaultIsUndefined &&
            shouldOmitUndefinedDefaultForFunctionNode(functionNode);
        const isConstructorLike =
            functionNode?.type === "ConstructorDeclaration" ||
            functionNode?.type === "ConstructorParentClause";

        const shouldIncludeDefaultText =
            !defaultIsUndefined ||
            (!signatureOmitsUndefinedDefault && !isConstructorLike);

        const defaultText = shouldIncludeDefaultText
            ? getSourceTextForNode(paramNode.right, options)
            : null;

        const docName = defaultText ? `${name}=${defaultText}` : name;

        const optionalOverride = paramNode?._featherOptionalParameter === true;
        const searchName = getNormalizedParameterName(
            paramNode.left ?? paramNode
        );
        const explicitUndefinedDefaultFromSource =
            defaultIsUndefined &&
            typeof searchName === "string" &&
            searchName.length > 0 &&
            typeof options?.originalText === "string" &&
            options.originalText.includes(`${searchName} = undefined`);
        const optional = defaultIsUndefined
            ? optionalOverride ||
              !signatureOmitsUndefinedDefault ||
              shouldOmitUndefinedDefaultForFunctionNode(functionNode)
            : true;

        return {
            name: docName,
            optional,
            optionalOverride,
            explicitUndefinedDefault: explicitUndefinedDefaultFromSource
        };
    }

    if (paramNode.type === "MissingOptionalArgument") {
        return null;
    }

    const fallbackName = getNormalizedParameterName(paramNode);
    return fallbackName
        ? {
              name: fallbackName,
              optional: false,
              optionalOverride: false,
              explicitUndefinedDefault: false
          }
        : null;
}

function shouldOmitDefaultValueForParameter(path) {
    const node = path.getValue();
    if (!node || node.type !== "DefaultParameter") {
        return false;
    }

    if (
        preservedUndefinedDefaultParameters.has(node) ||
        !isUndefinedSentinel(node.right) ||
        typeof path.getParentNode !== "function"
    ) {
        return false;
    }

    let depth = 0;
    while (true) {
        const ancestor =
            depth === 0 ? path.getParentNode() : path.getParentNode(depth);
        if (!ancestor) {
            break;
        }

        if (shouldOmitUndefinedDefaultForFunctionNode(ancestor)) {
            return true;
        }

        depth += 1;
    }

    return false;
}

function shouldOmitUndefinedDefaultForFunctionNode(functionNode) {
    if (!functionNode || !functionNode.type) {
        return false;
    }

    if (
        functionNode.type === "ConstructorDeclaration" ||
        functionNode.type === "ConstructorParentClause"
    ) {
        return false;
    }

    return functionNode.type === "FunctionDeclaration";
}

function printBooleanReturnIf(path, print) {
    const node = path.getValue();
    if (
        !node ||
        node.type !== "IfStatement" ||
        !node.consequent ||
        !node.alternate ||
        hasComment(node)
    ) {
        return null;
    }

    const consequentReturn = getBooleanReturnBranch(node.consequent);
    const alternateReturn = getBooleanReturnBranch(node.alternate);

    if (!consequentReturn || !alternateReturn) {
        return null;
    }

    if (consequentReturn.value === alternateReturn.value) {
        return null;
    }

    const conditionDoc = printWithoutExtraParens(path, print, "test");
    const conditionNode = node.test;

    const argumentDoc =
        consequentReturn.value === "true"
            ? conditionDoc
            : negateExpressionDoc(conditionDoc, conditionNode);

    return concat([
        "return ",
        argumentDoc,
        optionalSemicolon("ReturnStatement")
    ]);
}

function getBooleanReturnBranch(branchNode) {
    if (!branchNode || hasComment(branchNode)) {
        return null;
    }

    if (branchNode.type === "BlockStatement") {
        const statements = Array.isArray(branchNode.body)
            ? branchNode.body
            : [];
        if (statements.length !== 1) {
            return null;
        }

        const [onlyStatement] = statements;
        if (
            hasComment(onlyStatement) ||
            onlyStatement.type !== "ReturnStatement"
        ) {
            return null;
        }

        return getBooleanReturnStatementInfo(onlyStatement);
    }

    if (branchNode.type === "ReturnStatement") {
        return getBooleanReturnStatementInfo(branchNode);
    }

    return null;
}

/**
 * Builds the document representation for an if statement, ensuring that the
 * orchestration logic in the main printer delegates the clause assembly and
 * alternate handling to a single abstraction layer.
 */
function buildIfStatementDoc(path, options, print, node) {
    const parts = [
        printSingleClauseStatement(
            path,
            options,
            print,
            "if",
            "test",
            "consequent"
        )
    ];

    const elseDoc = buildIfAlternateDoc(path, options, print, node);
    if (elseDoc) {
        parts.push([" else ", elseDoc]);
    }

    return concat(parts);
}

function buildIfAlternateDoc(path, options, print, node) {
    if (!node || node.alternate == null) {
        return null;
    }

    const alternateNode = node.alternate;

    if (alternateNode.type === "IfStatement") {
        // Keep chained `else if` statements unwrapped. Printing the alternate
        // with braces would produce `else { if (...) ... }`, which breaks the
        // cascade that GameMaker expects, introduces an extra block for the
        // runtime to evaluate, and diverges from the control-structure style
        // documented in the GameMaker manual (see https://manual.gamemaker.io/monthly/en/#t=GML_Overview%2FGML_Syntax.htm%23ElseIf).
        // By delegating directly to the child printer we preserve the
        // flattened `else if` ladder that authors wrote and that downstream
        // tools rely on when parsing the control flow.
        return print("alternate");
    }

    if (shouldPrintBlockAlternateAsElseIf(alternateNode)) {
        return path.call(
            (alternatePath) => alternatePath.call(print, "body", 0),
            "alternate"
        );
    }

    return printInBlock(path, options, print, "alternate");
}

function getBooleanReturnStatementInfo(returnNode) {
    if (!returnNode || hasComment(returnNode)) {
        return null;
    }

    const argument = returnNode.argument;
    if (!argument || hasComment(argument) || !isBooleanLiteral(argument)) {
        return null;
    }

    return { value: argument.value.toLowerCase() };
}

function simplifyBooleanBinaryExpression(path, print, node) {
    if (!node) {
        return null;
    }

    if (node.operator !== "==" && node.operator !== "!=") {
        return null;
    }

    const leftBoolean = isBooleanLiteral(node.left);
    const rightBoolean = isBooleanLiteral(node.right);

    if (!leftBoolean && !rightBoolean) {
        return null;
    }

    const booleanNode = leftBoolean ? node.left : node.right;
    const expressionKey = leftBoolean ? "right" : "left";
    const expressionNode = leftBoolean ? node.right : node.left;
    const expressionDoc = printWithoutExtraParens(path, print, expressionKey);
    const isEquality = node.operator === "==";
    const isTrue = booleanNode.value.toLowerCase() === "true";

    if (isTrue) {
        return isEquality
            ? expressionDoc
            : negateExpressionDoc(expressionDoc, expressionNode);
    }

    return isEquality
        ? negateExpressionDoc(expressionDoc, expressionNode)
        : expressionDoc;
}

function applyTrigonometricFunctionSimplification(path) {
    const node = path.getValue();
    if (!node || node.type !== "CallExpression") {
        return;
    }

    simplifyTrigonometricCall(node);
}

function simplifyTrigonometricCall(node) {
    if (!node || node.type !== "CallExpression") {
        return false;
    }

    if (hasComment(node)) {
        return false;
    }

    const identifierName = getIdentifierText(node.object);
    if (!identifierName) {
        return false;
    }

    const normalizedName = identifierName.toLowerCase();

    if (applyInnerDegreeWrapperConversion(node, normalizedName)) {
        return true;
    }

    if (normalizedName === "degtorad") {
        return applyOuterTrigConversion(node, DEGREE_TO_RADIAN_CONVERSIONS);
    }

    if (normalizedName === "radtodeg") {
        return applyOuterTrigConversion(node, RADIAN_TO_DEGREE_CONVERSIONS);
    }

    return false;
}

function applyInnerDegreeWrapperConversion(node, functionName) {
    const mapping = RADIAN_TRIG_TO_DEGREE.get(functionName);
    if (!mapping) {
        return false;
    }

    const args = getCallExpressionArguments(node);
    if (args.length !== 1) {
        return false;
    }

    const [firstArg] = args;
    if (
        !isCallExpressionIdentifierMatch(firstArg, "degtorad", {
            caseInsensitive: true
        })
    ) {
        return false;
    }

    if (hasComment(firstArg)) {
        return false;
    }

    const wrappedArgs = getCallExpressionArguments(firstArg);
    if (wrappedArgs.length !== 1) {
        return false;
    }

    updateCallExpressionNameAndArgs(node, mapping, wrappedArgs);
    return true;
}

function applyOuterTrigConversion(node, conversionMap) {
    const args = getCallExpressionArguments(node);
    if (args.length !== 1) {
        return false;
    }

    const [firstArg] = args;
    if (!firstArg || firstArg.type !== "CallExpression") {
        return false;
    }

    if (hasComment(firstArg)) {
        return false;
    }

    const innerName = getIdentifierText(firstArg.object);
    if (!innerName) {
        return false;
    }

    const mapping = conversionMap.get(innerName.toLowerCase());
    if (!mapping) {
        return false;
    }

    const innerArgs = getCallExpressionArguments(firstArg);
    if (
        typeof mapping.expectedArgs === "number" &&
        innerArgs.length !== mapping.expectedArgs
    ) {
        return false;
    }

    updateCallExpressionNameAndArgs(node, mapping.name, innerArgs);
    return true;
}

function updateCallExpressionNameAndArgs(node, newName, newArgs) {
    if (!node || node.type !== "CallExpression") {
        return;
    }

    if (!node.object || node.object.type !== "Identifier") {
        node.object = { type: "Identifier", name: newName };
    } else {
        node.object.name = newName;
    }

    node.arguments = toMutableArray(newArgs, { clone: true });
}

function negateExpressionDoc(expressionDoc, expressionNode) {
    if (needsParensForNegation(expressionNode)) {
        return group(["!", "(", expressionDoc, ")"]);
    }
    return group(["!", expressionDoc]);
}

function needsParensForNegation(node) {
    if (!node) {
        return true;
    }

    if (node.type === "ParenthesizedExpression") {
        return needsParensForNegation(node.expression);
    }

    return [
        "BinaryExpression",
        "AssignmentExpression",
        "TernaryExpression",
        "LogicalExpression"
    ].includes(node.type);
}

function shouldPrefixGlobalIdentifier(path) {
    const node = path.getValue();
    if (!node || !node.isGlobalIdentifier) {
        return false;
    }

    const parent = path.getParentNode();
    if (!parent) {
        return true;
    }

    if (parent.type === "MemberDotExpression" && parent.property === node) {
        return false;
    }

    if (parent.type === "Property" && parent.name === node) {
        return false;
    }

    if (parent.type === "VariableDeclarator" && parent.id === node) {
        return false;
    }

    if (parent.type === "FunctionDeclaration" && parent.id === node) {
        return false;
    }

    if (parent.type === "ConstructorDeclaration" && parent.id === node) {
        return false;
    }

    if (parent.type === "ConstructorParentClause" && parent.id === node) {
        return false;
    }

    if (parent.type === "EnumMember" && parent.name === node) {
        return false;
    }

    return true;
}

function shouldGenerateSyntheticDocForFunction(
    path,
    existingDocLines,
    options
) {
    const node = path.getValue();
    const parent = path.getParentNode();
    if (
        !node ||
        !parent ||
        (parent.type !== "Program" && parent.type !== "BlockStatement")
    ) {
        return false;
    }

    if (node.type === "ConstructorDeclaration") {
        return true;
    }

    if (
        node.type !== "FunctionDeclaration" &&
        node.type !== "StructFunctionDeclaration"
    ) {
        return false;
    }

    const syntheticLines = computeSyntheticFunctionDocLines(
        node,
        existingDocLines,
        options
    );

    if (syntheticLines.length > 0) {
        return true;
    }

    const hasParamDocLines = existingDocLines.some((line) => {
        if (typeof line !== "string") {
            return false;
        }

        const trimmed = toTrimmedString(line);
        return /^\/\/\/\s*@param\b/i.test(trimmed);
    });

    if (hasParamDocLines) {
        const declaredParamCount = Array.isArray(node.params)
            ? node.params.length
            : 0;
        let hasImplicitDocEntries = false;

        if (
            node.type === "FunctionDeclaration" ||
            node.type === "StructFunctionDeclaration"
        ) {
            const implicitEntries = collectImplicitArgumentDocNames(
                node,
                options
            );
            hasImplicitDocEntries = implicitEntries.length > 0;
        }

        if (declaredParamCount === 0 && !hasImplicitDocEntries) {
            return true;
        }
    }

    return (
        Array.isArray(node.params) &&
        node.params.some((param) => {
            return param?.type === "DefaultParameter";
        })
    );
}

function findSiblingListAndIndex(parent, targetNode) {
    if (!parent || !targetNode) {
        return null;
    }

    // Iterate using `for...in` to preserve the original hot-path optimization
    // while keeping the scan readable and short-circuiting as soon as the node
    // is located.
    for (const key in parent) {
        if (!Object.hasOwn(parent, key)) {
            continue;
        }

        const value = parent[key];
        if (!Array.isArray(value)) {
            continue;
        }

        for (let index = 0; index < value.length; index += 1) {
            if (value[index] === targetNode) {
                return { list: value, index };
            }
        }
    }

    return null;
}

function loopLengthNameConflicts(path, cachedLengthName) {
    if (typeof cachedLengthName !== "string" || cachedLengthName.length === 0) {
        return false;
    }

    const siblingInfo = getParentStatementList(path);
    if (!siblingInfo) {
        return false;
    }

    const { siblingList, nodeIndex } = siblingInfo;
    for (const [index, element] of siblingList.entries()) {
        if (index === nodeIndex) {
            continue;
        }

        if (nodeDeclaresIdentifier(element, cachedLengthName)) {
            return true;
        }
    }

    return false;
}

function nodeDeclaresIdentifier(node, identifierName) {
    if (!node || typeof identifierName !== "string") {
        return false;
    }

    if (node.type === "VariableDeclaration") {
        const declarations = node.declarations;
        if (!Array.isArray(declarations)) {
            return false;
        }

        for (const declarator of declarations) {
            if (!declarator || declarator.type !== "VariableDeclarator") {
                continue;
            }

            const declaratorName = getIdentifierText(declarator.id);
            if (declaratorName === identifierName) {
                return true;
            }
        }

        return false;
    }

    if (node.type === "ForStatement") {
        return nodeDeclaresIdentifier(node.init, identifierName);
    }

    const nodeIdName = getIdentifierText(node.id);
    return nodeIdName === identifierName;
}

function getParentStatementList(path) {
    if (
        typeof path?.getValue !== "function" ||
        typeof path.getParentNode !== "function"
    ) {
        return null;
    }

    const node = path.getValue();
    if (!node) {
        return null;
    }

    const parent = path.getParentNode();
    if (!parent) {
        return null;
    }

    const siblingInfo = findSiblingListAndIndex(parent, node);
    if (!siblingInfo) {
        return null;
    }

    return {
        siblingList: siblingInfo.list,
        nodeIndex: siblingInfo.index
    };
}

function shouldInsertHoistedLoopSeparator(path, options) {
    if (typeof path?.getValue !== "function") {
        return false;
    }

    const node = path.getValue();
    if (node?.type !== "ForStatement") {
        return false;
    }

    const siblingInfo = getParentStatementList(path);
    if (!siblingInfo) {
        return false;
    }

    const nextNode = siblingInfo.siblingList[siblingInfo.nodeIndex + 1];
    if (nextNode?.type !== "ForStatement") {
        return false;
    }

    return options?.optimizeLoopLengthHoisting ?? true;
}

function getNodeName(node) {
    if (!node) {
        return null;
    }

    if (node.id !== undefined) {
        const idName = getIdentifierText(node.id);
        if (idName) {
            return idName;
        }
    }

    if (node.key !== undefined) {
        const keyName = getIdentifierText(node.key);
        if (keyName) {
            return keyName;
        }
    }

    return getIdentifierText(node);
}

function stripSyntheticParameterSentinels(name) {
    if (typeof name !== "string") {
        return name;
    }

    // GameMaker constructors commonly prefix private parameters with underscores
    // (e.g., `_value`, `__foo__`) or similar characters like `$`. These sentinels
    // should not appear in generated documentation metadata, so remove them from
    // the beginning and end of the identifier while leaving the core name intact.
    let sanitized = name;
    sanitized = sanitized.replace(/^[_$]+/, "");
    sanitized = sanitized.replace(/[_$]+$/, "");

    return sanitized.length > 0 ? sanitized : name;
}

function normalizeDocMetadataName(name) {
    if (typeof name !== "string") {
        return name;
    }

    const optionalNormalized = normalizeOptionalParamToken(name);
    if (typeof optionalNormalized === "string") {
        if (/^\[[^\]]+\]$/.test(optionalNormalized)) {
            return optionalNormalized;
        }

        const sanitized = stripSyntheticParameterSentinels(optionalNormalized);
        return sanitized.length > 0 ? sanitized : optionalNormalized;
    }

    return name;
}

function docHasTrailingComment(doc) {
    if (isNonEmptyArray(doc)) {
        const lastItem = doc.at(-1);
        if (isNonEmptyArray(lastItem)) {
            const commentArr = lastItem[0];
            if (isNonEmptyArray(commentArr)) {
                return commentArr.some((item) => {
                    return (
                        typeof item === "string" &&
                        (item.startsWith("//") || item.startsWith("/*"))
                    );
                });
            }
        }
    }
    return false;
}

function getManualMathRatio(node) {
    if (!node || typeof node !== "object") {
        return null;
    }

    const direct = node._gmlManualMathRatio;
    if (typeof direct === "string" && direct.length > 0) {
        return direct;
    }

    switch (node.type) {
        case "VariableDeclaration": {
            const declarations = Array.isArray(node.declarations)
                ? node.declarations
                : [];

            for (const declarator of declarations) {
                const ratio = getManualMathRatio(declarator);
                if (ratio) {
                    return ratio;
                }
            }
            break;
        }
        case "VariableDeclarator": {
            return getManualMathRatio(node.init);
        }
        case "ExpressionStatement": {
            return getManualMathRatio(node.expression);
        }
        case "BinaryExpression": {
            return getManualMathRatio(node.right);
        }
        case "Literal": {
            if (typeof node._gmlManualMathRatio === "string") {
                return node._gmlManualMathRatio;
            }
            break;
        }
        default: {
            break;
        }
    }

    return null;
}

function printWithoutExtraParens(path, print, ...keys) {
    return path.call(
        (childPath) => unwrapParenthesizedExpression(childPath, print),
        ...keys
    );
}

function getBinaryOperatorInfo(operator) {
    return operator == undefined
        ? undefined
        : BINARY_OPERATOR_INFO.get(operator);
}

function shouldOmitSyntheticParens(path) {
    const node = callPathMethod(path, "getValue", { defaultValue: null });
    if (!node || node.type !== "ParenthesizedExpression") {
        return false;
    }

    // Only process synthetic parentheses for most cases
    const isSynthetic = node.synthetic === true;

    const parent = callPathMethod(path, "getParentNode", {
        defaultValue: null
    });
    if (!parent) {
        return false;
    }

    const expression = node.expression;

    // For ternary expressions, omit unnecessary parentheses around simple
    // identifiers or member expressions in the test position
    if (parent.type === "TernaryExpression") {
        const parentKey = callPathMethod(path, "getName");
        if (parentKey === "test") {
            const expression = node.expression;
            // Trim redundant parentheses when the ternary guard is just a bare
            // identifier or property lookup. The parser faithfully records the
            // author-supplied parens as a `ParenthesizedExpression`, so without
            // this branch the printer would emit `(foo) ?` style guards that look
            // like extra precedence handling. The formatter's ternary examples in
            // README.md#formatter-at-a-glance promise minimal grouping, and
            // teams lean on that contract when reviewing formatter diffs. We keep
            // the removal scoped to trivially safe shapes so we do not second-
            // guess parentheses that communicate evaluation order for compound
            // boolean logic or arithmetic.
            if (
                expression?.type === "Identifier" ||
                expression?.type === "MemberDotExpression" ||
                expression?.type === "MemberIndexExpression"
            ) {
                return true;
            }
        }
        return false;
    }

    // For non-ternary cases, only process synthetic parentheses
    if (!isSynthetic) {
        return shouldFlattenMultiplicationChain(parent, expression, path);
    }

    if (parent.type === "CallExpression") {
        if (
            !isSyntheticParenFlatteningEnabled(path) ||
            !isNumericCallExpression(parent)
        ) {
            return false;
        }

        if (expression?.type !== "BinaryExpression") {
            return false;
        }

        if (!isNumericComputationNode(expression)) {
            return false;
        }

        if (binaryExpressionContainsString(expression)) {
            return false;
        }

        const sanitizedMacroNames = getSanitizedMacroNames(path);
        if (
            sanitizedMacroNames &&
            expressionReferencesSanitizedMacro(expression, sanitizedMacroNames)
        ) {
            return false;
        }

        return true;
    }

    if (parent.type !== "BinaryExpression") {
        return false;
    }

    if (!isSyntheticParenFlatteningEnabled(path)) {
        return false;
    }

    const parentInfo = getBinaryOperatorInfo(parent.operator);
    if (
        expression?.type === "BinaryExpression" &&
        shouldFlattenSyntheticBinary(parent, expression, path)
    ) {
        return true;
    }

    if (expression?.type === "BinaryExpression" && parentInfo != undefined) {
        const childInfo = getBinaryOperatorInfo(expression.operator);

        if (
            childInfo != undefined &&
            childInfo.precedence > parentInfo.precedence
        ) {
            if (
                (parent.operator === "&&" ||
                    parent.operator === "and" ||
                    parent.operator === "||" ||
                    parent.operator === "or") &&
                COMPARISON_OPERATORS.has(expression.operator) &&
                isControlFlowLogicalTest(path)
            ) {
                return true;
            }

            if (isNumericComputationNode(expression)) {
                if (parent.operator === "+" || parent.operator === "-") {
                    const childOperator = expression.operator;
                    const flatteningForced =
                        childOperator === "*"
                            ? isSyntheticParenFlatteningForced(path)
                            : false;

                    if (
                        childOperator === "/" ||
                        childOperator === "div" ||
                        childOperator === "%" ||
                        childOperator === "mod" ||
                        (childOperator === "*" &&
                            !flatteningForced &&
                            !isWithinNumericCallArgument(path) &&
                            !isSelfMultiplicationExpression(expression))
                    ) {
                        return false;
                    }

                    if (
                        parent.operator === "-" &&
                        childOperator === "*" &&
                        !flatteningForced
                    ) {
                        return false;
                    }

                    const sanitizedMacroNames = getSanitizedMacroNames(path);

                    if (
                        sanitizedMacroNames &&
                        (expressionReferencesSanitizedMacro(
                            parent,
                            sanitizedMacroNames
                        ) ||
                            expressionReferencesSanitizedMacro(
                                expression,
                                sanitizedMacroNames
                            ))
                    ) {
                        return false;
                    }

                    return true;
                }

                if (expression.operator === "*") {
                    if (
                        COMPARISON_OPERATORS.has(parent.operator) &&
                        isSelfMultiplicationExpression(expression) &&
                        isComparisonWithinLogicalChain(path)
                    ) {
                        return true;
                    }

                    return false;
                }
            }
        }

        if (shouldFlattenMultiplicationChain(parent, expression, path)) {
            return true;
        }
    }

    if (parent.operator !== "+") {
        return false;
    }

    if (!binaryExpressionContainsString(parent)) {
        return false;
    }

    let depth = 1;
    while (true) {
        const ancestor =
            depth === 1 ? path.getParentNode() : path.getParentNode(depth - 1);
        if (!ancestor) {
            return false;
        }

        if (
            ancestor.type === "ParenthesizedExpression" &&
            ancestor.synthetic !== true
        ) {
            return true;
        }

        depth += 1;
    }
}

function isControlFlowLogicalTest(path) {
    if (!path || typeof path.getParentNode !== "function") {
        return false;
    }

    let depth = 1;
    let currentNode = path.getValue();

    while (true) {
        const ancestor =
            depth === 1 ? path.getParentNode() : path.getParentNode(depth - 1);

        if (!ancestor) {
            return false;
        }

        if (
            ancestor.type === "ParenthesizedExpression" ||
            ancestor.type === "BinaryExpression"
        ) {
            currentNode = ancestor;
            depth += 1;
            continue;
        }

        if (
            (ancestor.type === "IfStatement" &&
                ancestor.test === currentNode) ||
            (ancestor.type === "WhileStatement" &&
                ancestor.test === currentNode) ||
            (ancestor.type === "DoUntilStatement" &&
                ancestor.test === currentNode) ||
            (ancestor.type === "RepeatStatement" &&
                ancestor.test === currentNode) ||
            (ancestor.type === "WithStatement" &&
                ancestor.test === currentNode) ||
            (ancestor.type === "ForStatement" && ancestor.test === currentNode)
        ) {
            return true;
        }

        return false;
    }
}

function isComparisonWithinLogicalChain(path) {
    if (!path || typeof path.getParentNode !== "function") {
        return false;
    }

    let depth = 1;
    let currentNode = path.getValue();

    while (true) {
        const ancestor =
            depth === 1 ? path.getParentNode() : path.getParentNode(depth - 1);

        if (!ancestor) {
            return false;
        }

        if (ancestor.type === "ParenthesizedExpression") {
            currentNode = ancestor;
            depth += 1;
            continue;
        }

        if (
            ancestor.type === "BinaryExpression" &&
            COMPARISON_OPERATORS.has(ancestor.operator)
        ) {
            currentNode = ancestor;
            depth += 1;
            continue;
        }

        if (
            ancestor.type === "BinaryExpression" &&
            (ancestor.operator === "&&" ||
                ancestor.operator === "and" ||
                ancestor.operator === "||" ||
                ancestor.operator === "or")
        ) {
            return (
                ancestor.left === currentNode || ancestor.right === currentNode
            );
        }

        return false;
    }
}

function shouldWrapTernaryExpression(path) {
    const parent = callPathMethod(path, "getParentNode", {
        defaultValue: null
    });
    if (!parent) {
        return false;
    }

    if (parent.type === "ParenthesizedExpression") {
        return false;
    }

    const parentKey = callPathMethod(path, "getName");

    if (parent.type === "VariableDeclarator" && parentKey === "init") {
        return true;
    }

    if (parent.type === "AssignmentExpression" && parentKey === "right") {
        return true;
    }

    return false;
}

function shouldFlattenSyntheticBinary(parent, expression, path) {
    const parentInfo = getBinaryOperatorInfo(parent.operator);
    const childInfo = getBinaryOperatorInfo(expression.operator);

    if (!parentInfo || !childInfo) {
        return false;
    }

    if (parentInfo.associativity !== "left") {
        return false;
    }

    const parentOperator = parent.operator;
    const childOperator = expression.operator;
    const isAdditivePair =
        (parentOperator === "+" || parentOperator === "-") &&
        (childOperator === "+" || childOperator === "-");
    const isMultiplicativePair =
        parentOperator === "*" && childOperator === "*";
    const isLogicalAndPair =
        (parentOperator === "&&" || parentOperator === "and") &&
        (childOperator === "&&" || childOperator === "and");
    const isLogicalOrPair =
        (parentOperator === "||" || parentOperator === "or") &&
        (childOperator === "||" || childOperator === "or");

    if (
        !isAdditivePair &&
        !isMultiplicativePair &&
        !isLogicalAndPair &&
        !isLogicalOrPair
    ) {
        return false;
    }

    if (
        !isLogicalAndPair &&
        !isLogicalOrPair &&
        (!isNumericComputationNode(parent) ||
            !isNumericComputationNode(expression))
    ) {
        return false;
    }

    if (
        isAdditivePair &&
        (binaryExpressionContainsString(parent) ||
            binaryExpressionContainsString(expression))
    ) {
        return false;
    }

    if (isAdditivePair) {
        const sanitizedMacroNames = getSanitizedMacroNames(path);
        if (
            sanitizedMacroNames &&
            (expressionReferencesSanitizedMacro(parent, sanitizedMacroNames) ||
                expressionReferencesSanitizedMacro(
                    expression,
                    sanitizedMacroNames
                ))
        ) {
            return false;
        }
    }

    const operandName = callPathMethod(path, "getName");
    const isLeftOperand = operandName === "left";
    const isRightOperand = operandName === "right";

    if (!isLeftOperand && !isRightOperand) {
        return false;
    }

    if (childInfo.precedence !== parentInfo.precedence) {
        return false;
    }

    if (isLeftOperand) {
        return true;
    }

    if (
        parentOperator === "+" &&
        (childOperator === "+" || childOperator === "-")
    ) {
        return true;
    }

    if (parentOperator === "*" && childOperator === "*") {
        return true;
    }

    if (
        (parentOperator === "&&" || parentOperator === "and") &&
        (childOperator === "&&" || childOperator === "and")
    ) {
        return true;
    }

    if (
        (parentOperator === "||" || parentOperator === "or") &&
        (childOperator === "||" || childOperator === "or")
    ) {
        return true;
    }

    return false;
}

function isSyntheticParenFlatteningEnabled(path) {
    let depth = 1;
    while (true) {
        const ancestor = callPathMethod(path, "getParentNode", {
            args: depth === 1 ? [] : [depth - 1],
            defaultValue: null
        });

        if (!ancestor) {
            return false;
        }

        if (
            ancestor.type === "FunctionDeclaration" ||
            ancestor.type === "ConstructorDeclaration"
        ) {
            if (ancestor._flattenSyntheticNumericParens === true) {
                return true;
            }
        } else if (ancestor.type === "Program") {
            return ancestor._flattenSyntheticNumericParens !== false;
        }

        depth += 1;
    }
}

function isSyntheticParenFlatteningForced(path) {
    let depth = 1;
    while (true) {
        const ancestor = callPathMethod(path, "getParentNode", {
            args: depth === 1 ? [] : [depth - 1],
            defaultValue: null
        });

        if (!ancestor) {
            return false;
        }

        if (
            ancestor.type === "FunctionDeclaration" ||
            ancestor.type === "ConstructorDeclaration"
        ) {
            if (ancestor._flattenSyntheticNumericParens === true) {
                return true;
            }
        } else if (ancestor.type === "Program") {
            return ancestor._flattenSyntheticNumericParens === true;
        }

        depth += 1;
    }
}

function isWithinNumericCallArgument(path) {
    let depth = 1;
    let currentNode = callPathMethod(path, "getValue", { defaultValue: null });

    while (true) {
        const ancestor = callPathMethod(path, "getParentNode", {
            args: depth === 1 ? [] : [depth - 1],
            defaultValue: null
        });

        if (!ancestor) {
            return false;
        }

        if (ancestor.type === "CallExpression") {
            if (
                Array.isArray(ancestor.arguments) &&
                ancestor.arguments.includes(currentNode)
            ) {
                return isNumericCallExpression(ancestor);
            }

            return false;
        }

        currentNode = ancestor;
        depth += 1;
    }
}

function isSelfMultiplicationExpression(expression) {
    if (
        !expression ||
        expression.type !== "BinaryExpression" ||
        expression.operator !== "*"
    ) {
        return false;
    }

    return areNumericExpressionsEquivalent(expression.left, expression.right);
}

function areNumericExpressionsEquivalent(left, right) {
    if (!left || !right || left.type !== right.type) {
        return false;
    }

    switch (left.type) {
        case "Identifier": {
            return left.name === right.name;
        }
        case "Literal": {
            return left.value === right.value;
        }
        case "ParenthesizedExpression": {
            return areNumericExpressionsEquivalent(
                left.expression,
                right.expression
            );
        }
        case "MemberDotExpression": {
            return (
                areNumericExpressionsEquivalent(left.object, right.object) &&
                areNumericExpressionsEquivalent(left.property, right.property)
            );
        }
        case "MemberIndexExpression": {
            if (!areNumericExpressionsEquivalent(left.object, right.object)) {
                return false;
            }

            const leftProps = asArray(left.property);
            const rightProps = asArray(right.property);

            if (leftProps.length !== rightProps.length) {
                return false;
            }

            for (const [index, leftProp] of leftProps.entries()) {
                if (
                    !areNumericExpressionsEquivalent(
                        leftProp,
                        rightProps[index]
                    )
                ) {
                    return false;
                }
            }

            return left.accessor === right.accessor;
        }
        default: {
            return false;
        }
    }
}

function isDivisionByTwoConvertible(node) {
    if (!node || node.type !== "BinaryExpression") {
        return false;
    }

    if (node.operator !== "/") {
        return false;
    }

    if (node.right?.type !== "Literal" || node.right.value !== "2") {
        return false;
    }

    if (hasComment(node) || hasComment(node.left) || hasComment(node.right)) {
        return false;
    }

    return true;
}

function shouldFlattenMultiplicationChain(parent, expression, path) {
    if (
        !parent ||
        !expression ||
        expression.type !== "BinaryExpression" ||
        expression.operator !== "*"
    ) {
        return false;
    }

    const parentIsMultiplication =
        parent.type === "BinaryExpression" && parent.operator === "*";
    const parentIsDivisionByTwo = isDivisionByTwoConvertible(parent);

    if (!parentIsMultiplication && !parentIsDivisionByTwo) {
        return false;
    }

    if (
        !isNumericComputationNode(expression) ||
        isSelfMultiplicationExpression(expression)
    ) {
        return false;
    }

    const sanitizedMacroNames = getSanitizedMacroNames(path);

    if (
        sanitizedMacroNames &&
        (expressionReferencesSanitizedMacro(parent, sanitizedMacroNames) ||
            expressionReferencesSanitizedMacro(expression, sanitizedMacroNames))
    ) {
        return false;
    }

    return true;
}

// Synthetic parenthesis flattening only treats select call expressions as
// numeric so we avoid unwrapping macro invocations that expand to complex
// expressions. The list is intentionally small and can be extended as other
// numeric helpers require the same treatment.
const NUMERIC_CALL_IDENTIFIERS = new Set(["sqr", "sqrt"]);

function getSanitizedMacroNames(path) {
    let depth = 1;
    while (true) {
        const ancestor = callPathMethod(path, "getParentNode", {
            args: depth === 1 ? [] : [depth - 1],
            defaultValue: null
        });

        if (!ancestor) {
            return null;
        }

        if (ancestor.type === "Program") {
            const { _featherSanitizedMacroNames: names } = ancestor;

            if (!names) {
                return null;
            }

            const registry = ensureSet(names);

            if (registry !== names) {
                ancestor._featherSanitizedMacroNames = registry;
            }

            return registry.size > 0 ? registry : null;
        }

        depth += 1;
    }
}

function expressionReferencesSanitizedMacro(node, sanitizedMacroNames) {
    if (!sanitizedMacroNames || sanitizedMacroNames.size === 0) {
        return false;
    }

    const stack = [node];

    while (stack.length > 0) {
        const current = stack.pop();

        if (!current || typeof current !== "object") {
            continue;
        }

        if (
            current.type === "Identifier" &&
            typeof current.name === "string" &&
            sanitizedMacroNames.has(current.name)
        ) {
            return true;
        }

        if (current.type === "CallExpression") {
            const calleeName = getIdentifierText(current.object);
            if (
                typeof calleeName === "string" &&
                sanitizedMacroNames.has(calleeName)
            ) {
                return true;
            }
        }

        for (const value of Object.values(current)) {
            if (!value || typeof value !== "object") {
                continue;
            }

            if (Array.isArray(value)) {
                for (const entry of value) {
                    if (entry && typeof entry === "object") {
                        stack.push(entry);
                    }
                }
                continue;
            }

            if (value.type) {
                stack.push(value);
            }
        }
    }

    return false;
}

function isNumericCallExpression(node) {
    if (!node || node.type !== "CallExpression") {
        return false;
    }

    const calleeName = getIdentifierText(node.object);

    if (typeof calleeName !== "string") {
        return false;
    }

    return NUMERIC_CALL_IDENTIFIERS.has(calleeName.toLowerCase());
}

function shouldOmitUnaryPlus(argument) {
    const candidate = unwrapUnaryPlusCandidate(argument);

    if (!candidate || typeof candidate !== "object") {
        return false;
    }

    return candidate.type === "Identifier";
}

function unwrapUnaryPlusCandidate(node) {
    let current = node;

    while (
        current &&
        typeof current === "object" &&
        current.type === "ParenthesizedExpression" &&
        current.expression
    ) {
        current = current.expression;
    }

    return current;
}

function isNumericComputationNode(node) {
    if (!node || typeof node !== "object") {
        return false;
    }

    switch (node.type) {
        case "Literal": {
            const value = toTrimmedString(node.value);
            if (value === "") {
                return false;
            }

            const numericValue = Number(value);
            return Number.isFinite(numericValue);
        }
        case "UnaryExpression": {
            if (node.operator === "+" || node.operator === "-") {
                return isNumericComputationNode(node.argument);
            }

            return false;
        }
        case "Identifier": {
            return true;
        }
        case "ParenthesizedExpression": {
            return isNumericComputationNode(node.expression);
        }
        case "BinaryExpression": {
            if (!isArithmeticBinaryOperator(node.operator)) {
                return false;
            }

            return (
                isNumericComputationNode(node.left) &&
                isNumericComputationNode(node.right)
            );
        }
        case "MemberIndexExpression": {
            return true;
        }
        case "MemberDotExpression": {
            return true;
        }
        case "CallExpression": {
            if (expressionIsStringLike(node)) {
                return false;
            }

            return true;
        }
        default: {
            return false;
        }
    }
}

function isArithmeticBinaryOperator(operator) {
    switch (operator) {
        case "+":
        case "-":
        case "*":
        case "/":
        case "div":
        case "%":
        case "mod": {
            return true;
        }
        default: {
            return false;
        }
    }
}

function binaryExpressionContainsString(node) {
    if (!node || node.type !== "BinaryExpression") {
        return false;
    }

    if (node.operator !== "+") {
        return false;
    }

    return (
        expressionIsStringLike(node.left) || expressionIsStringLike(node.right)
    );
}

function expressionIsStringLike(node) {
    if (!node || typeof node !== "object") {
        return false;
    }

    if (node.type === "Literal") {
        if (typeof node.value === "string" && /^\".*\"$/.test(node.value)) {
            return true;
        }

        return false;
    }

    if (node.type === "ParenthesizedExpression") {
        return expressionIsStringLike(node.expression);
    }

    if (node.type === "BinaryExpression" && node.operator === "+") {
        return (
            expressionIsStringLike(node.left) ||
            expressionIsStringLike(node.right)
        );
    }

    if (node.type === "CallExpression") {
        const calleeName = getIdentifierText(node.object);
        if (typeof calleeName === "string") {
            const normalized = calleeName.toLowerCase();
            if (normalized === "string" || normalized.startsWith("string_")) {
                return true;
            }
        }
    }

    return false;
}

const RADIAN_TRIG_TO_DEGREE = new Map([
    ["sin", "dsin"],
    ["cos", "dcos"],
    ["tan", "dtan"]
]);

const DEGREE_TO_RADIAN_CONVERSIONS = new Map([
    ["dsin", { name: "sin", expectedArgs: 1 }],
    ["dcos", { name: "cos", expectedArgs: 1 }],
    ["dtan", { name: "tan", expectedArgs: 1 }],
    ["darcsin", { name: "arcsin", expectedArgs: 1 }],
    ["darccos", { name: "arccos", expectedArgs: 1 }],
    ["darctan", { name: "arctan", expectedArgs: 1 }],
    ["darctan2", { name: "arctan2", expectedArgs: 2 }]
]);

const RADIAN_TO_DEGREE_CONVERSIONS = new Map([
    ["arcsin", { name: "darcsin", expectedArgs: 1 }],
    ["arccos", { name: "darccos", expectedArgs: 1 }],
    ["arctan", { name: "darctan", expectedArgs: 1 }],
    ["arctan2", { name: "darctan2", expectedArgs: 2 }]
]);

function buildLoopLengthDocs(path, print, hoistInfo) {
    const cachedLengthName = buildCachedSizeVariableName(
        hoistInfo.sizeIdentifierName,
        hoistInfo.cachedLengthSuffix
    );
    const loopSizeCallDoc = printWithoutExtraParens(
        path,
        print,
        "test",
        "right"
    );
    const iteratorDoc = printWithoutExtraParens(path, print, "test", "left");

    return {
        cachedLengthName,
        loopSizeCallDoc,
        iteratorDoc
    };
}

function unwrapParenthesizedExpression(childPath, print) {
    const childNode = childPath.getValue();
    if (childNode?.type === "ParenthesizedExpression") {
        return childPath.call(
            (innerPath) => unwrapParenthesizedExpression(innerPath, print),
            "expression"
        );
    }

    return print();
}

function getInnermostClauseExpression(node) {
    let current = node;

    while (current?.type === "ParenthesizedExpression") {
        current = current.expression;
    }

    return current;
}

function buildClauseGroup(doc) {
    return group([indent([ifBreak(line), doc]), ifBreak(line)]);
}

const INLINEABLE_SINGLE_STATEMENT_TYPES = new Set([
    "ReturnStatement",
    "ExitStatement",
    "ExpressionStatement",
    "CallExpression"
]);

function shouldInlineGuardWhenDisabled(path, options, bodyNode) {
    if (
        !path ||
        typeof path.getValue !== "function" ||
        typeof path.getParentNode !== "function"
    ) {
        return false;
    }

    const node = path.getValue();
    if (!node || node.type !== "IfStatement") {
        return false;
    }

    if (node.alternate) {
        return false;
    }

    let inlineCandidate = bodyNode ?? null;

    if (inlineCandidate?.type === "BlockStatement") {
        if (
            !Array.isArray(inlineCandidate.body) ||
            inlineCandidate.body.length !== 1
        ) {
            return false;
        }

        const [onlyStatement] = inlineCandidate.body;
        if (!INLINEABLE_SINGLE_STATEMENT_TYPES.has(onlyStatement?.type)) {
            return false;
        }

        if (hasComment(onlyStatement)) {
            return false;
        }

        const blockStartLine = inlineCandidate.start?.line;
        const blockEndLine = inlineCandidate.end?.line;
        if (
            blockStartLine == null ||
            blockEndLine == null ||
            blockStartLine !== blockEndLine
        ) {
            return false;
        }

        const blockSource = getSourceTextForNode(inlineCandidate, options);
        if (typeof blockSource !== "string" || !blockSource.includes(";")) {
            return false;
        }

        inlineCandidate = onlyStatement;
    }

    if (!INLINEABLE_SINGLE_STATEMENT_TYPES.has(inlineCandidate?.type)) {
        return false;
    }

    if (hasComment(bodyNode)) {
        return false;
    }

    if (
        inlineCandidate?.type === "ReturnStatement" &&
        inlineCandidate.argument !== undefined &&
        inlineCandidate.argument !== null
    ) {
        return false;
    }

    const parentNode = path.getParentNode();
    if (!parentNode || parentNode.type === "Program") {
        return false;
    }

    if (!findEnclosingFunctionForPath(path)) {
        return false;
    }

    const statementSource = getSourceTextForNode(node, options);
    if (
        typeof statementSource === "string" &&
        (statementSource.includes("\n") || statementSource.includes("\r"))
    ) {
        return false;
    }

    return true;
}

function wrapInClauseParens(path, print, clauseKey) {
    const clauseNode = path.getValue()?.[clauseKey];
    const clauseDoc = printWithoutExtraParens(path, print, clauseKey);

    const clauseExpressionNode = getInnermostClauseExpression(clauseNode);

    if (
        clauseExpressionNode?.type === "CallExpression" &&
        clauseExpressionNode.preserveOriginalCallText
    ) {
        return concat(["(", clauseDoc, ")"]);
    }

    return concat(["(", buildClauseGroup(clauseDoc), ")"]);
}

// prints any statement that matches the structure [keyword, clause, statement]
function printSingleClauseStatement(
    path,
    options,
    print,
    keyword,
    clauseKey,
    bodyKey
) {
    const node = path.getValue();
    const clauseNode = node?.[clauseKey];
    const clauseExpressionNode = getInnermostClauseExpression(clauseNode);
    const clauseDoc = wrapInClauseParens(path, print, clauseKey);
    const bodyNode = node?.[bodyKey];
    const allowSingleLineIfStatements =
        options?.allowSingleLineIfStatements ?? false;
    const clauseIsPreservedCall =
        clauseExpressionNode?.type === "CallExpression" &&
        clauseExpressionNode.preserveOriginalCallText === true;

    const allowCollapsedGuard =
        bodyNode &&
        !clauseIsPreservedCall &&
        (allowSingleLineIfStatements ||
            shouldInlineGuardWhenDisabled(path, options, bodyNode));

    if (allowCollapsedGuard) {
        let inlineReturnDoc = null;
        let inlineStatementType = null;

        if (
            INLINEABLE_SINGLE_STATEMENT_TYPES.has(bodyNode.type) &&
            !hasComment(bodyNode)
        ) {
            inlineReturnDoc = print(bodyKey);
            inlineStatementType = bodyNode.type;
        } else if (
            bodyNode.type === "BlockStatement" &&
            !hasComment(bodyNode) &&
            Array.isArray(bodyNode.body) &&
            bodyNode.body.length === 1
        ) {
            const [onlyStatement] = bodyNode.body;
            if (
                onlyStatement &&
                INLINEABLE_SINGLE_STATEMENT_TYPES.has(onlyStatement.type) &&
                !hasComment(onlyStatement)
            ) {
                const startLine = bodyNode.start?.line;
                const endLine = bodyNode.end?.line;
                const blockSource = getSourceTextForNode(bodyNode, options);
                const blockContainsSemicolon =
                    typeof blockSource === "string" &&
                    blockSource.includes(";");
                const canInlineBlock =
                    onlyStatement.type === "ExitStatement" ||
                    (startLine != undefined &&
                        endLine != undefined &&
                        startLine === endLine);

                if (blockContainsSemicolon && canInlineBlock) {
                    inlineReturnDoc = path.call(
                        (childPath) => childPath.call(print, "body", 0),
                        bodyKey
                    );
                    inlineStatementType = onlyStatement.type;
                }
            }
        }

        if (inlineReturnDoc) {
            return group([
                keyword,
                " ",
                clauseDoc,
                " { ",
                inlineReturnDoc,
                optionalSemicolon(inlineStatementType ?? "ReturnStatement"),
                " }"
            ]);
        }
    }

    const preserveBraceAdjacency = shouldPreserveClauseBlockAdjacency(
        options,
        clauseNode,
        bodyNode
    );

    return concat([
        keyword,
        " ",
        clauseDoc,
        preserveBraceAdjacency ? "" : " ",
        printInBlock(path, options, print, bodyKey)
    ]);
}

function shouldPreserveClauseBlockAdjacency(options, clauseNode, bodyNode) {
    if (!clauseNode || !bodyNode || bodyNode.type !== "BlockStatement") {
        return false;
    }

    const clauseEndIndex = getNodeEndIndex(clauseNode);
    const bodyStartIndex = getNodeStartIndex(bodyNode);

    if (
        typeof clauseEndIndex !== "number" ||
        typeof bodyStartIndex !== "number" ||
        bodyStartIndex < clauseEndIndex
    ) {
        return false;
    }

    if (bodyStartIndex !== clauseEndIndex) {
        return false;
    }

    return isLogicalComparisonClause(clauseNode);
}

function isLogicalComparisonClause(node) {
    const clauseExpression = unwrapLogicalClause(node);
    if (clauseExpression?.type !== "BinaryExpression") {
        return false;
    }

    if (!isLogicalOrOperator(clauseExpression.operator)) {
        return false;
    }

    return (
        isComparisonAndConjunction(clauseExpression.left) &&
        isComparisonAndConjunction(clauseExpression.right)
    );
}

function isComparisonAndConjunction(node) {
    const expression = unwrapLogicalClause(node);
    if (expression?.type !== "BinaryExpression") {
        return false;
    }

    if (!isLogicalAndOperator(expression.operator)) {
        return false;
    }

    if (!isComparisonExpression(expression.left)) {
        return false;
    }

    return isSimpleLogicalOperand(expression.right);
}

function isComparisonExpression(node) {
    const expression = unwrapLogicalClause(node);
    return (
        expression?.type === "BinaryExpression" &&
        COMPARISON_OPERATORS.has(expression.operator)
    );
}

function isSimpleLogicalOperand(node) {
    const expression = unwrapLogicalClause(node);
    if (!expression) {
        return false;
    }

    if (expression.type === "Identifier") {
        return true;
    }

    if (expression.type === "Literal") {
        return true;
    }

    if (expression.type === "UnaryExpression") {
        return isSimpleLogicalOperand(expression.argument);
    }

    return isComparisonExpression(expression);
}

function unwrapLogicalClause(node) {
    let current = node;
    while (current?.type === "ParenthesizedExpression") {
        current = current.expression;
    }
    return current ?? null;
}

function isLogicalOrOperator(operator) {
    return operator === "or" || operator === "||";
}

function isLogicalAndOperator(operator) {
    return operator === "and" || operator === "&&";
}

function printSimpleDeclaration(leftDoc, rightDoc) {
    return rightDoc ? [leftDoc, " = ", rightDoc] : leftDoc;
}

function resolveArgumentAliasInitializerDoc(path) {
    const node = path.getValue();
    if (!node || node.type !== "VariableDeclarator") {
        return null;
    }

    const initializer = node.init;
    if (!initializer || initializer.type !== "Identifier") {
        return null;
    }

    const match = ARGUMENT_IDENTIFIER_PATTERN.exec(initializer.name ?? "");
    if (!match) {
        return null;
    }

    const aliasIdentifier = node.id;
    if (!aliasIdentifier || aliasIdentifier.type !== "Identifier") {
        return null;
    }

    const aliasName = aliasIdentifier.name;
    if (!isNonEmptyString(aliasName)) {
        return null;
    }

    const argumentIndex = Number.parseInt(match[1], 10);
    if (!Number.isInteger(argumentIndex) || argumentIndex < 0) {
        return null;
    }

    const functionNode = findEnclosingFunctionForPath(path);
    if (!functionNode) {
        return null;
    }

    const docPreferences = preferredParamDocNamesByNode.get(functionNode);
    let parameterName = null;

    if (docPreferences && docPreferences.has(argumentIndex)) {
        const preferred = docPreferences.get(argumentIndex);
        if (isNonEmptyString(preferred)) {
            parameterName = preferred;
        }
    }

    if (!parameterName) {
        parameterName = getFunctionParameterNameByIndex(
            functionNode,
            argumentIndex
        );
    }

    if (
        !parameterName ||
        parameterName === aliasName ||
        parameterName === initializer.name
    ) {
        return null;
    }

    return parameterName;
}

function findEnclosingFunctionForPath(path) {
    if (!path || typeof path.getParentNode !== "function") {
        return null;
    }

    for (let depth = 0; ; depth += 1) {
        const parent =
            depth === 0 ? path.getParentNode() : path.getParentNode(depth);
        if (!parent) {
            break;
        }

        if (isFunctionLikeNode(parent)) {
            return parent;
        }
    }

    return null;
}

function getFunctionParameterNameByIndex(functionNode, index) {
    if (!functionNode || typeof functionNode !== "object") {
        return null;
    }

    const params = getFunctionParams(functionNode);

    if (!Number.isInteger(index) || index < 0 || index >= params.length) {
        return null;
    }

    const param = params[index];
    if (!param || typeof param !== "object") {
        return null;
    }

    if (param.type === "Identifier" && typeof param.name === "string") {
        return param.name;
    }

    if (
        param.type === "DefaultParameter" &&
        param.left?.type === "Identifier" &&
        typeof param.left.name === "string"
    ) {
        return param.left.name;
    }

    return null;
}

function getFunctionParams(functionNode) {
    if (!functionNode || typeof functionNode !== "object") {
        return [];
    }

    const { params } = functionNode;
    if (!Array.isArray(params)) {
        return [];
    }

    return params;
}

// prints empty parens with dangling comments
function printEmptyParens(path, _print, options) {
    const printed = group(
        [
            "(",
            indent([
                printDanglingCommentsAsGroup(
                    path,
                    options,
                    (comment) => !comment.attachToBrace
                )
            ]),
            ifBreak(line, "", { groupId: "emptyparen" }),
            ")"
        ],
        { id: "emptyparen" }
    );
    return printed;
}

// prints an empty block with dangling comments
function printEmptyBlock(path, options, print) {
    const node = path.getValue();
    const inlineCommentDoc = maybePrintInlineEmptyBlockComment(path, options);

    if (inlineCommentDoc) {
        return inlineCommentDoc;
    }

    const comments = getCommentArray(node);
    const hasPrintableComments = comments.some(isCommentNode);

    if (hasPrintableComments) {
        const sourceMetadata = resolvePrinterSourceMetadata(options);
        const shouldAddTrailingBlankLine =
            sourceMetadata.originalText !== null &&
            hasBlankLineBetweenLastCommentAndClosingBrace(
                node,
                sourceMetadata,
                sourceMetadata.originalText
            );

        const trailingDocs = [hardline, "}"];
        if (shouldAddTrailingBlankLine) {
            trailingDocs.unshift(lineSuffixBoundary, hardline);
        }

        // an empty block with comments
        return [
            "{",
            printDanglingComments(
                path,
                options,
                (comment) => comment.attachToBrace
            ),
            printDanglingCommentsAsGroup(
                path,
                options,
                (comment) => !comment.attachToBrace
            ),
            ...trailingDocs
        ];
    } else {
        return "{}";
    }
}

function maybePrintInlineEmptyBlockComment(path, options) {
    const node = path.getValue();
    if (!node) {
        return null;
    }

    const comments = getCommentArray(node);
    if (comments.length === 0) {
        return null;
    }

    const inlineIndex = findInlineBlockCommentIndex(comments);

    if (inlineIndex < 0) {
        return null;
    }

    const comment = comments[inlineIndex];
    const leadingSpacing = getInlineBlockCommentSpacing(comment.leadingWS, " ");
    const trailingSpacing = getInlineBlockCommentSpacing(
        comment.trailingWS,
        " "
    );

    return [
        "{",
        leadingSpacing,
        path.call(
            (commentPath) => printComment(commentPath, options),
            "comments",
            inlineIndex
        ),
        trailingSpacing,
        "}"
    ];
}

function findInlineBlockCommentIndex(comments) {
    let inlineIndex = -1;

    for (const [index, comment] of comments.entries()) {
        if (!isCommentNode(comment)) {
            continue;
        }

        if (!isInlineEmptyBlockComment(comment)) {
            return -1;
        }

        if (inlineIndex !== -1) {
            return -1;
        }

        inlineIndex = index;
    }

    return inlineIndex;
}

function isInlineEmptyBlockComment(comment) {
    if (!comment || comment.type !== "CommentBlock") {
        return false;
    }

    if (hasLineBreak(comment.leadingWS) || hasLineBreak(comment.trailingWS)) {
        return false;
    }

    if (typeof comment.lineCount === "number" && comment.lineCount > 1) {
        return false;
    }

    if (typeof comment.value === "string" && hasLineBreak(comment.value)) {
        return false;
    }

    return true;
}

function getInlineBlockCommentSpacing(text, fallback) {
    if (typeof text !== "string" || text.length === 0) {
        return fallback;
    }

    return hasLineBreak(text) ? fallback : text;
}

function hasLineBreak(text) {
    return typeof text === "string" && /[\r\n\u2028\u2029]/.test(text);
}

function isInLValueChain(path) {
    if (!path || typeof path.getParentNode !== "function") {
        return false;
    }

    const node = path.getValue();
    const parent = path.getParentNode();

    if (!parent || typeof parent.type !== "string") {
        return false;
    }

    if (
        parent.type === "CallExpression" &&
        Array.isArray(parent.arguments) &&
        parent.arguments.includes(node)
    ) {
        return false;
    }

    if (parent.type === "CallExpression" && parent.object === node) {
        const grandparent = path.getParentNode(1);

        if (!grandparent || typeof grandparent.type !== "string") {
            return false;
        }

        return isLValueExpression(grandparent.type);
    }

    return isLValueExpression(parent.type);
}

function isLValueExpression(nodeType) {
    return (
        nodeType === "MemberIndexExpression" ||
        nodeType === "CallExpression" ||
        nodeType === "MemberDotExpression"
    );
}<|MERGE_RESOLUTION|>--- conflicted
+++ resolved
@@ -5126,39 +5126,31 @@
 
                 index = lookahead - 1;
 
-<<<<<<< HEAD
-            const hasEmphasisContinuation = blockLines
-                .slice(1)
-                .some((docLine) => {
-                    if (typeof docLine !== "string") {
-                        return false;
-                    }
-
-                    if (!docLine.trimStart().startsWith("///")) {
-                        return false;
-                    }
-
-                    const continuationText = docLine.slice(3).trimStart();
-                    return continuationText.startsWith("**");
-                });
-
-            if (hasEmphasisContinuation) {
-                wrappedDocs.push(...blockLines);
-                continue;
-            }
-
-            const prefixMatch = line.match(/^(\/\/\/\s*@description\s+)/i);
-            if (!prefixMatch) {
-                wrappedDocs.push(...blockLines);
-                continue;
-            }
-=======
+                const hasEmphasisContinuation = blockLines
+                    .slice(1)
+                    .some((docLine) => {
+                        if (typeof docLine !== "string") {
+                            return false;
+                        }
+
+                        if (!docLine.trimStart().startsWith("///")) {
+                            return false;
+                        }
+
+                        const continuationText = docLine.slice(3).trimStart();
+                        return continuationText.startsWith("**");
+                    });
+
+                if (hasEmphasisContinuation) {
+                    wrappedDocs.push(...blockLines);
+                    continue;
+                }
+
                 const prefixMatch = line.match(/^(\/\/\/\s*@description\s+)/i);
                 if (!prefixMatch) {
                     wrappedDocs.push(...blockLines);
                     continue;
                 }
->>>>>>> 4f6e3d44
 
                 const prefix = prefixMatch[1];
                 const continuationPrefix =
