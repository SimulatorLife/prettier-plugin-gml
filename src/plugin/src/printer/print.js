import { builders, utils } from "prettier/doc";

import {
    DefineReplacementDirective,
    isLastStatement,
    optionalSemicolon,
    isNextLineEmpty,
    isPreviousLineEmpty,
    shouldAddNewlinesAroundStatement,
    hasComment,
    getNormalizedDefineReplacementDirective,
    isFunctionLikeDeclaration
} from "./util.js";
import {
    buildCachedSizeVariableName,
    getLoopLengthHoistInfo,
    getSizeRetrievalFunctionSuffixes
} from "./loop-size-hoisting.js";
import {
    getEnumNameAlignmentPadding,
    prepareEnumMembersForPrinting
} from "./enum-alignment.js";
import {
    isMacroLikeStatement,
    shouldForceBlankLineBetweenReturnPaths,
    shouldForceTrailingBlankLineForNestedFunction,
    shouldSuppressEmptyLineBetween
} from "./statement-spacing-policy.js";
import {
    printDanglingComments,
    printDanglingCommentsAsGroup,
    printComment
} from "../comments/comment-printer.js";
import {
    formatLineComment,
    normalizeDocCommentTypeAnnotations
} from "../comments/line-comment-formatting.js";
import { normalizeOptionalParamToken } from "../comments/optional-param-normalization.js";
import { resolveLineCommentOptions } from "../options/line-comment-options.js";
import { TRAILING_COMMA } from "../options/trailing-comma-option.js";
import { DEFAULT_DOC_COMMENT_MAX_WRAP_WIDTH } from "./doc-comment-wrap-width.js";
import {
    getCommentArray,
    isCommentNode,
    coercePositiveIntegerOption,
    getNonEmptyString,
    getNonEmptyTrimmedString,
    capitalize,
    isNonEmptyString,
    isNonEmptyTrimmedString,
    isObjectOrFunction,
    toTrimmedString,
    asArray,
    isNonEmptyArray,
    getNodeType,
    toMutableArray,
    ensureSet,
    getNodeStartIndex,
    getNodeEndIndex,
    getNodeRangeIndices,
    getBodyStatements,
    getCallExpressionArguments,
    getCallExpressionIdentifier,
    getIdentifierText,
    getSingleVariableDeclarator,
    isCallExpressionIdentifierMatch,
    isBooleanLiteral,
    isUndefinedSentinel,
    enqueueObjectChildValues,
    isFunctionLikeNode,
    forEachNodeChild
} from "../shared/index.js";
import { maybeReportIdentifierCaseDryRun } from "gamemaker-language-semantic/identifier-case/identifier-case-report.js";
import {
    getIdentifierCaseRenameForNode,
    applyIdentifierCasePlanSnapshot
} from "gamemaker-language-semantic/identifier-case/plan-service.js";
import { teardownIdentifierCaseEnvironment } from "gamemaker-language-semantic/identifier-case/environment.js";
import {
    LogicalOperatorsStyle,
    normalizeLogicalOperatorsStyle
} from "../options/logical-operators-style.js";
import {
    ObjectWrapOption,
    resolveObjectWrapOption
} from "../options/object-wrap-option.js";

const {
    breakParent,
    join,
    line,
    group,
    conditionalGroup,
    indent,
    ifBreak,
    hardline,
    softline,
    concat,
    lineSuffix,
    lineSuffixBoundary
} = builders;
const { willBreak } = utils;

const FEATHER_COMMENT_OUT_SYMBOL = Symbol.for(
    "prettier.gml.feather.commentOut"
);
const FEATHER_COMMENT_TEXT_SYMBOL = Symbol.for(
    "prettier.gml.feather.commentText"
);

const preservedUndefinedDefaultParameters = new WeakSet();
const synthesizedUndefinedDefaultParameters = new WeakSet();
const ARGUMENT_IDENTIFIER_PATTERN = /^argument(\d+)$/;
const suppressedImplicitDocCanonicalByNode = new WeakMap();
const preferredParamDocNamesByNode = new WeakMap();
const forcedStructArgumentBreaks = new WeakMap();
const LEGACY_RETURNS_DESCRIPTION_PATTERN = /^Returns?\s*:(.*)$/i;

function stripTrailingLineTerminators(value) {
    if (typeof value !== "string") {
        return value;
    }

    let end = value.length;

    // Avoid allocating a regular expression-backed string when trimming
    // newline groups from macro bodies. The printer calls this helper while
    // assembling docs for every Feather macro, so slicing manually keeps the
    // hot path allocation-free when the text already lacks trailing line
    // terminators.
    while (end > 0 && value.charCodeAt(end - 1) === 0x0a) {
        end -= 1;

        if (end > 0 && value.charCodeAt(end - 1) === 0x0d) {
            end -= 1;
        }
    }

    return end === value.length ? value : value.slice(0, end);
}

function resolvePrinterSourceMetadata(options) {
    if (!isObjectOrFunction(options)) {
        return { originalText: null, locStart: null, locEnd: null };
    }

    const originalText =
        typeof options.originalText === "string" ? options.originalText : null;
    const locStart =
        typeof options.locStart === "function" ? options.locStart : null;
    const locEnd = typeof options.locEnd === "function" ? options.locEnd : null;

    return { originalText, locStart, locEnd };
}

function resolveNodeIndexRangeWithSource(node, sourceMetadata = {}) {
    const { locStart, locEnd } = sourceMetadata;
    const { start, end } = getNodeRangeIndices(node);

    const fallbackStart = typeof start === "number" ? start : 0;
    let fallbackEnd = fallbackStart;

    if (typeof end === "number") {
        const inclusiveEnd = end - 1;
        fallbackEnd = Math.max(inclusiveEnd, fallbackStart);
    }

    const resolvedStart =
        typeof locStart === "function" ? locStart(node) : null;
    const startIndex =
        typeof resolvedStart === "number" ? resolvedStart : fallbackStart;

    const resolvedEnd = typeof locEnd === "function" ? locEnd(node) : null;
    const computedEnd =
        typeof resolvedEnd === "number" ? resolvedEnd - 1 : fallbackEnd;
    const endIndex = Math.max(computedEnd, startIndex);

    return { startIndex, endIndex };
}

function sliceOriginalText(originalText, startIndex, endIndex) {
    if (typeof originalText !== "string" || originalText.length === 0) {
        return null;
    }

    if (typeof startIndex !== "number" || typeof endIndex !== "number") {
        return null;
    }

    if (endIndex <= startIndex) {
        return null;
    }

    return originalText.slice(startIndex, endIndex);
}

function macroTextHasExplicitTrailingBlankLine(text) {
    if (typeof text !== "string") {
        return false;
    }

    let newlineCount = 0;
    let index = text.length - 1;

    // The regex-based implementation previously allocated two RegExp instances
    // and two match result arrays on every invocation. Feather macros route
    // through this helper while printing trailing whitespace, so scanning the
    // string manually avoids those allocations while preserving the original
    // semantics (two newline sequences after any trailing spaces/tabs).
    while (index >= 0) {
        const code = text.charCodeAt(index);

        // Skip trailing spaces and tabs without affecting the newline count.
        if (code === 0x20 || code === 0x09) {
            index -= 1;
            continue;
        }

        if (code === 0x0a) {
            newlineCount += 1;
            index -= 1;

            // Skip the carriage return in CRLF sequences so they count as a
            // single newline boundary.
            if (index >= 0 && text.charCodeAt(index) === 0x0d) {
                index -= 1;
            }

            if (newlineCount >= 2) {
                return true;
            }

            continue;
        }

        if (code === 0x0d) {
            newlineCount += 1;
            index -= 1;

            if (newlineCount >= 2) {
                return true;
            }

            continue;
        }

        break;
    }

    return false;
}

function callPathMethod(path, methodName, { args, defaultValue } = {}) {
    if (!path) {
        return defaultValue;
    }

    const method = path[methodName];
    if (typeof method !== "function") {
        return defaultValue;
    }

    const normalizedArgs =
        args === undefined ? [] : Array.isArray(args) ? args : [args];

    return method.apply(path, normalizedArgs);
}

function isBlockWithinConstructor(path) {
    if (!path || typeof path.getParentNode !== "function") {
        return false;
    }

    // Hoist the `getParentNode` lookup so the tight loop can call it directly
    // without paying for the generic helper's array normalization overhead on
    // every iteration.
    const getParentNode = path.getParentNode;
    for (let depth = 0; depth < 100; depth += 1) {
        const ancestor = getParentNode.call(path, depth);

        if (!ancestor) {
            break;
        }

        if (ancestor.type === "ConstructorDeclaration") {
            return true;
        }
    }

    return false;
}

function hasBlankLineBeforeLeadingComment(
    blockNode,
    sourceMetadata,
    originalText,
    firstStatementStartIndex
) {
    if (
        !blockNode ||
        typeof originalText !== "string" ||
        typeof firstStatementStartIndex !== "number"
    ) {
        return false;
    }

    const { startIndex: blockStartIndex } = resolveNodeIndexRangeWithSource(
        blockNode,
        sourceMetadata
    );

    if (
        typeof blockStartIndex !== "number" ||
        blockStartIndex >= firstStatementStartIndex
    ) {
        return false;
    }

    const openBraceIndex = originalText.indexOf("{", blockStartIndex);
    if (openBraceIndex === -1 || openBraceIndex >= firstStatementStartIndex) {
        return false;
    }

    const interiorSlice = sliceOriginalText(
        originalText,
        openBraceIndex + 1,
        firstStatementStartIndex
    );

    if (!interiorSlice) {
        return false;
    }

    const commentMatch = interiorSlice.match(/\/\/|\/\*/);
    if (!commentMatch || typeof commentMatch.index !== "number") {
        return false;
    }

    const textBeforeComment = interiorSlice.slice(0, commentMatch.index);
    if (textBeforeComment.trim().length > 0) {
        return false;
    }

    return /\r?\n[^\S\r\n]*\r?\n[^\S\r\n]*$/.test(textBeforeComment);
}

function hasBlankLineBetweenLastCommentAndClosingBrace(
    blockNode,
    sourceMetadata,
    originalText
) {
    if (!blockNode || typeof originalText !== "string") {
        return false;
    }

    const comments = getCommentArray(blockNode).filter(isCommentNode);
    if (comments.length === 0) {
        return false;
    }

    const lastComment = comments.at(-1);
    const commentEndIndex = getNodeEndIndex(lastComment);
    const { endIndex: blockEndIndex } = resolveNodeIndexRangeWithSource(
        blockNode,
        sourceMetadata
    );

    if (
        typeof commentEndIndex !== "number" ||
        typeof blockEndIndex !== "number"
    ) {
        return false;
    }

    const closingBraceIndex = blockEndIndex;
    if (commentEndIndex >= closingBraceIndex) {
        return false;
    }

    const betweenText = sliceOriginalText(
        originalText,
        commentEndIndex,
        closingBraceIndex
    );

    if (betweenText === null) {
        return false;
    }

    if (betweenText.trim().length > 0) {
        return false;
    }

    return /\r?\n[^\S\r\n]*\r?\n/.test(betweenText);
}

const BINARY_OPERATOR_INFO = new Map([
    ["*", { precedence: 13, associativity: "left" }],
    ["/", { precedence: 13, associativity: "left" }],
    ["div", { precedence: 13, associativity: "left" }],
    ["%", { precedence: 13, associativity: "left" }],
    ["mod", { precedence: 13, associativity: "left" }],
    ["+", { precedence: 12, associativity: "left" }],
    ["-", { precedence: 12, associativity: "left" }],
    ["<<", { precedence: 12, associativity: "left" }],
    [">>", { precedence: 12, associativity: "left" }],
    ["&", { precedence: 11, associativity: "left" }],
    ["^", { precedence: 10, associativity: "left" }],
    ["|", { precedence: 9, associativity: "left" }],
    ["<", { precedence: 8, associativity: "left" }],
    ["<=", { precedence: 8, associativity: "left" }],
    [">", { precedence: 8, associativity: "left" }],
    [">=", { precedence: 8, associativity: "left" }],
    ["==", { precedence: 7, associativity: "left" }],
    ["!=", { precedence: 7, associativity: "left" }],
    ["<>", { precedence: 7, associativity: "left" }],
    ["&&", { precedence: 6, associativity: "left" }],
    ["and", { precedence: 6, associativity: "left" }],
    ["||", { precedence: 5, associativity: "left" }],
    ["or", { precedence: 5, associativity: "left" }],
    ["??", { precedence: 4, associativity: "right" }]
]);

const COMPARISON_OPERATORS = new Set(["<", "<=", ">", ">=", "==", "!=", "<>"]);
const DOC_COMMENT_OUTPUT_FLAG = "_gmlHasDocCommentOutput";

function resolveLogicalOperatorsStyle(options) {
    return normalizeLogicalOperatorsStyle(options?.logicalOperatorsStyle);
}

function applyLogicalOperatorsStyle(operator, style) {
    if (operator === "&&") {
        return style === LogicalOperatorsStyle.KEYWORDS ? "and" : "&&";
    }

    if (operator === "||") {
        return style === LogicalOperatorsStyle.KEYWORDS ? "or" : "||";
    }

    return operator;
}

export function print(path, options, print) {
    const node = path.getValue();

    if (!node) {
        return concat("");
    }

    if (typeof node === "string") {
        return concat(node);
    }

    switch (node.type) {
        case "Program": {
            if (node && node.__identifierCasePlanSnapshot) {
                applyIdentifierCasePlanSnapshot(
                    node.__identifierCasePlanSnapshot,
                    options
                );
            }

            try {
                maybeReportIdentifierCaseDryRun(options);
                if (node.body.length === 0) {
                    return concat(printDanglingCommentsAsGroup(path, options));
                }
                return concat(printStatements(path, options, print, "body"));
            } finally {
                teardownIdentifierCaseEnvironment(options);
            }
        }
        case "BlockStatement": {
            if (node.body.length === 0) {
                return concat(printEmptyBlock(path, options, print));
            }

            let leadingDocs = [hardline];
            const suppressDocLeadingBlank =
                node._gmlSuppressDocLeadingBlank === true;

            if (node._gmlForceInitialBlankLine) {
                leadingDocs = [hardline, hardline];
            }

            const sourceMetadata = resolvePrinterSourceMetadata(options);
            const { originalText } = sourceMetadata;
            if (originalText !== null) {
                const firstStatement = node.body[0];
                const { startIndex: firstStatementStartIndex } =
                    resolveNodeIndexRangeWithSource(
                        firstStatement,
                        sourceMetadata
                    );

                const preserveForConstructor =
                    typeof firstStatementStartIndex === "number" &&
                    isBlockWithinConstructor(path) &&
                    isPreviousLineEmpty(originalText, firstStatementStartIndex);

                const preserveForLeadingComment =
                    hasBlankLineBeforeLeadingComment(
                        node,
                        sourceMetadata,
                        originalText,
                        firstStatementStartIndex
                    );

                if (
                    (preserveForConstructor || preserveForLeadingComment) &&
                    !suppressDocLeadingBlank
                ) {
                    leadingDocs.push(lineSuffixBoundary, hardline);
                }
            }

            const bodyDoc = printStatements(path, options, print, "body");

            if (suppressDocLeadingBlank) {
                delete node._gmlSuppressDocLeadingBlank;
            }

            return concat([
                "{",
                printDanglingComments(
                    path,
                    options,
                    (comment) => comment.attachToBrace
                ),
                indent([...leadingDocs, bodyDoc]),
                hardline,
                "}"
            ]);
        }
        case "IfStatement": {
            const simplifiedReturn = printBooleanReturnIf(path, print);
            if (simplifiedReturn) {
                return simplifiedReturn;
            }
            return buildIfStatementDoc(path, options, print, node);
        }
        case "SwitchStatement": {
            const parts = [];
            const discriminantDoc = printWithoutExtraParens(
                path,
                print,
                "discriminant"
            );
            parts.push(["switch (", buildClauseGroup(discriminantDoc), ") "]);

            const braceIntro = [
                "{",
                printDanglingComments(
                    path,
                    options,
                    (comment) => comment.attachToBrace
                )
            ];

            if (node.cases.length === 0) {
                parts.push(
                    concat([
                        ...braceIntro,
                        printDanglingCommentsAsGroup(
                            path,
                            options,
                            (comment) => !comment.attachToBrace
                        ),
                        hardline,
                        "}"
                    ])
                );
            } else {
                parts.push(
                    concat([
                        ...braceIntro,
                        indent([path.map(print, "cases")]),
                        hardline,
                        "}"
                    ])
                );
            }

            return concat(parts);
        }
        case "SwitchCase": {
            const caseText = node.test === null ? "default" : "case ";
            const parts = [[hardline, caseText, print("test"), ":"]];
            const caseBody = node.body;
            if (isNonEmptyArray(caseBody)) {
                parts.push([
                    indent([
                        hardline,
                        printStatements(path, options, print, "body")
                    ])
                ]);
            }
            return concat(parts);
        }
        case "TernaryExpression": {
            const ternaryDoc = group([
                print("test"),
                indent([
                    line,
                    "? ",
                    print("consequent"),
                    line,
                    ": ",
                    print("alternate")
                ])
            ]);

            return shouldWrapTernaryExpression(path)
                ? concat(["(", ternaryDoc, ")"])
                : ternaryDoc;
        }
        case "ForStatement": {
            const shouldHoistLoopLengths =
                options?.optimizeLoopLengthHoisting ?? true;
            const sizeFunctionSuffixes = shouldHoistLoopLengths
                ? getSizeRetrievalFunctionSuffixes(options)
                : undefined;
            const hoistInfo = shouldHoistLoopLengths
                ? getLoopLengthHoistInfo(path.getValue(), sizeFunctionSuffixes)
                : null;
            if (hoistInfo) {
                const cachedLengthName = buildCachedSizeVariableName(
                    hoistInfo.sizeIdentifierName,
                    hoistInfo.cachedLengthSuffix
                );

                if (!loopLengthNameConflicts(path, cachedLengthName)) {
                    const { loopSizeCallDoc, iteratorDoc } =
                        buildLoopLengthDocs(path, print, hoistInfo);

                    const initDoc = path.getValue().init ? print("init") : "";
                    const updateDoc = path.getValue().update
                        ? print("update")
                        : "";
                    const testDoc = concat([
                        iteratorDoc,
                        " ",
                        path.getValue().test.operator,
                        " ",
                        cachedLengthName
                    ]);

                    const needsHoistedSeparator =
                        shouldInsertHoistedLoopSeparator(path, options);

                    return concat([
                        group([
                            "var ",
                            cachedLengthName,
                            " = ",
                            loopSizeCallDoc,
                            ";"
                        ]),
                        hardline,
                        "for (",
                        group([
                            indent([
                                ifBreak(line),
                                concat([
                                    initDoc,
                                    ";",
                                    line,
                                    testDoc,
                                    ";",
                                    line,
                                    updateDoc
                                ])
                            ])
                        ]),
                        ") ",
                        printInBlock(path, options, print, "body"),
                        needsHoistedSeparator ? hardline : ""
                    ]);
                }
            }

            return concat([
                "for (",
                group([
                    indent([
                        ifBreak(line),
                        concat([
                            print("init"),
                            ";",
                            line,
                            print("test"),
                            ";",
                            line,
                            print("update")
                        ])
                    ])
                ]),
                ") ",
                printInBlock(path, options, print, "body")
            ]);
        }
        case "DoUntilStatement": {
            return concat([
                "do ",
                printInBlock(path, options, print, "body"),
                " until (",
                buildClauseGroup(printWithoutExtraParens(path, print, "test")),
                ")",
                ";"
            ]);
        }
        case "WhileStatement": {
            return concat(
                printSingleClauseStatement(
                    path,
                    options,
                    print,
                    "while",
                    "test",
                    "body"
                )
            );
        }
        case "RepeatStatement": {
            return concat(
                printSingleClauseStatement(
                    path,
                    options,
                    print,
                    "repeat",
                    "test",
                    "body"
                )
            );
        }
        case "WithStatement": {
            return concat(
                printSingleClauseStatement(
                    path,
                    options,
                    print,
                    "with",
                    "test",
                    "body"
                )
            );
        }
        case "FunctionDeclaration":
        case "ConstructorDeclaration": {
            const parts = [];

            const sourceMetadata = resolvePrinterSourceMetadata(options);
            const { originalText } = sourceMetadata;
            const { startIndex: nodeStartIndex } =
                resolveNodeIndexRangeWithSource(node, sourceMetadata);

            let docCommentDocs = [];
            const lineCommentOptions = resolveLineCommentOptions(options);
            let needsLeadingBlankLine = false;

            if (isNonEmptyArray(node.docComments)) {
                const firstDocComment = node.docComments[0];
                if (
                    firstDocComment &&
                    typeof firstDocComment.leadingWS === "string"
                ) {
                    const blankLinePattern =
                        /(?:\r\n|\r|\n|\u2028|\u2029)\s*(?:\r\n|\r|\n|\u2028|\u2029)/;
                    if (blankLinePattern.test(firstDocComment.leadingWS)) {
                        needsLeadingBlankLine = true;
                    }
                }
                docCommentDocs = node.docComments
                    .map((comment) =>
                        formatLineComment(comment, lineCommentOptions)
                    )
                    .filter(
                        (text) => typeof text === "string" && text.trim() !== ""
                    );
            }

            if (
                shouldGenerateSyntheticDocForFunction(
                    path,
                    docCommentDocs,
                    options
                )
            ) {
                docCommentDocs = mergeSyntheticDocComments(
                    node,
                    docCommentDocs,
                    options
                );
                if (Array.isArray(docCommentDocs)) {
                    while (
                        docCommentDocs.length > 0 &&
                        typeof docCommentDocs[0] === "string" &&
                        docCommentDocs[0].trim() === ""
                    ) {
                        docCommentDocs.shift();
                    }
                }
                // Nested functions (those in BlockStatement parents) should have
                // a leading blank line before their synthetic doc comments
                const parentNode = path.getParentNode();
                if (
                    parentNode &&
                    parentNode.type === "BlockStatement" &&
                    !needsLeadingBlankLine
                ) {
                    needsLeadingBlankLine = true;
                }
            }

            if (docCommentDocs.length > 0) {
                node[DOC_COMMENT_OUTPUT_FLAG] = true;
                const suppressLeadingBlank =
                    docCommentDocs &&
                    docCommentDocs._suppressLeadingBlank === true;

                const hasLeadingNonDocComment =
                    !isNonEmptyArray(node.docComments) &&
                    originalText !== null &&
                    typeof nodeStartIndex === "number" &&
                    hasCommentImmediatelyBefore(originalText, nodeStartIndex);

                const hasExistingBlankLine =
                    originalText !== null &&
                    typeof nodeStartIndex === "number" &&
                    isPreviousLineEmpty(originalText, nodeStartIndex);

                if (
                    !suppressLeadingBlank &&
                    (needsLeadingBlankLine ||
                        (hasLeadingNonDocComment && !hasExistingBlankLine))
                ) {
                    parts.push(hardline);
                }
                parts.push(join(hardline, docCommentDocs), hardline);
            } else if (Object.hasOwn(node, DOC_COMMENT_OUTPUT_FLAG)) {
                delete node[DOC_COMMENT_OUTPUT_FLAG];
            }

            let functionNameDoc = "";
            if (isNonEmptyString(node.id)) {
                let renamed = null;
                if (node.idLocation && node.idLocation.start) {
                    renamed = getIdentifierCaseRenameForNode(
                        {
                            start: node.idLocation.start,
                            scopeId: node.scopeId ?? null
                        },
                        options
                    );
                }
                functionNameDoc = getNonEmptyString(renamed) ?? node.id;
            } else if (node.id) {
                functionNameDoc = print("id");
            }

            const hasFunctionName =
                typeof functionNameDoc === "string"
                    ? isNonEmptyString(functionNameDoc)
                    : Boolean(functionNameDoc);

            parts.push([
                "function",
                hasFunctionName ? " " : "",
                functionNameDoc
            ]);

            const hasParameters = isNonEmptyArray(node.params);

            if (hasParameters) {
                const {
                    inlineDoc: inlineParamDoc,
                    multilineDoc: multilineParamDoc
                } = buildFunctionParameterDocs(path, print, options, {
                    forceInline: shouldForceInlineFunctionParameters(
                        path,
                        options
                    )
                });

                parts.push(
                    conditionalGroup([inlineParamDoc, multilineParamDoc])
                );
            } else {
                parts.push(printEmptyParens(path, print, options));
            }

            if (node.type == "ConstructorDeclaration") {
                if (node.parent) {
                    parts.push(print("parent"));
                } else {
                    parts.push(" constructor");
                }
            }

            const inlineDefaultParameterDoc =
                maybePrintInlineDefaultParameterFunctionBody(path, print);

            if (inlineDefaultParameterDoc) {
                parts.push(" ", inlineDefaultParameterDoc);
                return concat(parts);
            }

            parts.push(" ");
            parts.push(printInBlock(path, options, print, "body"));
            return concat(parts);
        }
        case "ConstructorParentClause": {
            const hasParameters = isNonEmptyArray(node.params);
            const params = hasParameters
                ? printCommaSeparatedList(
                      path,
                      print,
                      "params",
                      "(",
                      ")",
                      options,
                      {
                          // Constructor parent clauses participate in the
                          // surrounding function signature. Breaking the
                          // argument list across multiple lines changes
                          // the shape of the signature and regresses
                          // existing fixtures that rely on the entire
                          // clause remaining inline.
                          leadingNewline: false,
                          trailingNewline: false,
                          forceInline: true
                      }
                  )
                : printEmptyParens(path, print, options);
            return concat([" : ", print("id"), params, " constructor"]);
        }
        case "DefaultParameter": {
            if (shouldOmitDefaultValueForParameter(path)) {
                return concat(print("left"));
            }
            return concat(
                printSimpleDeclaration(print("left"), print("right"))
            );
        }
        case "ExpressionStatement": {
            return print("expression");
        }
        case "AssignmentExpression": {
            const padding =
                node.operator === "=" &&
                typeof node._alignAssignmentPadding === "number"
                    ? Math.max(0, node._alignAssignmentPadding)
                    : 0;
            let spacing = " ".repeat(padding + 1);

            if (
                spacing.length === 1 &&
                shouldPreserveCompactUpdateAssignmentSpacing(path, options)
            ) {
                spacing = "";
            }

            return group([
                group(print("left")),
                spacing,
                node.operator,
                " ",
                group(print("right"))
            ]);
        }
        case "GlobalVarStatement": {
            if (options?.preserveGlobalVarStatements === false) {
                return null;
            }

            let decls = [];
            decls =
                node.declarations.length > 1
                    ? printCommaSeparatedList(
                          path,
                          print,
                          "declarations",
                          "",
                          "",
                          options,
                          {
                              leadingNewline: false,
                              trailingNewline: false
                          }
                      )
                    : path.map(print, "declarations");

            const keyword =
                typeof node.kind === "string" ? node.kind : "globalvar";

            return concat([keyword, " ", decls]);
        }
        case "VariableDeclaration": {
            const functionNode = findEnclosingFunctionNode(path);
            const declarators = asArray(node.declarations);
            const keptDeclarators = declarators.filter(
                (declarator) =>
                    !shouldOmitParameterAlias(declarator, functionNode, options)
            );

            if (keptDeclarators.length === 0) {
                return;
            }

            if (keptDeclarators.length !== declarators.length) {
                const original = node.declarations;
                node.declarations = keptDeclarators;
                try {
                    const decls =
                        keptDeclarators.length > 1
                            ? printCommaSeparatedList(
                                  path,
                                  print,
                                  "declarations",
                                  "",
                                  "",
                                  options,
                                  {
                                      leadingNewline: false,
                                      trailingNewline: false
                                  }
                              )
                            : path.map(print, "declarations");
                    return concat([node.kind, " ", decls]);
                } finally {
                    node.declarations = original;
                }
            }

            let decls = [];
            decls =
                node.declarations.length > 1
                    ? printCommaSeparatedList(
                          path,
                          print,
                          "declarations",
                          "",
                          "",
                          options,
                          {
                              leadingNewline: false,
                              trailingNewline: false
                          }
                      )
                    : path.map(print, "declarations");
            return concat([node.kind, " ", decls]);
        }
        case "VariableDeclarator": {
            const initializerOverride =
                resolveArgumentAliasInitializerDoc(path);
            if (initializerOverride) {
                return concat(
                    printSimpleDeclaration(print("id"), initializerOverride)
                );
            }
            return concat(printSimpleDeclaration(print("id"), print("init")));
        }
        case "ParenthesizedExpression": {
            if (shouldOmitSyntheticParens(path)) {
                return printWithoutExtraParens(path, print, "expression");
            }

            return concat([
                "(",
                printWithoutExtraParens(path, print, "expression"),
                ")"
            ]);
        }
        case "BinaryExpression": {
            let left = print("left");
            let operator = node.operator;
            let right;
            const logicalOperatorsStyle = resolveLogicalOperatorsStyle(options);

            const leftIsUndefined = isUndefinedSentinel(node.left);
            const rightIsUndefined = isUndefinedSentinel(node.right);

            if (
                (operator === "==" || operator === "!=") &&
                (leftIsUndefined || rightIsUndefined)
            ) {
                const expressionDoc = leftIsUndefined
                    ? printWithoutExtraParens(path, print, "right")
                    : printWithoutExtraParens(path, print, "left");
                const prefix =
                    operator === "!=" ? "!is_undefined(" : "is_undefined(";
                return group([prefix, expressionDoc, ")"]);
            }

            const booleanSimplification = simplifyBooleanBinaryExpression(
                path,
                print,
                node
            );
            if (booleanSimplification) {
                return booleanSimplification;
            }

            const canConvertDivisionToHalf =
                operator === "/" &&
                node?.right?.type === "Literal" &&
                node.right.value === "2" &&
                !hasComment(node) &&
                !hasComment(node.left);

            if (canConvertDivisionToHalf) {
                operator = "*";

                const literal = node.right;
                const originalValue = literal.value;

                literal.value = "0.5";
                try {
                    right = print("right");
                } finally {
                    literal.value = originalValue;
                }
            } else {
                right = print("right");
                const styledOperator = applyLogicalOperatorsStyle(
                    operator,
                    logicalOperatorsStyle
                );

                if (styledOperator === operator) {
                    switch (operator) {
                        case "%": {
                            operator = "mod";

                            break;
                        }
                        case "^^": {
                            operator = "xor";

                            break;
                        }
                        case "<>": {
                            operator = "!=";

                            break;
                        }
                        // Intentionally omit a default branch so any operator that is not
                        // covered above preserves the exact token emitted by the parser.
                        // Introducing a catch-all would make it easy to "fix" unfamiliar
                        // operators into something else, which risks corrupting source that
                        // relies on newly added or editor-specific syntax.
                    }
                } else {
                    operator = styledOperator;
                }
            }

            return group([left, " ", group([operator, line, right])]);
        }
        case "UnaryExpression":
        case "IncDecStatement":
        case "IncDecExpression": {
            if (node.prefix) {
                if (
                    node.operator === "+" &&
                    shouldOmitUnaryPlus(node.argument)
                ) {
                    return print("argument");
                }

                return concat([node.operator, print("argument")]);
            }

            return concat([print("argument"), node.operator]);
        }
        case "CallExpression": {
            if (node?.[FEATHER_COMMENT_OUT_SYMBOL]) {
                const commentText = getFeatherCommentCallText(node);
                const renderedText =
                    typeof node[FEATHER_COMMENT_TEXT_SYMBOL] === "string" &&
                    node[FEATHER_COMMENT_TEXT_SYMBOL].length > 0
                        ? node[FEATHER_COMMENT_TEXT_SYMBOL]
                        : commentText;

                if (renderedText) {
                    return concat(["// ", renderedText]);
                }

                return "//";
            }

            if (options && typeof options.originalText === "string") {
                const hasNestedPreservedArguments = Array.isArray(
                    node.arguments
                )
                    ? node.arguments.some(
                          (argument) =>
                              argument?.preserveOriginalCallText === true
                      )
                    : false;
                const startIndex = getNodeStartIndex(node);
                const endIndex = getNodeEndIndex(node);

                if (
                    typeof startIndex === "number" &&
                    typeof endIndex === "number" &&
                    endIndex > startIndex
                ) {
                    const synthesizedText =
                        synthesizeMissingCallArgumentSeparators(
                            node,
                            options.originalText,
                            startIndex,
                            endIndex
                        );

                    if (typeof synthesizedText === "string") {
                        return synthesizedText;
                    }

                    if (
                        node.preserveOriginalCallText &&
                        !hasNestedPreservedArguments
                    ) {
                        return options.originalText.slice(startIndex, endIndex);
                    }
                }
            }

            applyTrigonometricFunctionSimplification(path);
            let printedArgs = [];

            if (node.arguments.length === 0) {
                printedArgs = [printEmptyParens(path, print, options)];
            } else {
                const maxParamsPerLine = Number.isFinite(
                    options?.maxParamsPerLine
                )
                    ? options.maxParamsPerLine
                    : 0;
                const elementsPerLineLimit =
                    maxParamsPerLine > 0 ? maxParamsPerLine : Infinity;

                const callbackArguments = node.arguments.filter(
                    (argument) => argument?.type === "FunctionDeclaration"
                );
                const structArguments = node.arguments.filter(
                    (argument) => argument?.type === "StructExpression"
                );
                const structArgumentsToBreak = structArguments.filter(
                    (argument) => shouldForceBreakStructArgument(argument)
                );

                structArgumentsToBreak.forEach((argument) => {
                    forcedStructArgumentBreaks.set(
                        argument,
                        getStructAlignmentInfo(argument, options)
                    );
                });

                const hasSingleCallExpressionArgument =
                    maxParamsPerLine > 0 &&
                    node.arguments.length === 1 &&
                    node.arguments[0]?.type === "CallExpression";

                const shouldForceBreakArguments =
                    hasSingleCallExpressionArgument ||
                    (maxParamsPerLine > 0 &&
                        node.arguments.length > maxParamsPerLine) ||
                    callbackArguments.length > 1 ||
                    structArgumentsToBreak.length > 0;

                const shouldUseCallbackLayout = [
                    node.arguments[0],
                    node.arguments.at(-1)
                ].some(
                    (argumentNode) =>
                        argumentNode?.type === "FunctionDeclaration" ||
                        argumentNode?.type === "StructExpression"
                );

                const shouldIncludeInlineVariant =
                    shouldUseCallbackLayout && !shouldForceBreakArguments;

                const hasCallbackArguments = callbackArguments.length > 0;

                const { inlineDoc, multilineDoc } = buildCallArgumentsDocs(
                    path,
                    print,
                    options,
                    {
                        forceBreak: shouldForceBreakArguments,
                        maxElementsPerLine: elementsPerLineLimit,
                        includeInlineVariant: shouldIncludeInlineVariant,
                        hasCallbackArguments
                    }
                );

                if (shouldUseCallbackLayout) {
                    if (shouldForceBreakArguments) {
                        printedArgs = [concat([breakParent, multilineDoc])];
                    } else if (inlineDoc) {
                        printedArgs = [
                            conditionalGroup([inlineDoc, multilineDoc])
                        ];
                    } else {
                        printedArgs = [multilineDoc];
                    }
                } else {
                    printedArgs = shouldForceBreakArguments
                        ? [concat([breakParent, multilineDoc])]
                        : [multilineDoc];
                }
            }

            const calleeDoc = print("object");

            return isInLValueChain(path)
                ? concat([calleeDoc, ...printedArgs])
                : group([calleeDoc, ...printedArgs]);
        }
        case "MemberDotExpression": {
            if (
                isInLValueChain(path) &&
                path.parent?.type === "CallExpression"
            ) {
                const objectNode = path.getValue()?.object;
                const shouldAllowBreakBeforeDot =
                    objectNode &&
                    (objectNode.type === "CallExpression" ||
                        objectNode.type === "MemberDotExpression" ||
                        objectNode.type === "MemberIndexExpression");

                if (shouldAllowBreakBeforeDot) {
                    return concat([
                        print("object"),
                        softline,
                        ".",
                        print("property")
                    ]);
                }

                return concat([print("object"), ".", print("property")]);
            } else {
                // return [
                //     print("object"),
                //     ".",
                //     print("property")
                // ];
                const objectDoc = print("object");
                let propertyDoc = print("property");

                if (propertyDoc === undefined) {
                    propertyDoc = printCommaSeparatedList(
                        path,
                        print,
                        "property",
                        "",
                        "",
                        options
                    );
                }

                return concat([objectDoc, ".", propertyDoc]);
                // return [
                //     print("object"),
                //     ".",
                //     print("property")
                // ];
            }
        }
        case "MemberIndexExpression": {
            let accessor = print("accessor");
            if (accessor.length > 1) {
                accessor += " ";
            }
            let property = printCommaSeparatedList(
                path,
                print,
                "property",
                "",
                "",
                options
            );
            return concat([
                print("object"),
                accessor,
                group(indent(property)),
                "]"
            ]);
        }
        case "StructExpression": {
            if (node.properties.length === 0) {
                return concat(printEmptyBlock(path, options, print));
            }

            const shouldForceBreakStruct = forcedStructArgumentBreaks.has(node);
            const objectWrapOption = resolveObjectWrapOption(options);
            const shouldPreserveStructWrap =
                objectWrapOption === ObjectWrapOption.PRESERVE &&
                structLiteralHasLeadingLineBreak(node, options);

            return concat(
                printCommaSeparatedList(
                    path,
                    print,
                    "properties",
                    "{",
                    "}",
                    options,
                    {
                        forceBreak:
                            node.hasTrailingComma ||
                            shouldForceBreakStruct ||
                            shouldPreserveStructWrap,
                        // TODO: Keep struct literals flush with their braces for
                        // now. GameMaker's runtime formatter and the examples in
                        // the manual (https://manual.gamemaker.io/monthly/en/#t=GameMaker_Language%2FGML_Reference%2FVariable_Functions%2FStructs.htm)
                        // render `{foo: 1}` without internal padding, and our
                        // documentation screenshots rely on matching that
                        // output. If we decide to adopt spaced braces we need to
                        // coordinate fixture updates and call out the style
                        // shift in the changelog so downstream format-on-save
                        // hooks do not surprise teams mid-upgrade.
                        padding: ""
                    }
                )
            );
        }
        case "Property": {
            const parentNode =
                typeof path.getParentNode === "function"
                    ? path.getParentNode()
                    : null;
            const alignmentInfo = forcedStructArgumentBreaks.get(parentNode);
            const nameDoc = print("name");
            const valueDoc = print("value");
            const trailingCommentSuffix = buildStructPropertyCommentSuffix(
                path,
                options
            );

            if (alignmentInfo?.maxNameLength > 0) {
                const nameLength = getStructPropertyNameLength(node, options);
                const paddingWidth = Math.max(
                    alignmentInfo.maxNameLength - nameLength + 1,
                    1
                );
                const padding = " ".repeat(paddingWidth);

                return concat([
                    nameDoc,
                    padding,
                    ": ",
                    valueDoc,
                    trailingCommentSuffix
                ]);
            }

            const originalPrefix = getStructPropertyPrefix(node, options);
            if (originalPrefix) {
                return concat([
                    originalPrefix,
                    valueDoc,
                    trailingCommentSuffix
                ]);
            }

            return concat([nameDoc, ": ", valueDoc, trailingCommentSuffix]);
        }
        case "ArrayExpression": {
            const allowTrailingComma = shouldAllowTrailingComma(options);
            return concat(
                printCommaSeparatedList(
                    path,
                    print,
                    "elements",
                    "[",
                    "]",
                    options,
                    {
                        allowTrailingDelimiter: allowTrailingComma,
                        forceBreak: allowTrailingComma && node.hasTrailingComma
                    }
                )
            );
        }
        case "EnumDeclaration": {
            prepareEnumMembersForPrinting(node, getNodeName);
            return concat([
                "enum ",
                print("name"),
                " ",
                printCommaSeparatedList(
                    path,
                    print,
                    "members",
                    "{",
                    "}",
                    options,
                    {
                        forceBreak: node.hasTrailingComma
                    }
                )
            ]);
        }
        case "ReturnStatement": {
            return node.argument
                ? concat(["return ", print("argument")])
                : concat("return");
        }
        case "ThrowStatement": {
            return node.argument
                ? concat(["throw ", print("argument")])
                : "throw";
        }
        case "IdentifierStatement": {
            return print("name");
        }
        case "MacroDeclaration": {
            const macroText =
                typeof node._featherMacroText === "string"
                    ? node._featherMacroText
                    : options.originalText.slice(
                          node.start.index,
                          node.end.index + 1
                      );

            if (typeof node._featherMacroText === "string") {
                return concat(stripTrailingLineTerminators(macroText));
            }

            let textToPrint = macroText;

            const macroStartIndex = getNodeStartIndex(node);
            const { start: nameStartIndex, end: nameEndIndex } =
                getNodeRangeIndices(node.name);
            if (
                typeof macroStartIndex === "number" &&
                typeof nameStartIndex === "number" &&
                typeof nameEndIndex === "number" &&
                nameStartIndex >= macroStartIndex &&
                nameEndIndex >= nameStartIndex
            ) {
                const renamed = getIdentifierCaseRenameForNode(
                    node.name,
                    options
                );
                if (isNonEmptyString(renamed)) {
                    const relativeStart = nameStartIndex - macroStartIndex;
                    const relativeEnd = nameEndIndex - macroStartIndex;
                    const before = textToPrint.slice(0, relativeStart);
                    const after = textToPrint.slice(relativeEnd);
                    textToPrint = `${before}${renamed}${after}`;
                }
            }

            return concat(stripTrailingLineTerminators(textToPrint));
        }
        case "RegionStatement": {
            return concat(["#region", print("name")]);
        }
        case "EndRegionStatement": {
            return concat(["#endregion", print("name")]);
        }
        case "DefineStatement": {
            const directive =
                getNormalizedDefineReplacementDirective(node) ??
                DefineReplacementDirective.MACRO;
            const suffixDoc =
                typeof node.replacementSuffix === "string"
                    ? node.replacementSuffix
                    : print("name");

            if (typeof suffixDoc === "string") {
                const needsSeparator =
                    suffixDoc.length > 0 && !/^\s/.test(suffixDoc);

                return needsSeparator
                    ? concat([directive, " ", suffixDoc])
                    : concat([directive, suffixDoc]);
            }

            return concat([directive, suffixDoc]);
        }
        case "DeleteStatement": {
            return concat(["delete ", print("argument")]);
        }
        case "BreakStatement": {
            return concat("break");
        }
        case "ExitStatement": {
            return concat("exit");
        }
        case "ContinueStatement": {
            return concat("continue");
        }
        case "EmptyStatement": {
            return concat("");
        }
        case "Literal": {
            let value = node.value;

            if (!value.startsWith('"')) {
                if (value.startsWith(".")) {
                    // Normalize shorthand decimals like `.5` to `0.5` so the printer
                    // mirrors GameMaker's own serialization rules
                    // (https://manual.gamemaker.io/monthly/en/#t=GameMaker_Language%2FGML_Overview%2FNumbers.htm).
                    // Without the guard the formatter would emit the bare `.5`, but the
                    // next save inside GameMaker (or any tooling that round-trips through
                    // its compiler) reintroduces the leading zero. That churn breaks the
                    // idempotence guarantees exercised by
                    // `src/plugin/test/fix-missing-decimal-zeroes-option.test.js` and
                    // causes needless diffs in format-on-save flows.
                    value = "0" + value;
                }

                const decimalMatch = value.match(/^([-+]?\d+)\.(\d*)$/);
                if (decimalMatch) {
                    const [, integerPart, fractionalPart] = decimalMatch;
                    if (
                        fractionalPart.length === 0 ||
                        /^0+$/.test(fractionalPart)
                    ) {
                        // Collapse literals such as `1.` and `1.000` to `1` to keep the
                        // formatter stable with GameMaker's canonical output (see the
                        // numbers reference linked above). Leaving the dangling decimal
                        // segment would come back as a pure integer the moment the project
                        // is re-saved in the IDE, invalidating the doc snapshots and
                        // numeric literal regression tests that assert we emit the same
                        // text on every pass.
                        value = integerPart;
                    }
                }
            }
            return concat(value);
        }
        case "Identifier": {
            const prefix = shouldPrefixGlobalIdentifier(path) ? "global." : "";
            let identifierName = node.name;

            const argumentIndex =
                getArgumentIndexFromIdentifier(identifierName);
            if (argumentIndex !== null) {
                const functionNode = findEnclosingFunctionDeclaration(path);
                const preferredArgumentName = resolvePreferredParameterName(
                    functionNode,
                    argumentIndex,
                    node.name,
                    options
                );
                if (isNonEmptyString(preferredArgumentName)) {
                    identifierName = preferredArgumentName;
                }
            }

            const preferredParamName = getPreferredFunctionParameterName(
                path,
                node,
                options
            );
            if (isNonEmptyString(preferredParamName)) {
                identifierName = preferredParamName;
            }

            const renamed = getIdentifierCaseRenameForNode(node, options);
            if (isNonEmptyString(renamed)) {
                identifierName = renamed;
            }

            let extraPadding = 0;
            if (
                typeof path?.getParentNode === "function" &&
                typeof path?.getName === "function" &&
                path.getName() === "id"
            ) {
                const parentNode = path.getParentNode();
                if (
                    parentNode?.type === "VariableDeclarator" &&
                    typeof parentNode._alignAssignmentPadding === "number"
                ) {
                    extraPadding = Math.max(
                        0,
                        parentNode._alignAssignmentPadding
                    );
                }
            }

            const docs = [prefix, identifierName];
            if (extraPadding > 0) {
                docs.push(" ".repeat(extraPadding));
            }

            if (shouldSynthesizeUndefinedDefaultForIdentifier(path, node)) {
                docs.push(" = undefined");
                return concat(docs);
            }

            return concat(docs);
        }
        case "TemplateStringText": {
            return concat(node.value);
        }
        case "MissingOptionalArgument": {
            return concat("undefined");
        }
        case "NewExpression": {
            let argsPrinted;
            argsPrinted =
                node.arguments.length === 0
                    ? [printEmptyParens(path, print, options)]
                    : [
                          printCommaSeparatedList(
                              path,
                              print,
                              "arguments",
                              "(",
                              ")",
                              options
                          )
                      ];
            return concat(["new ", print("expression"), ...argsPrinted]);
        }
        case "EnumMember": {
            const extraPadding = getEnumNameAlignmentPadding(node);
            let nameDoc = print("name");
            if (extraPadding > 0) {
                nameDoc = concat([nameDoc, " ".repeat(extraPadding)]);
            }
            return concat(
                printSimpleDeclaration(nameDoc, print("initializer"))
            );
        }
        case "CatchClause": {
            const parts = [" catch "];
            if (node.param) {
                parts.push(["(", print("param"), ")"]);
            }
            if (node.body) {
                parts.push(" ", printInBlock(path, options, print, "body"));
            }
            return concat(parts);
        }
        case "Finalizer": {
            const parts = [" finally "];
            if (node.body) {
                parts.push(printInBlock(path, options, print, "body"));
            }
            return concat(parts);
        }
        case "TryStatement": {
            return concat([
                "try ",
                printInBlock(path, options, print, "block"),
                print("handler"),
                print("finalizer")
            ]);
        }
        case "TemplateStringExpression": {
            const hasAtomArray = Array.isArray(node.atoms);
            const atoms = hasAtomArray ? node.atoms : [];
            const literalTextParts = [];
            let shouldCollapseToLiteral = hasAtomArray;

            for (const atom of atoms) {
                if (atom?.type !== "TemplateStringText") {
                    shouldCollapseToLiteral = false;
                    break;
                }

                if (typeof atom.value !== "string") {
                    shouldCollapseToLiteral = false;
                    break;
                }

                literalTextParts.push(atom.value);
            }

            if (
                shouldCollapseToLiteral &&
                literalTextParts.length === atoms.length
            ) {
                const literalText = literalTextParts.join("");
                const stringLiteral = JSON.stringify(literalText);
                return concat(stringLiteral);
            }

            return concat(buildTemplateStringParts(atoms, path, print));
        }
        default: {
            console.warn(
                "Print.js:print encountered unhandled node type: " + node.type,
                node
            );
        }
    }
}

function getFeatherCommentCallText(node) {
    if (!node || node.type !== "CallExpression") {
        return "";
    }

    const calleeName = getIdentifierText(node.object);

    if (!calleeName) {
        return "";
    }

    const args = getCallExpressionArguments(node);

    if (!isNonEmptyArray(args)) {
        return `${calleeName}()`;
    }

    const placeholderArgs = args.map(() => "...").join(", ");
    return `${calleeName}(${placeholderArgs})`;
}

function buildTemplateStringParts(atoms, path, print) {
    const parts = ['$"'];
    const length = atoms.length;

    for (let index = 0; index < length; index += 1) {
        const atom = atoms[index];

        if (
            atom?.type === "TemplateStringText" &&
            typeof atom.value === "string"
        ) {
            parts.push(atom.value);
            continue;
        }

        // Lazily print non-text atoms on demand so pure-text templates avoid
        // allocating the `printedAtoms` array. This helper runs inside the
        // printer's expression loop, so skipping the extra array and iterator
        // bookkeeping removes two allocations for mixed templates while keeping
        // the doc emission identical.
        parts.push("{", path.call(print, "atoms", index), "}");
    }

    parts.push('"');
    return parts;
}

function printDelimitedList(
    path,
    print,
    listKey,
    startChar,
    endChar,
    {
        delimiter = ",",
        allowTrailingDelimiter = false,
        leadingNewline = true,
        trailingNewline = true,
        forceBreak = false,
        padding = "",
        addIndent = true,
        groupId,
        forceInline = false,
        maxElementsPerLine = Infinity
    }
) {
    const lineBreak = forceBreak ? hardline : line;
    const finalDelimiter = allowTrailingDelimiter ? delimiter : "";

    const innerDoc = [
        ifBreak(leadingNewline ? lineBreak : "", padding),
        printElements(
            path,
            print,
            listKey,
            delimiter,
            lineBreak,
            maxElementsPerLine
        )
    ];

    const groupElements = [
        startChar,
        addIndent ? indent(innerDoc) : innerDoc,
        // always print a trailing delimiter if the list breaks
        ifBreak([finalDelimiter, trailingNewline ? lineBreak : ""], padding),
        endChar
    ];

    const groupElementsNoBreak = [
        startChar,
        padding,
        printElements(path, print, listKey, delimiter, " ", maxElementsPerLine),
        padding,
        endChar
    ];

    return forceInline
        ? groupElementsNoBreak
        : group(groupElements, { groupId });
}

function synthesizeMissingCallArgumentSeparators(
    node,
    originalText,
    startIndex,
    endIndex
) {
    if (
        !node ||
        node.type !== "CallExpression" ||
        !Array.isArray(node.arguments) ||
        typeof originalText !== "string" ||
        typeof startIndex !== "number" ||
        typeof endIndex !== "number" ||
        endIndex <= startIndex
    ) {
        return null;
    }

    let cursor = startIndex;
    let normalizedText = "";
    let insertedSeparator = false;

    for (let index = 0; index < node.arguments.length; index += 1) {
        const argument = node.arguments[index];
        const argumentStart = getNodeStartIndex(argument);
        const argumentEnd = getNodeEndIndex(argument);

        if (
            typeof argumentStart !== "number" ||
            typeof argumentEnd !== "number" ||
            argumentStart < cursor ||
            argumentEnd > endIndex
        ) {
            return null;
        }

        normalizedText += originalText.slice(cursor, argumentStart);
        normalizedText += originalText.slice(argumentStart, argumentEnd);
        cursor = argumentEnd;

        if (index >= node.arguments.length - 1) {
            continue;
        }

        const nextArgument = node.arguments[index + 1];
        const nextStart = getNodeStartIndex(nextArgument);

        if (typeof nextStart !== "number" || nextStart < cursor) {
            return null;
        }

        const between = originalText.slice(cursor, nextStart);

        if (between.includes(",")) {
            normalizedText += between;
            cursor = nextStart;
            continue;
        }

        const trimmedBetween = between.trim();

        if (trimmedBetween.length === 0) {
            const previousChar =
                cursor > startIndex ? originalText[cursor - 1] : "";
            const nextChar =
                nextStart < originalText.length ? originalText[nextStart] : "";

            if (
                isNumericLiteralBoundaryCharacter(previousChar) &&
                isNumericLiteralBoundaryCharacter(nextChar)
            ) {
                normalizedText += "," + between;
                cursor = nextStart;
                insertedSeparator = true;
                continue;
            }
        }

        normalizedText += between;
        cursor = nextStart;
    }

    normalizedText += originalText.slice(cursor, endIndex);

    return insertedSeparator ? normalizedText : null;
}

function isNumericLiteralBoundaryCharacter(character) {
    return /[0-9.-]/.test(character ?? "");
}

function shouldAllowTrailingComma(options) {
    return options?.trailingComma === TRAILING_COMMA.ALL;
}

function buildCallArgumentsDocs(
    path,
    print,
    options,
    {
        forceBreak = false,
        maxElementsPerLine = Infinity,
        includeInlineVariant = false,
        hasCallbackArguments = false
    } = {}
) {
    const node = path.getValue();
    const simplePrefixLength = countLeadingSimpleCallArguments(node);
    const hasTrailingArguments =
        Array.isArray(node?.arguments) &&
        node.arguments.length > simplePrefixLength;

    if (
        simplePrefixLength > 1 &&
        hasTrailingArguments &&
        hasCallbackArguments &&
        maxElementsPerLine === Infinity
    ) {
        const inlineDoc = includeInlineVariant
            ? printCommaSeparatedList(
                  path,
                  print,
                  "arguments",
                  "(",
                  ")",
                  options,
                  {
                      addIndent: false,
                      forceInline: true,
                      leadingNewline: false,
                      trailingNewline: false,
                      maxElementsPerLine
                  }
              )
            : null;

        const multilineDoc = buildCallbackArgumentsWithSimplePrefix(
            path,
            print,
            simplePrefixLength
        );

        return { inlineDoc, multilineDoc };
    }

    const multilineDoc = printCommaSeparatedList(
        path,
        print,
        "arguments",
        "(",
        ")",
        options,
        {
            forceBreak,
            maxElementsPerLine
        }
    );

    const inlineDoc = includeInlineVariant
        ? printCommaSeparatedList(path, print, "arguments", "(", ")", options, {
              addIndent: false,
              forceInline: true,
              leadingNewline: false,
              trailingNewline: false,
              maxElementsPerLine
          })
        : null;

    return { inlineDoc, multilineDoc };
}

function buildFunctionParameterDocs(path, print, options, overrides = {}) {
    const forceInline = overrides.forceInline === true;

    const inlineDoc = printCommaSeparatedList(
        path,
        print,
        "params",
        "(",
        ")",
        options,
        {
            addIndent: false,
            allowTrailingDelimiter: false,
            forceInline: true,
            leadingNewline: false,
            trailingNewline: false
        }
    );

    const multilineDoc = forceInline
        ? inlineDoc
        : printCommaSeparatedList(path, print, "params", "(", ")", options, {
              allowTrailingDelimiter: false
          });

    return { inlineDoc, multilineDoc };
}

function shouldForceInlineFunctionParameters(path, options) {
    const node = path.getValue();

    if (!node || node.type !== "ConstructorDeclaration") {
        return false;
    }

    const parentNode = node.parent;
    if (!parentNode || parentNode.type !== "ConstructorParentClause") {
        return false;
    }

    if (!isNonEmptyArray(node.params)) {
        return false;
    }

    if (node.params.some((param) => hasComment(param))) {
        return false;
    }

    const { originalText } = resolvePrinterSourceMetadata(options);

    const firstParam = node.params[0];
    const lastParam = node.params.at(-1);
    const startIndex = getNodeStartIndex(firstParam);
    const endIndex = getNodeEndIndex(lastParam);

    const parameterSource = sliceOriginalText(
        originalText,
        startIndex,
        endIndex
    );

    if (parameterSource === null) {
        return false;
    }

    return !/[\r\n]/.test(parameterSource);
}

function maybePrintInlineDefaultParameterFunctionBody(path, print) {
    const node = path.getValue();
    const parentNode = path.parent;

    if (!node || node.type !== "FunctionDeclaration") {
        return null;
    }

    if (!parentNode || parentNode.type !== "DefaultParameter") {
        return null;
    }

    if (isNonEmptyArray(node.docComments)) {
        return null;
    }

    if (hasComment(node)) {
        return null;
    }

    const bodyNode = node.body;
    if (!bodyNode || bodyNode.type !== "BlockStatement") {
        return null;
    }

    if (hasComment(bodyNode)) {
        return null;
    }

    const statements = getBodyStatements(bodyNode);
    if (!Array.isArray(statements) || statements.length !== 1) {
        return null;
    }

    const [onlyStatement] = statements;
    if (!onlyStatement || hasComment(onlyStatement)) {
        return null;
    }

    if (onlyStatement.type !== "CallExpression") {
        return null;
    }

    const statementDoc = path.call(
        (bodyPath) => bodyPath.call(print, "body", 0),
        "body"
    );

    if (!statementDoc || willBreak(statementDoc)) {
        return null;
    }

    const semicolon = optionalSemicolon(onlyStatement.type);
    return group(["{ ", statementDoc, semicolon, " }"]);
}

function printCommaSeparatedList(
    path,
    print,
    listKey,
    startChar,
    endChar,
    options,
    overrides = {}
) {
    const allowTrailingDelimiter =
        overrides.allowTrailingDelimiter === undefined
            ? shouldAllowTrailingComma(options)
            : overrides.allowTrailingDelimiter;

    return printDelimitedList(path, print, listKey, startChar, endChar, {
        delimiter: ",",
        ...overrides,
        allowTrailingDelimiter
    });
}

// Force statement-shaped children into explicit `{}` blocks so every call site
// that relies on this helper inherits the same guard rails. The printer uses it
// for `if`, loop, and struct bodies where we always emit braces regardless of
// how the source was written. Centralizing the wrapping ensures semicolon
// bookkeeping stays wired through `optionalSemicolon`, keeps synthetic doc
// comments anchored to the block node they describe, and prevents individual
// callers from drifting in how they indent or collapse single-statement bodies.
// When we experimented with open-coding the wrapping logic in each printer, it
// was easy to miss one of those responsibilities and regress either the
// formatter's brace guarantees or the doc comment synthesis covered by the
// synthetic doc comment integration tests
// (`src/plugin/test/synthetic-doc-comments.test.js`).
function printInBlock(path, options, print, expressionKey) {
    const node = path.getValue()[expressionKey];
    return node.type === "BlockStatement"
        ? [print(expressionKey), optionalSemicolon(node.type)]
        : [
              "{",
              indent([
                  hardline,
                  print(expressionKey),
                  optionalSemicolon(node.type)
              ]),
              hardline,
              "}"
          ];
}

function shouldPrintBlockAlternateAsElseIf(node) {
    if (!node || node.type !== "BlockStatement") {
        return false;
    }

    if (hasComment(node)) {
        return false;
    }

    const body = getBodyStatements(node);
    if (body.length !== 1) {
        return false;
    }

    const [onlyStatement] = body;
    return onlyStatement?.type === "IfStatement";
}

// print a delimited sequence of elements
// handles the case where a trailing comment follows a delimiter
function printElements(
    path,
    print,
    listKey,
    delimiter,
    lineBreak,
    maxElementsPerLine = Infinity
) {
    const node = path.getValue();
    const finalIndex = node[listKey].length - 1;
    let itemsSinceLastBreak = 0;
    return path.map((childPath, index) => {
        const parts = [];
        const printed = print();
        const separator = index === finalIndex ? "" : delimiter;

        if (docHasTrailingComment(printed)) {
            printed.splice(-1, 0, separator);
            parts.push(printed);
        } else {
            parts.push(printed, separator);
        }

        if (index !== finalIndex) {
            const hasLimit =
                Number.isFinite(maxElementsPerLine) && maxElementsPerLine > 0;
            itemsSinceLastBreak += 1;
            if (hasLimit) {
                const childNode = childPath.getValue();
                const nextNode =
                    index < finalIndex ? node[listKey][index + 1] : null;
                const shouldBreakAfter =
                    isComplexArgumentNode(childNode) ||
                    isComplexArgumentNode(nextNode) ||
                    itemsSinceLastBreak >= maxElementsPerLine;

                if (shouldBreakAfter) {
                    parts.push(hardline);
                    itemsSinceLastBreak = 0;
                } else {
                    parts.push(" ");
                }
            } else {
                parts.push(lineBreak);
            }
        }

        return parts;
    }, listKey);
}

function isSimpleCallExpression(node) {
    if (!node || node.type !== "CallExpression") {
        return false;
    }

    if (!getCallExpressionIdentifier(node)) {
        return false;
    }

    const args = getCallExpressionArguments(node);
    if (args.length === 0) {
        return true;
    }

    if (args.length > 1) {
        return false;
    }

    const [onlyArgument] = args;
    const argumentType = getNodeType(onlyArgument);

    if (
        argumentType === "FunctionDeclaration" ||
        argumentType === "StructExpression" ||
        argumentType === "CallExpression"
    ) {
        return false;
    }

    if (hasComment(onlyArgument)) {
        return false;
    }

    return true;
}

function isComplexArgumentNode(node) {
    const nodeType = getNodeType(node);
    if (!nodeType) {
        return false;
    }

    if (nodeType === "CallExpression") {
        return !isSimpleCallExpression(node);
    }

    return (
        nodeType === "FunctionDeclaration" || nodeType === "StructExpression"
    );
}

const SIMPLE_CALL_ARGUMENT_TYPES = new Set([
    "Identifier",
    "Literal",
    "MemberDotExpression",
    "MemberIndexExpression",
    "ThisExpression",
    "BooleanLiteral",
    "UndefinedLiteral"
]);

function isSimpleCallArgument(node) {
    const nodeType = getNodeType(node);
    if (!nodeType) {
        return false;
    }

    if (isComplexArgumentNode(node)) {
        return false;
    }

    if (SIMPLE_CALL_ARGUMENT_TYPES.has(nodeType)) {
        return true;
    }

    if (nodeType === "Literal" && typeof node.value === "string") {
        const literalValue = node.value.toLowerCase();
        if (literalValue === "undefined" || literalValue === "noone") {
            return true;
        }
    }

    return false;
}

function countLeadingSimpleCallArguments(node) {
    if (!node || !Array.isArray(node.arguments)) {
        return 0;
    }

    let count = 0;
    for (const argument of node.arguments) {
        if (!isSimpleCallArgument(argument)) {
            break;
        }

        count += 1;
    }

    return count;
}

function buildCallbackArgumentsWithSimplePrefix(
    path,
    print,
    simplePrefixLength
) {
    const node = path.getValue();
    const args = asArray(node?.arguments);
    const parts = [];
    const trailingArguments = args.slice(simplePrefixLength);
    const isCallbackArgument = (argument) => {
        const argumentType = argument?.type;
        return (
            argumentType === "FunctionDeclaration" ||
            argumentType === "StructExpression"
        );
    };
    const firstCallbackIndex = trailingArguments.findIndex(isCallbackArgument);
    const hasTrailingNonCallbackArgument =
        firstCallbackIndex !== -1 &&
        trailingArguments
            .slice(firstCallbackIndex + 1)
            .some((argument) => !isCallbackArgument(argument));
    const shouldForcePrefixBreaks =
        simplePrefixLength > 1 && hasTrailingNonCallbackArgument;

    for (let index = 0; index < args.length; index += 1) {
        parts.push(path.call(print, "arguments", index));

        if (index >= args.length - 1) {
            continue;
        }

        parts.push(",");

        if (index < simplePrefixLength - 1 && !shouldForcePrefixBreaks) {
            parts.push(" ");
            continue;
        }

        parts.push(line);
    }

    const argumentGroup = group([
        "(",
        indent([softline, ...parts]),
        softline,
        ")"
    ]);

    return shouldForcePrefixBreaks
        ? concat([breakParent, argumentGroup])
        : argumentGroup;
}

function shouldForceBreakStructArgument(argument) {
    if (!argument || argument.type !== "StructExpression") {
        return false;
    }

    if (hasComment(argument)) {
        return true;
    }

    const properties = asArray(argument.properties);

    if (properties.length === 0) {
        return false;
    }

    if (
        properties.some(
            (property) =>
                hasComment(property) || property?._hasTrailingInlineComment
        )
    ) {
        return true;
    }

    return properties.length > 2;
}

function buildStructPropertyCommentSuffix(path, options) {
    const node =
        path && typeof path.getValue === "function" ? path.getValue() : null;
    const comments = asArray(node?._structTrailingComments);
    if (comments.length === 0) {
        return "";
    }

    const commentDocs = [];

    for (const comment of comments) {
        if (comment?._structPropertyTrailing === true) {
            const formatted = formatLineComment(
                comment,
                resolveLineCommentOptions(options)
            );
            if (formatted) {
                commentDocs.push(formatted);
            }
            comment._structPropertyHandled = true;
            comment.printed = true;
        }
    }

    if (commentDocs.length === 0) {
        return "";
    }

    const commentDoc =
        commentDocs.length === 1 ? commentDocs[0] : join(hardline, commentDocs);

    return lineSuffix([lineSuffixBoundary, " ", commentDoc]);
}

function getStructAlignmentInfo(structNode, options) {
    if (!structNode || structNode.type !== "StructExpression") {
        return null;
    }

    const properties = asArray(structNode.properties);

    let maxNameLength = 0;

    for (const property of properties) {
        const nameLength = getStructPropertyNameLength(property, options);
        if (nameLength > maxNameLength) {
            maxNameLength = nameLength;
        }
    }

    if (maxNameLength <= 0) {
        return { maxNameLength: 0 };
    }

    return { maxNameLength };
}

function getStructPropertyNameLength(property, options) {
    if (!property) {
        return 0;
    }

    const nameNode = property.name ?? property.key;
    if (typeof nameNode === "string") {
        return nameNode.length;
    }

    if (!nameNode) {
        return 0;
    }

    if (nameNode.type === "Identifier") {
        const identifierText = getIdentifierText(nameNode);
        return typeof identifierText === "string" ? identifierText.length : 0;
    }

    const source = getSourceTextForNode(nameNode, options);
    return typeof source === "string" ? source.length : 0;
}

function getNextNonWhitespaceCharacter(text, startIndex) {
    if (typeof text !== "string") {
        return null;
    }

    const { length } = text;
    for (let index = startIndex; index < length; index += 1) {
        const characterCode = text.charCodeAt(index);

        // Skip standard ASCII whitespace characters so the caller can reason
        // about the next syntactically meaningful token without repeatedly
        // slicing the original source text.
        switch (characterCode) {
            case 9: // \t
            case 10: // \n
            case 11: // vertical tab
            case 12: // form feed
            case 13: // \r
            case 32: {
                // space
                continue;
            }
            default: {
                return text.charAt(index);
            }
        }
    }

    return null;
}

function countTrailingBlankLines(text, startIndex) {
    if (typeof text !== "string") {
        return 0;
    }

    const { length } = text;
    let index = startIndex;
    let newlineCount = 0;

    while (index < length) {
        const characterCode = text.charCodeAt(index);

        if (characterCode === 59) {
            // ;
            index += 1;
            continue;
        }

        if (characterCode === 10) {
            // \n
            newlineCount += 1;
            index += 1;
            continue;
        }

        if (characterCode === 13) {
            // \r
            newlineCount += 1;
            index +=
                index + 1 < length && text.charCodeAt(index + 1) === 10 ? 2 : 1;
            continue;
        }

        if (
            characterCode === 9 || // \t
            characterCode === 11 || // vertical tab
            characterCode === 12 || // form feed
            characterCode === 32 // space
        ) {
            index += 1;
            continue;
        }

        break;
    }

    if (newlineCount === 0) {
        return 0;
    }

    return Math.max(0, newlineCount - 1);
}

function printStatements(path, options, print, childrenAttribute) {
    let previousNodeHadNewlineAddedAfter = false; // tracks newline added after the previous node

    const parentNode = path.getValue();
    const containerNode =
        typeof path.getParentNode === "function" ? path.getParentNode() : null;
    const statements =
        parentNode && Array.isArray(parentNode[childrenAttribute])
            ? parentNode[childrenAttribute]
            : null;
    if (statements) {
        applyAssignmentAlignment(statements, options, path, childrenAttribute);
    }

    const syntheticDocByNode = new Map();
    if (statements) {
        for (const statement of statements) {
            const docComment =
                getSyntheticDocCommentForStaticVariable(statement, options) ??
                getSyntheticDocCommentForFunctionAssignment(statement, options);
            if (docComment) {
                syntheticDocByNode.set(statement, docComment);
            }
        }
    }

    // Cache frequently used option lookups to avoid re-evaluating them in the tight map loop.
    const sourceMetadata = resolvePrinterSourceMetadata(options);
    const { locStart, locEnd } = sourceMetadata;
    const originalTextCache =
        sourceMetadata.originalText ?? options?.originalText ?? null;

    return path.map((childPath, index) => {
        const parts = [];
        const node = childPath.getValue();
        const isTopLevel = childPath.parent?.type === "Program";
        const printed = print();

        if (printed == undefined) {
            return [];
        }

        let semi = optionalSemicolon(node.type);
        const { startIndex: nodeStartIndex, endIndex: nodeEndIndex } =
            resolveNodeIndexRangeWithSource(node, sourceMetadata);

        const currentNodeRequiresNewline =
            shouldAddNewlinesAroundStatement(node, options) && isTopLevel;

        // Check if a newline should be added BEFORE the statement
        if (currentNodeRequiresNewline && !previousNodeHadNewlineAddedAfter) {
            const hasLeadingComment = isTopLevel
                ? hasCommentImmediatelyBefore(originalTextCache, nodeStartIndex)
                : false;

            if (
                isTopLevel &&
                !isPreviousLineEmpty(options.originalText, nodeStartIndex) &&
                !hasLeadingComment
            ) {
                parts.push(hardline);
            }
        }

        const syntheticDocRecord = syntheticDocByNode.get(node);
        const syntheticDocComment = syntheticDocRecord
            ? syntheticDocRecord.doc
            : null;
        if (syntheticDocComment) {
            parts.push(syntheticDocComment, hardline);
        }

        const textForSemicolons = originalTextCache || "";
        let hasTerminatingSemicolon = textForSemicolons[nodeEndIndex] === ";";
        if (!hasTerminatingSemicolon) {
            const textLength = textForSemicolons.length;
            let cursor = nodeEndIndex + 1;
            while (
                cursor < textLength &&
                isSkippableSemicolonWhitespace(
                    textForSemicolons.charCodeAt(cursor)
                )
            ) {
                cursor++;
            }
            hasTerminatingSemicolon = textForSemicolons[cursor] === ";";
        }

        const isVariableDeclaration = node.type === "VariableDeclaration";
        const isStaticDeclaration =
            isVariableDeclaration && node.kind === "static";
        const hasFunctionInitializer =
            isVariableDeclaration &&
            Array.isArray(node.declarations) &&
            node.declarations.some((declaration) => {
                const initType = declaration?.init?.type;
                return (
                    initType === "FunctionExpression" ||
                    initType === "FunctionDeclaration"
                );
            });

        const isFirstStatementInBlock =
            index === 0 && childPath.parent?.type !== "Program";

        const suppressFollowingEmptyLine =
            node?._featherSuppressFollowingEmptyLine === true ||
            node?._gmlSuppressFollowingEmptyLine === true;

        const parentSuppressesDocLeadingBlank =
            isFirstStatementInBlock &&
            childPath.parent?._gmlSuppressDocLeadingBlank === true;

        if (
            isFirstStatementInBlock &&
            isStaticDeclaration &&
            !syntheticDocComment &&
            !parentSuppressesDocLeadingBlank
        ) {
            const hasExplicitBlankLineBeforeStatic =
                typeof originalTextCache === "string" &&
                typeof nodeStartIndex === "number" &&
                isPreviousLineEmpty(originalTextCache, nodeStartIndex);
            const blockAncestor =
                typeof childPath.getParentNode === "function"
                    ? childPath.getParentNode()
                    : (childPath.parent ?? null);
            const constructorAncestor =
                typeof childPath.getParentNode === "function"
                    ? childPath.getParentNode(1)
                    : (blockAncestor?.parent ?? null);
            const shouldForceConstructorPadding =
                blockAncestor?.type === "BlockStatement" &&
                constructorAncestor?.type === "ConstructorDeclaration";

            if (
                hasExplicitBlankLineBeforeStatic ||
                shouldForceConstructorPadding
            ) {
                parts.push(hardline);
            }
        }

        if (semi === ";") {
            const initializerIsFunctionExpression =
                node.type === "VariableDeclaration" &&
                Array.isArray(node.declarations) &&
                node.declarations.length === 1 &&
                (node.declarations[0]?.init?.type === "FunctionExpression" ||
                    node.declarations[0]?.init?.type === "FunctionDeclaration");

            if (initializerIsFunctionExpression && !hasTerminatingSemicolon) {
                // Normalized legacy `#define` directives used to omit trailing
                // semicolons when rewriting to function expressions. The
                // formatter now standardizes those assignments so they always
                // emit an explicit semicolon, matching the golden fixtures and
                // keeping the output consistent regardless of the original
                // source style.
                semi = ";";
            }
        }

        const shouldDropConstructorMethodSemicolon =
            semi === ";" &&
            !hasTerminatingSemicolon &&
            node.type === "AssignmentExpression" &&
            isInsideConstructorFunction(childPath);

        if (shouldDropConstructorMethodSemicolon) {
            semi = "";
        }

        const assignmentExpressionForSemicolonCheck =
            node.type === "AssignmentExpression"
                ? node
                : node.type === "ExpressionStatement" &&
                    node.expression?.type === "AssignmentExpression"
                  ? node.expression
                  : null;

        const shouldOmitFunctionAssignmentSemicolon =
            semi === ";" &&
            !hasTerminatingSemicolon &&
            assignmentExpressionForSemicolonCheck?.operator === "=" &&
            assignmentExpressionForSemicolonCheck?.right?.type ===
                "FunctionDeclaration";

        if (shouldOmitFunctionAssignmentSemicolon) {
            semi = "";
        }

        const shouldOmitSemicolon =
            semi === ";" &&
            !hasTerminatingSemicolon &&
            syntheticDocComment &&
            !(syntheticDocRecord?.hasExistingDocLines ?? false) &&
            isLastStatement(childPath) &&
            !isStaticDeclaration;

        if (shouldOmitSemicolon) {
            semi = "";
        }

        // Preserve the `statement; // trailing comment` shape that GameMaker
        // authors rely on. When the child doc ends with a trailing comment token
        // we cannot blindly append the semicolon because Prettier would render
        // `statement // comment;`, effectively moving the comment past the
        // terminator. Inserting the semicolon right before the comment keeps the
        // formatter's "always add the final `;`" guarantee intact without
        // rewriting author comments or dropping the semicolon entirely—a
        // regression we previously hit when normalising legacy `#define`
        // assignments.
        const manualMathRatio = getManualMathRatio(node);
        const manualMathOriginalComment =
            typeof node._gmlManualMathOriginalComment === "string"
                ? node._gmlManualMathOriginalComment
                : null;

        if (docHasTrailingComment(printed)) {
            printed.splice(-1, 0, semi);
            parts.push(printed);
            if (manualMathOriginalComment) {
                parts.push("  // ", manualMathOriginalComment);
            }
            if (manualMathRatio) {
                parts.push(" ", manualMathRatio);
            }
        } else {
            parts.push(printed, semi);
            if (manualMathOriginalComment) {
                parts.push("  // ", manualMathOriginalComment);
            }
            if (manualMathRatio) {
                parts.push(" ", manualMathRatio);
            }
        }

        // Reset flag for next iteration
        previousNodeHadNewlineAddedAfter = false;

        // Check if a newline should be added AFTER the statement
        if (!isLastStatement(childPath)) {
            const nextNode = statements ? statements[index + 1] : null;
            const shouldSuppressExtraEmptyLine = shouldSuppressEmptyLineBetween(
                node,
                nextNode
            );
            const nextNodeIsMacro = isMacroLikeStatement(nextNode);
            const shouldSkipStandardHardline =
                shouldSuppressExtraEmptyLine &&
                isMacroLikeStatement(node) &&
                !nextNodeIsMacro;

            if (!shouldSkipStandardHardline) {
                parts.push(hardline);
            }

            const nextHasSyntheticDoc = nextNode
                ? syntheticDocByNode.has(nextNode)
                : false;
            const nextLineProbeIndex =
                node?.type === "DefineStatement" ||
                node?.type === "MacroDeclaration"
                    ? nodeEndIndex
                    : nodeEndIndex + 1;

            const suppressLeadingEmptyLine =
                nextNode?._featherSuppressLeadingEmptyLine === true;
            const forceFollowingEmptyLine =
                node?._featherForceFollowingEmptyLine === true ||
                node?._gmlForceFollowingEmptyLine === true;

            const nextLineEmpty =
                suppressFollowingEmptyLine || suppressLeadingEmptyLine
                    ? false
                    : isNextLineEmpty(options.originalText, nextLineProbeIndex);

            const isSanitizedMacro =
                node?.type === "MacroDeclaration" &&
                typeof node._featherMacroText === "string";
            const sanitizedMacroHasExplicitBlankLine =
                isSanitizedMacro &&
                macroTextHasExplicitTrailingBlankLine(node._featherMacroText);

            const isMacroLikeNode = isMacroLikeStatement(node);
            const isDefineMacroReplacement =
                getNormalizedDefineReplacementDirective(node) ===
                DefineReplacementDirective.MACRO;
            const shouldForceMacroPadding =
                isMacroLikeNode &&
                !isDefineMacroReplacement &&
                !nextNodeIsMacro &&
                !nextLineEmpty &&
                !shouldSuppressExtraEmptyLine &&
                !sanitizedMacroHasExplicitBlankLine;
            const shouldForceEarlyReturnPadding =
                !suppressFollowingEmptyLine &&
                shouldForceBlankLineBetweenReturnPaths(node, nextNode);

            if (shouldForceMacroPadding) {
                parts.push(hardline);
                previousNodeHadNewlineAddedAfter = true;
            } else if (
                forceFollowingEmptyLine &&
                !nextLineEmpty &&
                !shouldSuppressExtraEmptyLine &&
                !sanitizedMacroHasExplicitBlankLine
            ) {
                parts.push(hardline);
                previousNodeHadNewlineAddedAfter = true;
            } else if (
                shouldForceEarlyReturnPadding &&
                !nextLineEmpty &&
                !shouldSuppressExtraEmptyLine &&
                !sanitizedMacroHasExplicitBlankLine
            ) {
                parts.push(hardline);
                previousNodeHadNewlineAddedAfter = true;
            } else if (currentNodeRequiresNewline && !nextLineEmpty) {
                parts.push(hardline);
                previousNodeHadNewlineAddedAfter = true;
            } else if (
                nextLineEmpty &&
                !nextHasSyntheticDoc &&
                !shouldSuppressExtraEmptyLine &&
                !sanitizedMacroHasExplicitBlankLine
            ) {
                parts.push(hardline);
            }
        } else if (isTopLevel) {
            parts.push(hardline);
        } else {
            const parentNode = childPath.parent;
            const trailingProbeIndex =
                node?.type === "DefineStatement" ||
                node?.type === "MacroDeclaration"
                    ? nodeEndIndex
                    : nodeEndIndex + 1;
            const enforceTrailingPadding =
                shouldAddNewlinesAroundStatement(node);
            const blockParent =
                typeof childPath.getParentNode === "function"
                    ? childPath.getParentNode()
                    : childPath.parent;
            const constructorAncestor =
                typeof childPath.getParentNode === "function"
                    ? childPath.getParentNode(1)
                    : (blockParent?.parent ?? null);
            const isConstructorBlock =
                blockParent?.type === "BlockStatement" &&
                constructorAncestor?.type === "ConstructorDeclaration";
            const shouldPreserveConstructorStaticPadding =
                isStaticDeclaration &&
                hasFunctionInitializer &&
                isConstructorBlock;
            let shouldPreserveTrailingBlankLine = false;
            const hasAttachedDocComment =
                node?.[DOC_COMMENT_OUTPUT_FLAG] === true ||
                (Array.isArray(node?.docComments) &&
                    node.docComments.length > 0) ||
                Boolean(syntheticDocComment);
            const requiresTrailingPadding =
                enforceTrailingPadding &&
                parentNode?.type === "BlockStatement" &&
                !suppressFollowingEmptyLine;

            if (
                parentNode?.type === "BlockStatement" &&
                !suppressFollowingEmptyLine
            ) {
                const originalText =
                    typeof options.originalText === "string"
                        ? options.originalText
                        : null;
                const trailingBlankLineCount =
                    originalText === null
                        ? 0
                        : countTrailingBlankLines(
                              originalText,
                              trailingProbeIndex
                          );
                const hasExplicitTrailingBlankLine = trailingBlankLineCount > 0;
                const shouldCollapseExcessBlankLines =
                    trailingBlankLineCount > 1;

                if (enforceTrailingPadding) {
                    // Large statements such as nested function declarations and
                    // constructor bodies should remain visually separated from
                    // the closing brace. When padding is mandated by the node
                    // type we still respect explicitly authored spacing, but we
                    // guarantee a separator for nested function declarations so
                    // their closing braces do not collapse into the parent.
                    shouldPreserveTrailingBlankLine =
                        node?.type === "FunctionDeclaration"
                            ? true
                            : hasExplicitTrailingBlankLine;
                } else if (
                    shouldPreserveConstructorStaticPadding &&
                    hasExplicitTrailingBlankLine &&
                    !shouldCollapseExcessBlankLines
                ) {
                    shouldPreserveTrailingBlankLine = true;
                } else if (
                    hasExplicitTrailingBlankLine &&
                    originalText !== null
                ) {
                    const textLength = originalText.length;
                    let scanIndex = trailingProbeIndex;
                    let nextCharacter = null;

                    while (scanIndex < textLength) {
                        nextCharacter = getNextNonWhitespaceCharacter(
                            originalText,
                            scanIndex
                        );

                        if (nextCharacter === ";") {
                            if (hasFunctionInitializer) {
                                break;
                            }

                            const semicolonIndex = originalText.indexOf(
                                ";",
                                scanIndex
                            );
                            if (semicolonIndex === -1) {
                                nextCharacter = null;
                                break;
                            }
                            scanIndex = semicolonIndex + 1;
                            continue;
                        }

                        break;
                    }

                    const shouldPreserve =
                        nextCharacter === null ? false : nextCharacter !== "}";

                    shouldPreserveTrailingBlankLine =
                        shouldCollapseExcessBlankLines ? false : shouldPreserve;
                }
            }

            if (
                !shouldPreserveTrailingBlankLine &&
                !suppressFollowingEmptyLine
            ) {
                if (
                    shouldForceTrailingBlankLineForNestedFunction(
                        node,
                        parentNode,
                        containerNode
                    )
                ) {
                    shouldPreserveTrailingBlankLine = true;
                } else if (
                    hasAttachedDocComment &&
                    blockParent?.type === "BlockStatement"
                ) {
                    const isFunctionLike = isFunctionLikeDeclaration(node);

                    if (isFunctionLike) {
                        shouldPreserveTrailingBlankLine = true;
                    }
                }
            }

            const shouldForceConstructorNestedFunctionPadding =
                isConstructorBlock &&
                node?.type === "FunctionDeclaration" &&
                !suppressFollowingEmptyLine &&
                !shouldPreserveTrailingBlankLine;
            if (shouldPreserveTrailingBlankLine) {
                parts.push(hardline);
                previousNodeHadNewlineAddedAfter = true;
            } else if (shouldForceConstructorNestedFunctionPadding) {
                parts.push(hardline);
                previousNodeHadNewlineAddedAfter = true;
            } else if (requiresTrailingPadding) {
                parts.push(hardline);
                previousNodeHadNewlineAddedAfter = true;
            }
        }

        return parts;
    }, childrenAttribute);
}

export function applyAssignmentAlignment(
    statements,
    options,
    path = null,
    childrenAttribute = null
) {
    const minGroupSize = getAssignmentAlignmentMinimum(options);
    /** @type {Array<{ node: any, nameLength: number, isSelfMember: boolean }>} */
    const currentGroup = [];
    // Tracking the longest identifier as we build the group avoids mapping over
    // the nodes and spreading into Math.max during every flush. This helper
    // runs in tight printer loops, so staying allocation-free keeps it cheap.
    let currentGroupMaxLength = 0;
    let currentGroupHasAlias = false;
    let currentGroupSelfMemberCount = 0;

    const { originalText, locStart, locEnd } =
        resolvePrinterSourceMetadata(options);

    const insideFunctionBody = isPathInsideFunctionBody(
        path,
        childrenAttribute
    );
    const functionNode = insideFunctionBody
        ? findEnclosingFunctionNode(path)
        : null;
    const functionParameterNames = insideFunctionBody
        ? getFunctionParameterNameSetFromPath(path)
        : null;

    let previousEntry = null;

    const resetGroup = () => {
        currentGroup.length = 0;
        currentGroupMaxLength = 0;
        currentGroupHasAlias = false;
        currentGroupSelfMemberCount = 0;
    };

    const flushGroup = () => {
        if (currentGroup.length === 0) {
            resetGroup();
            return;
        }

        const groupEntries = [...currentGroup];
        const meetsAlignmentThreshold =
            minGroupSize > 0 && groupEntries.length >= minGroupSize;
        const hasSelfMembers = currentGroupSelfMemberCount > 0;
        const hasMixedSelfMembers =
            hasSelfMembers && currentGroupSelfMemberCount < groupEntries.length;
        const canAlign =
            meetsAlignmentThreshold &&
            currentGroupHasAlias &&
            !hasMixedSelfMembers;

        if (!canAlign) {
            for (const { node } of groupEntries) {
                node._alignAssignmentPadding = 0;
            }
            resetGroup();
            return;
        }

        const targetLength = currentGroupMaxLength;
        for (const { node, nameLength } of groupEntries) {
            node._alignAssignmentPadding = targetLength - nameLength;
        }

        resetGroup();
    };

    for (const statement of statements) {
        const entry = getSimpleAssignmentLikeEntry(
            statement,
            insideFunctionBody,
            functionParameterNames,
            functionNode,
            options
        );

        if (entry) {
            if (
                previousEntry &&
                previousEntry.skipBreakAfter !== true &&
                shouldBreakAssignmentAlignment(
                    previousEntry.locationNode,
                    entry.locationNode,
                    originalText,
                    locStart,
                    locEnd
                )
            ) {
                flushGroup();
                previousEntry = null;
            }

            const isSelfMember = entry.isSelfMemberAssignment === true;
            currentGroup.push({
                node: entry.paddingTarget,
                nameLength: entry.nameLength,
                isSelfMember
            });
            if (entry.nameLength > currentGroupMaxLength) {
                currentGroupMaxLength = entry.nameLength;
            }
            if (entry.enablesAlignment) {
                currentGroupHasAlias = true;
            }
            if (isSelfMember) {
                currentGroupSelfMemberCount += 1;
            }

            previousEntry = entry;
        } else {
            flushGroup();
            previousEntry = null;
        }
    }

    flushGroup();
}

function isPathInsideFunctionBody(path, childrenAttribute) {
    if (childrenAttribute !== "body") {
        return false;
    }

    const containerNode = callPathMethod(path, "getValue", {
        defaultValue: null
    });
    if (!containerNode || containerNode.type !== "BlockStatement") {
        return false;
    }

    const parentNode = callPathMethod(path, "getParentNode", {
        defaultValue: null
    });
    if (!parentNode || typeof parentNode.type !== "string") {
        return false;
    }

    if (
        parentNode.type === "FunctionDeclaration" ||
        parentNode.type === "FunctionExpression" ||
        parentNode.type === "ConstructorDeclaration"
    ) {
        return parentNode.body === containerNode;
    }

    return false;
}

function getSimpleAssignmentLikeEntry(
    statement,
    insideFunctionBody,
    functionParameterNames,
    functionNode,
    options
) {
    const memberLength = getMemberAssignmentLength(statement);
    if (typeof memberLength === "number") {
        return {
            locationNode: statement,
            paddingTarget: statement,
            nameLength: memberLength,
            enablesAlignment: true,
            isSelfMemberAssignment:
                statement.left?.object?.type === "Identifier" &&
                statement.left.object.name === "self"
        };
    }

    if (isSimpleAssignment(statement)) {
        const identifier = statement.left;
        if (!identifier || typeof identifier.name !== "string") {
            return null;
        }

        return {
            locationNode: statement,
            paddingTarget: statement,
            nameLength: identifier.name.length,
            enablesAlignment: true
        };
    }

    if (!insideFunctionBody) {
        return null;
    }

    const declarator = getSingleVariableDeclarator(statement);
    if (!declarator) {
        return null;
    }

    const id = declarator.id;
    if (!id || id.type !== "Identifier" || typeof id.name !== "string") {
        return null;
    }

    const init = declarator.init;
    if (!init) {
        return null;
    }

    let enablesAlignment = false;
    if (init.type === "Identifier" && typeof init.name === "string") {
        const argumentIndex = getArgumentIndexFromIdentifier(init.name);
        const hasNamedParameters =
            functionParameterNames && functionParameterNames.size > 0;

        if (argumentIndex !== null) {
            if (!options?.applyFeatherFixes || hasNamedParameters) {
                enablesAlignment = true;
            }
        } else if (functionParameterNames?.has(init.name)) {
            enablesAlignment = true;
        }
    }

    const skipBreakAfter = shouldOmitParameterAlias(
        declarator,
        functionNode,
        options
    );

    return {
        locationNode: statement,
        paddingTarget: declarator,
        nameLength: id.name.length,
        enablesAlignment,
        skipBreakAfter
    };
}

function getFunctionParameterNameSetFromPath(path) {
    if (!path || typeof path.getParentNode !== "function") {
        return null;
    }

    const functionNode = path.getParentNode();
    if (!functionNode || typeof functionNode !== "object") {
        return null;
    }

    const params = getFunctionParams(functionNode);
    if (params.length === 0) {
        return null;
    }

    const names = new Set();
    for (const param of params) {
        const identifier = getIdentifierFromParameterNode(param);
        if (
            identifier &&
            typeof identifier.name === "string" &&
            identifier.name.length > 0
        ) {
            names.add(identifier.name);
        }
    }

    return names.size > 0 ? names : null;
}

function getMemberAssignmentLength(statement) {
    if (
        !statement ||
        statement.type !== "AssignmentExpression" ||
        statement.operator !== "="
    ) {
        return null;
    }

    return getMemberExpressionLength(statement.left);
}

function getMemberExpressionLength(expression) {
    if (!expression || expression.type !== "MemberDotExpression") {
        return null;
    }

    let length = 0;
    let current = expression;

    while (current && current.type === "MemberDotExpression") {
        const { property, object } = current;
        if (
            !property ||
            property.type !== "Identifier" ||
            typeof property.name !== "string"
        ) {
            return null;
        }

        length += property.name.length + 1; // include the separating dot

        if (!object) {
            return null;
        }

        if (object.type === "Identifier") {
            length += object.name.length;
            return length;
        }

        if (object.type !== "MemberDotExpression") {
            return null;
        }

        current = object;
    }

    return null;
}

function getAssignmentAlignmentMinimum(options) {
    return coercePositiveIntegerOption(
        options?.alignAssignmentsMinGroupSize,
        3,
        {
            zeroReplacement: 0
        }
    );
}

function isSimpleAssignment(node) {
    return !!(
        node &&
        node.type === "AssignmentExpression" &&
        node.operator === "=" &&
        node.left &&
        node.left.type === "Identifier" &&
        typeof node.left.name === "string"
    );
}

function shouldBreakAssignmentAlignment(
    previousNode,
    nextNode,
    originalText,
    locStart,
    locEnd
) {
    if (
        !originalText ||
        typeof originalText !== "string" ||
        !previousNode ||
        !nextNode
    ) {
        return false;
    }

    const previousEnd = getNodeEndIndexForAlignment(previousNode, locEnd);
    const nextStart = getNodeStartIndexForAlignment(nextNode, locStart);

    if (
        !Number.isInteger(previousEnd) ||
        !Number.isInteger(nextStart) ||
        previousEnd >= nextStart
    ) {
        return false;
    }

    const between = originalText.slice(previousEnd + 1, nextStart);

    if (/\n[^\S\r\n]*\n/.test(between)) {
        return true;
    }

    return /(?:^|\n)\s*(?:\/\/|\/\*)/.test(between);
}

function getNodeStartIndexForAlignment(node, locStart) {
    if (!node) {
        return null;
    }

    if (typeof locStart === "function") {
        const resolved = locStart(node);
        if (Number.isInteger(resolved)) {
            return resolved;
        }
    }

    const startProp = node.start;
    if (typeof startProp === "number") {
        return startProp;
    }

    if (startProp && typeof startProp.index === "number") {
        return startProp.index;
    }

    return null;
}

function getNodeEndIndexForAlignment(node, locEnd) {
    if (!node) {
        return null;
    }

    if (typeof locEnd === "function") {
        const resolved = locEnd(node);
        if (Number.isInteger(resolved)) {
            return resolved - 1;
        }
    }

    const endProp = node.end;
    if (typeof endProp === "number") {
        return endProp;
    }

    if (endProp && typeof endProp.index === "number") {
        return endProp.index;
    }

    const startIndex = getNodeStartIndexForAlignment(node, null);
    return Number.isInteger(startIndex) ? startIndex : null;
}

function collectSyntheticDocCommentLines(node, options) {
    const rawComments = getCommentArray(node);
    if (!isNonEmptyArray(rawComments)) {
        return {
            existingDocLines: [],
            remainingComments: asArray(rawComments)
        };
    }

    const lineCommentOptions = resolveLineCommentOptions(options);
    const existingDocLines = [];
    const remainingComments = [];

    for (const comment of rawComments) {
        if (!comment || comment.type !== "CommentLine") {
            remainingComments.push(comment);
            continue;
        }

        const formatted = formatLineComment(comment, lineCommentOptions);
        if (
            typeof formatted !== "string" ||
            !formatted.trim().startsWith("///")
        ) {
            remainingComments.push(comment);
            continue;
        }

        comment.printed = true;
        existingDocLines.push(formatted);
    }

    return { existingDocLines, remainingComments };
}

function extractLeadingNonDocCommentLines(comments, options) {
    if (!isNonEmptyArray(comments)) {
        return {
            leadingLines: [],
            remainingComments: asArray(comments)
        };
    }

    const lineCommentOptions = resolveLineCommentOptions(options);
    const leadingLines = [];
    const remainingComments = [];
    let scanningLeadingComments = true;

    for (const comment of comments) {
        if (
            scanningLeadingComments &&
            comment &&
            comment.type === "CommentLine"
        ) {
            const formatted = formatLineComment(comment, lineCommentOptions);
            const trimmed =
                typeof formatted === "string" ? formatted.trim() : "";

            if (trimmed.length === 0) {
                comment.printed = true;
                continue;
            }

            if (trimmed.startsWith("//") && !trimmed.startsWith("///")) {
                comment.printed = true;
                leadingLines.push(formatted);
                continue;
            }
        }

        scanningLeadingComments = false;
        remainingComments.push(comment);
    }

    return { leadingLines, remainingComments };
}

function buildSyntheticDocComment(
    functionNode,
    existingDocLines,
    options,
    overrides = {}
) {
    const hasExistingDocLines = existingDocLines.length > 0;

    const syntheticLines = hasExistingDocLines
        ? mergeSyntheticDocComments(
              functionNode,
              existingDocLines,
              options,
              overrides
          )
        : reorderDescriptionLinesAfterFunction(
              computeSyntheticFunctionDocLines(
                  functionNode,
                  [],
                  options,
                  overrides
              )
          );

    const leadingCommentLines = Array.isArray(overrides?.leadingCommentLines)
        ? overrides.leadingCommentLines
              .map((line) => (typeof line === "string" ? line : null))
              .filter((line) => isNonEmptyTrimmedString(line))
        : [];

    if (syntheticLines.length === 0 && leadingCommentLines.length === 0) {
        return null;
    }

    const docLines =
        leadingCommentLines.length === 0
            ? syntheticLines
            : [
                  ...leadingCommentLines,
                  ...(syntheticLines.length > 0 ? ["", ...syntheticLines] : [])
              ];

    return {
        doc: concat([hardline, join(hardline, docLines)]),
        hasExistingDocLines
    };
}

function suppressConstructorAssignmentPadding(functionNode) {
    if (
        !functionNode ||
        functionNode.type !== "ConstructorDeclaration" ||
        functionNode.body?.type !== "BlockStatement" ||
        !Array.isArray(functionNode.body.body)
    ) {
        return;
    }

    for (const statement of functionNode.body.body) {
        if (!statement) {
            continue;
        }

        if (hasComment(statement)) {
            break;
        }

        if (statement.type === "AssignmentExpression") {
            statement._gmlSuppressFollowingEmptyLine = true;
            continue;
        }

        if (
            statement.type === "VariableDeclaration" &&
            statement.kind !== "static"
        ) {
            statement._gmlSuppressFollowingEmptyLine = true;
            continue;
        }

        break;
    }
}

function getSyntheticDocCommentForStaticVariable(node, options) {
    if (
        !node ||
        node.type !== "VariableDeclaration" ||
        node.kind !== "static"
    ) {
        return null;
    }

    const declarator = getSingleVariableDeclarator(node);
    if (!declarator || declarator.id?.type !== "Identifier") {
        return null;
    }

    if (declarator.init?.type !== "FunctionDeclaration") {
        return null;
    }

    const hasFunctionDoc =
        declarator.init.docComments && declarator.init.docComments.length > 0;

    const { existingDocLines, remainingComments } =
        collectSyntheticDocCommentLines(node, options);
    const {
        leadingLines: leadingCommentLines,
        remainingComments: updatedComments
    } = extractLeadingNonDocCommentLines(remainingComments, options);

    if (existingDocLines.length > 0 || leadingCommentLines.length > 0) {
        node.comments = updatedComments;
    }

    if (hasFunctionDoc && existingDocLines.length === 0) {
        return null;
    }

    const name = declarator.id.name;
    const functionNode = declarator.init;
    const syntheticOverrides = { nameOverride: name };
    if (node._overridesStaticFunction === true) {
        syntheticOverrides.includeOverrideTag = true;
    }

    if (leadingCommentLines.length > 0) {
        syntheticOverrides.leadingCommentLines = leadingCommentLines;
    }

    return buildSyntheticDocComment(
        functionNode,
        existingDocLines,
        options,
        syntheticOverrides
    );
}

function getSyntheticDocCommentForFunctionAssignment(node, options) {
    if (!node) {
        return null;
    }

    let assignment = null;
    let commentTarget = node;

    if (node.type === "ExpressionStatement") {
        assignment = node.expression;
    } else if (node.type === "AssignmentExpression") {
        assignment = node;
    } else {
        return null;
    }

    if (
        !assignment ||
        assignment.type !== "AssignmentExpression" ||
        assignment.operator !== "=" ||
        assignment.left?.type !== "Identifier" ||
        typeof assignment.left.name !== "string"
    ) {
        return null;
    }

    const functionNode = assignment.right;
    if (
        !functionNode ||
        (functionNode.type !== "FunctionDeclaration" &&
            functionNode.type !== "FunctionExpression" &&
            functionNode.type !== "ConstructorDeclaration")
    ) {
        return null;
    }

    suppressConstructorAssignmentPadding(functionNode);

    const hasFunctionDoc =
        Array.isArray(functionNode.docComments) &&
        functionNode.docComments.length > 0;

    const { existingDocLines, remainingComments } =
        collectSyntheticDocCommentLines(commentTarget, options);
    const {
        leadingLines: leadingCommentLines,
        remainingComments: updatedComments
    } = extractLeadingNonDocCommentLines(remainingComments, options);

    if (existingDocLines.length > 0 || leadingCommentLines.length > 0) {
        commentTarget.comments = updatedComments;
    }

    if (hasFunctionDoc && existingDocLines.length === 0) {
        return null;
    }

    const syntheticOverrides = { nameOverride: assignment.left.name };

    if (leadingCommentLines.length > 0) {
        syntheticOverrides.leadingCommentLines = leadingCommentLines;
    }

    return buildSyntheticDocComment(
        functionNode,
        existingDocLines,
        options,
        syntheticOverrides
    );
}

function isSkippableSemicolonWhitespace(charCode) {
    // Mirrors the range of characters matched by /\s/ without incurring the
    // per-iteration RegExp machinery cost.
    switch (charCode) {
        case 9: // tab
        case 10: // line feed
        case 11: // vertical tab
        case 12: // form feed
        case 13: // carriage return
        case 32: // space
        case 160:
        case 0x20_28:
        case 0x20_29: {
            // GameMaker occasionally serializes or copy/pastes scripts with the
            // U+00A0 non-breaking space and the U+2028/U+2029 line and
            // paragraph separators—for example when creators paste snippets
            // from the IDE or import JSON exports. Treat them as
            // semicolon-trimmable whitespace so the cleanup logic keeps
            // matching GameMaker's parser expectations instead of leaving stray
            // semicolons behind.
            return true;
        }
        default: {
            return false;
        }
    }
}

function isInlineWhitespace(charCode) {
    // These checks are intentionally tiny and branchless to avoid regex
    // allocations when scanning large source files inside tight loops.
    return (
        charCode === 9 || // tab
        charCode === 10 || // line feed
        charCode === 13 || // carriage return
        charCode === 32 // space
    );
}

function hasCommentImmediatelyBefore(text, index) {
    if (!text || typeof index !== "number") {
        return false;
    }

    let cursor = index - 1;

    while (cursor >= 0 && isInlineWhitespace(text.charCodeAt(cursor))) {
        cursor--;
    }

    if (cursor < 0) {
        return false;
    }

    const lineEndExclusive = cursor + 1;
    while (cursor >= 0) {
        const charCode = text.charCodeAt(cursor);
        if (charCode === 10 || charCode === 13) {
            break;
        }
        cursor--;
    }

    let lineStart = cursor + 1;
    while (
        lineStart < lineEndExclusive &&
        isInlineWhitespace(text.charCodeAt(lineStart))
    ) {
        lineStart++;
    }

    if (lineStart >= lineEndExclusive) {
        return false;
    }

    let lineEnd = lineEndExclusive - 1;
    while (
        lineEnd >= lineStart &&
        isInlineWhitespace(text.charCodeAt(lineEnd))
    ) {
        lineEnd--;
    }

    if (lineEnd < lineStart) {
        return false;
    }

    const first = text.charCodeAt(lineStart);
    const second =
        lineStart + 1 <= lineEnd ? text.charCodeAt(lineStart + 1) : -1;

    if (first === 47) {
        // '/'
        if (second === 47 || second === 42) {
            // '/', '*'
            return true;
        }
    } else if (first === 42) {
        // '*'
        return true;
    }

    return (
        lineEnd >= lineStart + 1 &&
        text.charCodeAt(lineEnd) === 47 &&
        text.charCodeAt(lineEnd - 1) === 42
    );
}

const RETURN_DOC_TAG_PATTERN = /^\/\/\/\s*@returns\b/i;

function dedupeReturnDocLines(lines, { includeNonReturnLine } = {}) {
    const shouldIncludeNonReturn =
        typeof includeNonReturnLine === "function"
            ? includeNonReturnLine
            : () => true;

    const deduped = [];
    const seenReturnLines = new Set();
    let removedAnyReturnLine = false;

    for (const line of lines) {
        if (typeof line !== "string") {
            deduped.push(line);
            continue;
        }

        const trimmed = toTrimmedString(line);
        if (!RETURN_DOC_TAG_PATTERN.test(trimmed)) {
            if (shouldIncludeNonReturn(line, trimmed)) {
                deduped.push(line);
            }
            continue;
        }

        if (trimmed.length === 0) {
            continue;
        }

        const key = trimmed.toLowerCase();
        if (seenReturnLines.has(key)) {
            removedAnyReturnLine = true;
            continue;
        }

        seenReturnLines.add(key);
        deduped.push(line);
    }

    return { lines: deduped, removed: removedAnyReturnLine };
}

function reorderDescriptionLinesAfterFunction(docLines) {
    const normalizedDocLines = toMutableArray(docLines);

    if (normalizedDocLines.length === 0) {
        return normalizedDocLines;
    }

    const descriptionBlocks = [];
    let earliestDescriptionIndex = Infinity;
    for (let index = 0; index < normalizedDocLines.length; index += 1) {
        const line = normalizedDocLines[index];
        if (
            typeof line !== "string" ||
            !/^\/\/\/\s*@description\b/i.test(line.trim())
        ) {
            continue;
        }

        const blockIndices = [index];
        let lookahead = index + 1;
        while (lookahead < normalizedDocLines.length) {
            const nextLine = normalizedDocLines[lookahead];
            if (
                typeof nextLine === "string" &&
                nextLine.startsWith("///") &&
                !parseDocCommentMetadata(nextLine)
            ) {
                blockIndices.push(lookahead);
                lookahead += 1;
                continue;
            }
            break;
        }

        descriptionBlocks.push(blockIndices);
        if (index < earliestDescriptionIndex) {
            earliestDescriptionIndex = index;
        }
        if (lookahead > index + 1) {
            index = lookahead - 1;
        }
    }

    if (descriptionBlocks.length === 0) {
        return normalizedDocLines;
    }

    const descriptionStartIndices = descriptionBlocks.map((block) => block[0]);

    const functionIndex = normalizedDocLines.findIndex(
        (line) =>
            typeof line === "string" &&
            /^\/\/\/\s*@function\b/i.test(line.trim())
    );

    if (functionIndex === -1) {
        return normalizedDocLines;
    }

    const firstReturnsIndex = normalizedDocLines.findIndex(
        (line, index) =>
            index > functionIndex &&
            typeof line === "string" &&
            /^\/\/\/\s*@returns\b/i.test(line.trim())
    );
    const allDescriptionsPrecedeReturns = descriptionStartIndices.every(
        (index) =>
            index > functionIndex &&
            (firstReturnsIndex === -1 || index < firstReturnsIndex)
    );

    if (
        earliestDescriptionIndex > functionIndex &&
        allDescriptionsPrecedeReturns
    ) {
        return normalizedDocLines;
    }

    // Membership checks run repeatedly when stripping or re-inserting
    // description lines. Hoist the indices into a Set so the hot filters avoid
    // rescanning the array for each element.
    const descriptionIndices = descriptionBlocks.flat();
    const descriptionIndexSet = new Set(descriptionIndices);

    const descriptionLines = [];
    for (const block of descriptionBlocks) {
        for (const blockIndex of block) {
            const docLine = normalizedDocLines[blockIndex];
            if (typeof docLine !== "string") {
                continue;
            }

            if (/^\/\/\/\s*@description\b/i.test(docLine.trim())) {
                const metadata = parseDocCommentMetadata(docLine);
                const descriptionText =
                    typeof metadata?.name === "string"
                        ? metadata.name.trim()
                        : "";

                if (descriptionText.length === 0) {
                    continue;
                }
            }

            descriptionLines.push(docLine);
        }
    }

    if (descriptionLines.length === 0) {
        return normalizedDocLines.filter(
            (_, index) => !descriptionIndexSet.has(index)
        );
    }

    const remainingLines = normalizedDocLines.filter(
        (_, index) => !descriptionIndexSet.has(index)
    );

    let lastFunctionIndex = -1;
    for (let index = remainingLines.length - 1; index >= 0; index -= 1) {
        const line = remainingLines[index];
        if (
            typeof line === "string" &&
            /^\/\/\/\s*@function\b/i.test(line.trim())
        ) {
            lastFunctionIndex = index;
            break;
        }
    }

    if (lastFunctionIndex === -1) {
        return [...remainingLines, ...descriptionLines];
    }

    let returnsInsertionIndex = remainingLines.length;
    for (
        let index = lastFunctionIndex + 1;
        index < remainingLines.length;
        index += 1
    ) {
        const line = remainingLines[index];
        if (
            typeof line === "string" &&
            /^\/\/\/\s*@returns\b/i.test(line.trim())
        ) {
            returnsInsertionIndex = index;
            break;
        }
    }

    return [
        ...remainingLines.slice(0, returnsInsertionIndex),
        ...descriptionLines,
        ...remainingLines.slice(returnsInsertionIndex)
    ];
}

function hasLegacyReturnsDescriptionLines(docLines) {
    if (!Array.isArray(docLines)) {
        return false;
    }

    return docLines.some((line) => {
        if (typeof line !== "string") {
            return false;
        }

        const match = line.match(/^(\s*\/\/\/)(.*)$/);
        if (!match) {
            return false;
        }

        const suffix = match[2] ?? "";
        const trimmedSuffix = suffix.trim();
        if (trimmedSuffix.length === 0) {
            return false;
        }

        return LEGACY_RETURNS_DESCRIPTION_PATTERN.test(trimmedSuffix);
    });
}

function convertLegacyReturnsDescriptionLinesToMetadata(docLines) {
    const normalizedLines = toMutableArray(docLines);

    if (normalizedLines.length === 0) {
        return normalizedLines;
    }

    const preserveLeadingBlank = normalizedLines._suppressLeadingBlank === true;
    const preserveDescriptionBreaks =
        normalizedLines._preserveDescriptionBreaks === true;

    const convertedReturns = [];
    const retainedLines = [];

    for (const line of normalizedLines) {
        if (typeof line !== "string") {
            retainedLines.push(line);
            continue;
        }

        const match = line.match(/^(\s*\/\/\/)(.*)$/);
        if (!match) {
            retainedLines.push(line);
            continue;
        }

        const [, prefix = "///", suffix = ""] = match;
        const trimmedSuffix = suffix.trim();
        if (trimmedSuffix.length === 0) {
            retainedLines.push(line);
            continue;
        }

        const returnsMatch = trimmedSuffix.match(
            LEGACY_RETURNS_DESCRIPTION_PATTERN
        );
        if (!returnsMatch) {
            retainedLines.push(line);
            continue;
        }

        const payload = returnsMatch[1]?.trim() ?? "";

        let typeText = "";
        let descriptionText = "";

        const typeAndDescriptionMatch = payload.match(
            /^([^,–—-]+)[,–—-]\s*(.+)$/
        );

        if (typeAndDescriptionMatch) {
            typeText = typeAndDescriptionMatch[1].trim();
            descriptionText = typeAndDescriptionMatch[2].trim();
        } else {
            const candidate = payload.trim();
            if (candidate.length === 0) {
                retainedLines.push(line);
                continue;
            }

            if (/\s/.test(candidate)) {
                descriptionText = candidate;
            } else {
                typeText = candidate.replace(/[,\.]+$/u, "").trim();
            }
        }

        if (typeText.length === 0 && descriptionText.length === 0) {
            retainedLines.push(line);
            continue;
        }

        if (descriptionText.length > 0 && /^[a-z]/.test(descriptionText)) {
            descriptionText = capitalize(descriptionText);
        }

        let normalizedType = typeText.trim();
        if (normalizedType.length > 0 && !/^\{.*\}$/.test(normalizedType)) {
            normalizedType = `{${normalizedType}}`;
        }

        let converted = `${prefix} @returns`;
        if (normalizedType.length > 0) {
            converted += ` ${normalizedType}`;
        }
        if (descriptionText.length > 0) {
            converted += ` ${descriptionText}`;
        }

        converted = normalizeDocCommentTypeAnnotations(converted).replace(
            /\{boolean\}/gi,
            "{bool}"
        );
        convertedReturns.push(converted);
    }

    if (convertedReturns.length === 0) {
        if (preserveLeadingBlank) {
            normalizedLines._suppressLeadingBlank = true;
        }
        if (preserveDescriptionBreaks) {
            normalizedLines._preserveDescriptionBreaks = true;
        }
        return normalizedLines;
    }

    const resultLines = [...retainedLines];

    let appendIndex = resultLines.length;
    while (
        appendIndex > 0 &&
        typeof resultLines[appendIndex - 1] === "string" &&
        resultLines[appendIndex - 1].trim() === ""
    ) {
        appendIndex -= 1;
    }

    resultLines.splice(appendIndex, 0, ...convertedReturns);

    if (preserveLeadingBlank) {
        resultLines._suppressLeadingBlank = true;
    }

    if (preserveDescriptionBreaks) {
        resultLines._preserveDescriptionBreaks = true;
    }

    return resultLines;
}

function promoteLeadingDocCommentTextToDescription(docLines) {
    const normalizedLines = toMutableArray(docLines);

    if (normalizedLines.length === 0) {
        return normalizedLines;
    }

    const segments = [];
    let leadingCount = 0;

    while (leadingCount < normalizedLines.length) {
        const line = normalizedLines[leadingCount];
        if (typeof line !== "string") {
            break;
        }

        const trimmed = line.trim();
        const isDocLikeSummary =
            trimmed.startsWith("///") || /^\/\/\s*\//.test(trimmed);
        if (!isDocLikeSummary) {
            break;
        }

        const isTaggedLine =
            /^\/\/\/\s*@/i.test(trimmed) || /^\/\/\s*\/\s*@/i.test(trimmed);
        if (isTaggedLine) {
            break;
        }

        let match = line.match(/^(\s*\/\/\/)(.*)$/);
        if (!match) {
            const docLikeMatch = line.match(/^(\s*)\/\/\s*\/(.*)$/);
            if (!docLikeMatch) {
                break;
            }

            const [, indent = "", suffix = ""] = docLikeMatch;
            match = [line, `${indent}///`, suffix];
        }

        const [, prefix = "///", suffix = ""] = match;
        segments.push({ prefix, suffix });
        leadingCount += 1;
    }

    if (segments.length === 0) {
        return normalizedLines;
    }

    const firstContentIndex = segments.findIndex(
        ({ suffix }) => suffix.trim().length > 0
    );

    if (firstContentIndex === -1) {
        return normalizedLines;
    }

    const nextLine = normalizedLines[leadingCount];
    const nextLineTrimmed = typeof nextLine === "string" ? nextLine.trim() : "";
    if (
        typeof nextLine !== "string" ||
        (!/^\/\/\/\s*@/i.test(nextLineTrimmed) &&
            !/^\/\/\s*\/\s*@/i.test(nextLineTrimmed))
    ) {
        return normalizedLines;
    }

    const promotedLines = [];
    const firstSegment = segments[firstContentIndex];
    const indent = firstSegment.prefix.slice(
        0,
        Math.max(firstSegment.prefix.length - 3, 0)
    );
    const normalizedBasePrefix = `${indent}///`;
    const descriptionLinePrefix = `${normalizedBasePrefix} @description `;
    const continuationPadding = Math.max(
        descriptionLinePrefix.length - (indent.length + 4),
        0
    );
    const continuationPrefix = `${indent}/// ${" ".repeat(continuationPadding)}`;

    for (const [index, { prefix, suffix }] of segments.entries()) {
        const trimmedSuffix = suffix.trim();
        const hasLeadingWhitespace = suffix.length === 0 || /^\s/.test(suffix);

        if (index < firstContentIndex) {
            const normalizedSuffix = hasLeadingWhitespace
                ? suffix
                : ` ${suffix}`;
            promotedLines.push(`${prefix}${normalizedSuffix}`);
            continue;
        }

        if (index === firstContentIndex) {
            promotedLines.push(
                trimmedSuffix.length > 0
                    ? `${prefix} @description ${trimmedSuffix}`
                    : `${prefix} @description`
            );
            continue;
        }

        if (trimmedSuffix.length === 0) {
<<<<<<< HEAD
            if (index < firstContentIndex) {
                const blankLine =
                    suffix.length > 0 ? `${prefix}${suffix}` : prefix;
                promotedLines.push(blankLine);
            }
=======
            // Legacy doc comment blocks frequently include placeholder "// /"
            // separators that should not survive once the text is promoted to a
            // structured description. Emitting an empty doc comment line here
            // introduces stray `///` entries ahead of the actual metadata,
            // creating the blank line regressions surfaced in testComments.
            // Skip those placeholder segments so the promoted description stays
            // contiguous while still respecting continuation padding when real
            // text follows.
>>>>>>> 3bb636d5
            continue;
        }

        const continuationText = trimmedSuffix;
        const resolvedContinuation =
            continuationPrefix.length > 0
                ? `${continuationPrefix}${continuationText}`
                : `${prefix} ${continuationText}`;

        promotedLines.push(resolvedContinuation);
    }

    const remainder = normalizedLines.slice(leadingCount);
    const result = [...promotedLines, ...remainder];

    const hasContinuationSegments = segments.some(
        ({ suffix }, index) =>
            index > firstContentIndex && suffix.trim().length > 0
    );

    if (hasContinuationSegments) {
        result._preserveDescriptionBreaks = true;
    }

    if (normalizedLines._suppressLeadingBlank) {
        result._suppressLeadingBlank = true;
    }

    return result;
}

function mergeSyntheticDocComments(
    node,
    existingDocLines,
    options,
    overrides = {}
) {
    let normalizedExistingLines = toMutableArray(existingDocLines);

    normalizedExistingLines = promoteLeadingDocCommentTextToDescription(
        normalizedExistingLines
    );
    let preserveDescriptionBreaks =
        normalizedExistingLines?._preserveDescriptionBreaks === true;

    normalizedExistingLines = reorderDescriptionLinesAfterFunction(
        normalizedExistingLines
    );

    if (preserveDescriptionBreaks) {
        normalizedExistingLines._preserveDescriptionBreaks = true;
    }
    let removedExistingReturnDuplicates = false;
    ({
        lines: normalizedExistingLines,
        removed: removedExistingReturnDuplicates
    } = dedupeReturnDocLines(normalizedExistingLines));

    if (preserveDescriptionBreaks) {
        normalizedExistingLines._preserveDescriptionBreaks = true;
    }

    const syntheticLines = reorderDescriptionLinesAfterFunction(
        computeSyntheticFunctionDocLines(
            node,
            existingDocLines,
            options,
            overrides
        )
    );

    const implicitDocEntries =
        node?.type === "FunctionDeclaration" ||
        node?.type === "StructFunctionDeclaration"
            ? collectImplicitArgumentDocNames(node, options)
            : [];
    const declaredParamCount = Array.isArray(node?.params)
        ? node.params.length
        : 0;
    const hasImplicitDocEntries = implicitDocEntries.length > 0;
    const hasParamDocLines = normalizedExistingLines.some((line) => {
        if (typeof line !== "string") {
            return false;
        }

        return /^\/\/\/\s*@param\b/i.test(toTrimmedString(line));
    });
    const shouldForceParamPrune =
        hasParamDocLines && declaredParamCount === 0 && !hasImplicitDocEntries;

    if (syntheticLines.length === 0 && !shouldForceParamPrune) {
        return convertLegacyReturnsDescriptionLinesToMetadata(
            normalizedExistingLines
        );
    }

    if (normalizedExistingLines.length === 0) {
        return convertLegacyReturnsDescriptionLinesToMetadata(syntheticLines);
    }

    const docTagMatches = (line, pattern) => {
        const trimmed = toTrimmedString(line);
        if (trimmed.length === 0) {
            return false;
        }

        if (pattern.global || pattern.sticky) {
            pattern.lastIndex = 0;
        }

        return pattern.test(trimmed);
    };

    const isFunctionLine = (line) =>
        docTagMatches(line, /^\/\/\/\s*@function\b/i);
    const isOverrideLine = (line) =>
        docTagMatches(line, /^\/\/\/\s*@override\b/i);
    const isParamLine = (line) => docTagMatches(line, /^\/\/\/\s*@param\b/i);

    const isDescriptionLine = (line) =>
        docTagMatches(line, /^\/\/\/\s*@description\b/i);

    const functionLines = syntheticLines.filter(isFunctionLine);
    const syntheticFunctionMetadata = functionLines
        .map((line) => parseDocCommentMetadata(line))
        .find(
            (meta) => meta?.tag === "function" && typeof meta.name === "string"
        );
    const syntheticFunctionName =
        typeof syntheticFunctionMetadata?.name === "string"
            ? syntheticFunctionMetadata.name.trim()
            : null;
    let otherLines = syntheticLines.filter((line) => !isFunctionLine(line));
    const overrideLines = otherLines.filter(isOverrideLine);
    otherLines = otherLines.filter((line) => !isOverrideLine(line));
    let returnsLines = [];

    // Cache canonical names so we only parse each doc comment line at most once.
    const paramCanonicalNameCache = new Map();
    const existingParamDocNamesByCanonical = new Map();
    const getParamCanonicalName = (line, metadata) => {
        if (typeof line !== "string") {
            return null;
        }

        if (paramCanonicalNameCache.has(line)) {
            return paramCanonicalNameCache.get(line);
        }

        const docMetadata =
            metadata === undefined ? parseDocCommentMetadata(line) : metadata;
        const canonical =
            docMetadata?.tag === "param"
                ? getCanonicalParamNameFromText(docMetadata.name)
                : null;

        paramCanonicalNameCache.set(line, canonical);
        return canonical;
    };

    let mergedLines = [...normalizedExistingLines];
    let removedAnyLine = removedExistingReturnDuplicates;

    if (functionLines.length > 0) {
        const existingFunctionIndices = mergedLines
            .map((line, index) => (isFunctionLine(line) ? index : -1))
            .filter((index) => index !== -1);

        if (existingFunctionIndices.length > 0) {
            const [firstIndex, ...duplicateIndices] = existingFunctionIndices;
            mergedLines = [...mergedLines];

            for (let i = duplicateIndices.length - 1; i >= 0; i--) {
                mergedLines.splice(duplicateIndices[i], 1);
                removedAnyLine = true;
            }

            mergedLines.splice(firstIndex, 1, ...functionLines);
            removedAnyLine = true;
        } else {
            const firstParamIndex = mergedLines.findIndex(isParamLine);

            const insertionIndex =
                firstParamIndex === -1 ? mergedLines.length : firstParamIndex;
            const precedingLine =
                insertionIndex > 0 ? mergedLines[insertionIndex - 1] : null;
            const trimmedPreceding =
                typeof precedingLine === "string" ? precedingLine.trim() : "";
            const isDocCommentLine =
                typeof trimmedPreceding === "string" &&
                /^\/\/\//.test(trimmedPreceding);
            const isDocTagLine =
                isDocCommentLine && /^\/\/\/\s*@/i.test(trimmedPreceding);

            let precedingDocTag = null;
            if (isDocCommentLine && isDocTagLine) {
                const metadata = parseDocCommentMetadata(precedingLine);
                if (metadata && typeof metadata.tag === "string") {
                    precedingDocTag = metadata.tag.toLowerCase();
                }
            }

            const shouldSeparateDocTag = precedingDocTag === "deprecated";

            const needsSeparatorBeforeFunction =
                trimmedPreceding !== "" &&
                typeof precedingLine === "string" &&
                !isFunctionLine(precedingLine) &&
                (!isDocCommentLine || !isDocTagLine || shouldSeparateDocTag);

            if (needsSeparatorBeforeFunction) {
                mergedLines = [
                    ...mergedLines.slice(0, insertionIndex),
                    "",
                    ...mergedLines.slice(insertionIndex)
                ];
            }

            const insertAt = needsSeparatorBeforeFunction
                ? insertionIndex + 1
                : insertionIndex;

            mergedLines = [
                ...mergedLines.slice(0, insertAt),
                ...functionLines,
                ...mergedLines.slice(insertAt)
            ];
            removedAnyLine = true;
        }
    }

    if (overrideLines.length > 0) {
        const existingOverrideIndices = mergedLines
            .map((line, index) => (isOverrideLine(line) ? index : -1))
            .filter((index) => index !== -1);

        if (existingOverrideIndices.length > 0) {
            const [firstOverrideIndex, ...duplicateOverrideIndices] =
                existingOverrideIndices;
            mergedLines = [...mergedLines];

            for (let i = duplicateOverrideIndices.length - 1; i >= 0; i -= 1) {
                mergedLines.splice(duplicateOverrideIndices[i], 1);
                removedAnyLine = true;
            }

            mergedLines.splice(firstOverrideIndex, 1, ...overrideLines);
            removedAnyLine = true;
        } else {
            const firstFunctionIndex = mergedLines.findIndex(isFunctionLine);
            const insertionIndex =
                firstFunctionIndex === -1 ? 0 : firstFunctionIndex;

            mergedLines = [
                ...mergedLines.slice(0, insertionIndex),
                ...overrideLines,
                ...mergedLines.slice(insertionIndex)
            ];
            removedAnyLine = true;
        }
    }

    const paramLineIndices = new Map();
    for (const [index, line] of mergedLines.entries()) {
        if (!isParamLine(line)) {
            continue;
        }

        const canonical = getParamCanonicalName(line);
        if (canonical) {
            paramLineIndices.set(canonical, index);
            const metadata = parseDocCommentMetadata(line);
            if (
                metadata?.tag === "param" &&
                typeof metadata.name === "string"
            ) {
                existingParamDocNamesByCanonical.set(canonical, metadata.name);
            }
        }
    }

    if (otherLines.length > 0) {
        const normalizedOtherLines = [];

        for (const line of otherLines) {
            const metadata = parseDocCommentMetadata(line);
            const canonical = getParamCanonicalName(line, metadata);

            if (
                canonical &&
                paramLineIndices.has(canonical) &&
                metadata?.name
            ) {
                const lineIndex = paramLineIndices.get(canonical);
                const existingLine = mergedLines[lineIndex];

                const updatedLine = updateParamLineWithDocName(
                    existingLine,
                    metadata.name
                );
                if (updatedLine !== existingLine) {
                    mergedLines[lineIndex] = updatedLine;
                    removedAnyLine = true;
                }
                continue;
            }

            normalizedOtherLines.push(line);
        }

        otherLines = normalizedOtherLines;
    }

    if (otherLines.length > 0) {
        const nonReturnLines = [];
        const extractedReturns = [];

        for (const line of otherLines) {
            const metadata = parseDocCommentMetadata(line);
            if (metadata?.tag === "returns") {
                extractedReturns.push(line);
                continue;
            }

            nonReturnLines.push(line);
        }

        if (extractedReturns.length > 0) {
            otherLines = nonReturnLines;
            returnsLines = extractedReturns;
        }
    }

    const syntheticParamNames = new Set(
        otherLines
            .map((line) => getParamCanonicalName(line))
            .filter(isNonEmptyString)
    );

    if (syntheticParamNames.size > 0) {
        const beforeLength = mergedLines.length;
        mergedLines = mergedLines.filter((line) => {
            if (!isParamLine(line)) {
                return true;
            }

            const canonical = getParamCanonicalName(line);
            if (!canonical) {
                return false;
            }

            return !syntheticParamNames.has(canonical);
        });
        if (mergedLines.length !== beforeLength) {
            removedAnyLine = true;
        }
    }

    const lastFunctionIndex = mergedLines.findLastIndex(isFunctionLine);
    let insertionIndex = lastFunctionIndex === -1 ? 0 : lastFunctionIndex + 1;

    if (lastFunctionIndex === -1) {
        while (
            insertionIndex < mergedLines.length &&
            typeof mergedLines[insertionIndex] === "string" &&
            mergedLines[insertionIndex].trim() === ""
        ) {
            insertionIndex += 1;
        }
    }

    while (
        insertionIndex < mergedLines.length &&
        typeof mergedLines[insertionIndex] === "string" &&
        isParamLine(mergedLines[insertionIndex])
    ) {
        insertionIndex += 1;
    }

    let result = [
        ...mergedLines.slice(0, insertionIndex),
        ...otherLines,
        ...mergedLines.slice(insertionIndex)
    ];

    if (returnsLines.length > 0) {
        const { lines: dedupedReturns } = dedupeReturnDocLines(returnsLines, {
            includeNonReturnLine: (line, trimmed) => trimmed.length > 0
        });

        if (dedupedReturns.length > 0) {
            const filteredResult = [];
            let removedExistingReturns = false;

            for (const line of result) {
                if (
                    typeof line === "string" &&
                    /^\/\/\/\s*@returns\b/i.test(toTrimmedString(line))
                ) {
                    removedExistingReturns = true;
                    continue;
                }

                filteredResult.push(line);
            }

            let appendIndex = filteredResult.length;

            while (
                appendIndex > 0 &&
                typeof filteredResult[appendIndex - 1] === "string" &&
                filteredResult[appendIndex - 1].trim() === ""
            ) {
                appendIndex -= 1;
            }

            result = [
                ...filteredResult.slice(0, appendIndex),
                ...dedupedReturns,
                ...filteredResult.slice(appendIndex)
            ];

            if (removedExistingReturns) {
                removedAnyLine = true;
            }
        }
    }

    const dedupedResult = dedupeReturnDocLines(result);
    result = dedupedResult.lines;
    if (dedupedResult.removed) {
        removedAnyLine = true;
    }

    const paramDocsByCanonical = new Map();

    for (const line of result) {
        if (typeof line !== "string") {
            continue;
        }

        if (!isParamLine(line)) {
            continue;
        }

        const canonical = getParamCanonicalName(line);
        if (canonical) {
            paramDocsByCanonical.set(canonical, line);
        }
    }

    const suppressedCanonicals = suppressedImplicitDocCanonicalByNode.get(node);

    if (suppressedCanonicals && suppressedCanonicals.size > 0) {
        for (const canonical of suppressedCanonicals) {
            paramDocsByCanonical.delete(canonical);
        }
    }

    if (implicitDocEntries.length > 0) {
        const canonicalNames = new Set();
        const fallbackCanonicalsToRemove = new Set();

        for (const entry of implicitDocEntries) {
            if (entry?.canonical) {
                canonicalNames.add(entry.canonical);
            }

            if (
                entry?.fallbackCanonical &&
                entry.fallbackCanonical !== entry.canonical &&
                entry.hasDirectReference !== true
            ) {
                fallbackCanonicalsToRemove.add(entry.fallbackCanonical);
            }
        }

        for (const fallbackCanonical of fallbackCanonicalsToRemove) {
            if (!canonicalNames.has(fallbackCanonical)) {
                paramDocsByCanonical.delete(fallbackCanonical);
            }
        }
    }

    let orderedParamDocs = [];
    if (Array.isArray(node.params)) {
        for (const param of node.params) {
            const paramInfo = getParameterDocInfo(param, node, options);
            const canonical = paramInfo?.name
                ? getCanonicalParamNameFromText(paramInfo.name)
                : null;
            if (canonical && paramDocsByCanonical.has(canonical)) {
                orderedParamDocs.push(paramDocsByCanonical.get(canonical));
                paramDocsByCanonical.delete(canonical);
            }
        }
    }

    if (orderedParamDocs.length === 0) {
        for (const entry of implicitDocEntries) {
            const canonical = entry?.canonical;
            if (canonical && paramDocsByCanonical.has(canonical)) {
                orderedParamDocs.push(paramDocsByCanonical.get(canonical));
                paramDocsByCanonical.delete(canonical);
            }
        }
    }

    const shouldDropRemainingParamDocs =
        !hasImplicitDocEntries &&
        declaredParamCount === 0 &&
        paramDocsByCanonical.size > 0;

    if (!shouldDropRemainingParamDocs) {
        for (const doc of paramDocsByCanonical.values()) {
            orderedParamDocs.push(doc);
        }
    }

    if (orderedParamDocs.length > 0) {
        const docsByCanonical = new Map();
        for (const docLine of orderedParamDocs) {
            if (typeof docLine !== "string") {
                continue;
            }

            const canonical = getParamCanonicalName(docLine);
            if (canonical) {
                docsByCanonical.set(canonical, docLine);
            }
        }

        const preferredDocs = preferredParamDocNamesByNode.get(node);
        const implicitEntryByIndex = new Map();
        for (const entry of implicitDocEntries) {
            if (entry && Number.isInteger(entry.index)) {
                implicitEntryByIndex.set(entry.index, entry);
            }
        }
        const reordered = [];

        if (Array.isArray(node.params)) {
            for (const [index, param] of node.params.entries()) {
                const implicitEntry = implicitEntryByIndex.get(index);
                if (implicitEntry) {
                    const implicitCanonical =
                        implicitEntry.canonical ||
                        getCanonicalParamNameFromText(implicitEntry.name);
                    if (
                        implicitCanonical &&
                        docsByCanonical.has(implicitCanonical)
                    ) {
                        reordered.push(docsByCanonical.get(implicitCanonical));
                        docsByCanonical.delete(implicitCanonical);
                        continue;
                    }
                }

                const preferredName = preferredDocs?.get(index);
                if (preferredName) {
                    const preferredCanonical =
                        getCanonicalParamNameFromText(preferredName);
                    if (
                        preferredCanonical &&
                        docsByCanonical.has(preferredCanonical)
                    ) {
                        reordered.push(docsByCanonical.get(preferredCanonical));
                        docsByCanonical.delete(preferredCanonical);
                        continue;
                    }
                }

                const paramInfo = getParameterDocInfo(param, node, options);
                const paramCanonical = paramInfo?.name
                    ? getCanonicalParamNameFromText(paramInfo.name)
                    : null;
                if (paramCanonical && docsByCanonical.has(paramCanonical)) {
                    reordered.push(docsByCanonical.get(paramCanonical));
                    docsByCanonical.delete(paramCanonical);
                }
            }
        }

        for (const docLine of docsByCanonical.values()) {
            reordered.push(docLine);
        }

        orderedParamDocs = reordered;
    }

    const finalDocs = [];
    let insertedParams = false;

    for (const line of result) {
        if (isParamLine(line)) {
            if (!insertedParams && orderedParamDocs.length > 0) {
                finalDocs.push(...orderedParamDocs);
                insertedParams = true;
            }
            continue;
        }

        finalDocs.push(line);
    }

    if (!insertedParams && orderedParamDocs.length > 0) {
        finalDocs.push(...orderedParamDocs);
    }

    let reorderedDocs = finalDocs;

    const descriptionStartIndex = reorderedDocs.findIndex(isDescriptionLine);
    if (descriptionStartIndex !== -1) {
        let descriptionEndIndex = descriptionStartIndex + 1;

        while (
            descriptionEndIndex < reorderedDocs.length &&
            typeof reorderedDocs[descriptionEndIndex] === "string" &&
            reorderedDocs[descriptionEndIndex].startsWith("///") &&
            !parseDocCommentMetadata(reorderedDocs[descriptionEndIndex])
        ) {
            descriptionEndIndex += 1;
        }

        const descriptionBlock = reorderedDocs.slice(
            descriptionStartIndex,
            descriptionEndIndex
        );
        const docsWithoutDescription = [
            ...reorderedDocs.slice(0, descriptionStartIndex),
            ...reorderedDocs.slice(descriptionEndIndex)
        ];

        let shouldOmitDescriptionBlock = false;
        if (descriptionBlock.length === 1) {
            const descriptionMetadata = parseDocCommentMetadata(
                descriptionBlock[0]
            );
            const descriptionText =
                typeof descriptionMetadata?.name === "string"
                    ? descriptionMetadata.name.trim()
                    : "";

            // Omit empty description blocks
            if (descriptionText.length === 0) {
                shouldOmitDescriptionBlock = true;
            } else if (
                syntheticFunctionName &&
                descriptionText.startsWith(syntheticFunctionName)
            ) {
                // Omit alias-style descriptions like "functionName()"
                const remainder = descriptionText.slice(
                    syntheticFunctionName.length
                );
                const trimmedRemainder = remainder.trim();
                if (
                    trimmedRemainder.startsWith("(") &&
                    trimmedRemainder.endsWith(")")
                ) {
                    shouldOmitDescriptionBlock = true;
                }
            }
        }

        if (shouldOmitDescriptionBlock) {
            reorderedDocs = docsWithoutDescription;
        } else {
            let lastParamIndex = -1;
            for (const [index, element] of docsWithoutDescription.entries()) {
                if (isParamLine(element)) {
                    lastParamIndex = index;
                }
            }

            const insertionAfterParams =
                lastParamIndex === -1
                    ? docsWithoutDescription.length
                    : lastParamIndex + 1;

            reorderedDocs = [
                ...docsWithoutDescription.slice(0, insertionAfterParams),
                ...descriptionBlock,
                ...docsWithoutDescription.slice(insertionAfterParams)
            ];
        }
    }

    reorderedDocs = reorderDescriptionLinesAfterFunction(reorderedDocs);

    if (suppressedCanonicals && suppressedCanonicals.size > 0) {
        reorderedDocs = reorderedDocs.filter((line) => {
            if (!isParamLine(line)) {
                return true;
            }

            const canonical = getParamCanonicalName(line);
            return !canonical || !suppressedCanonicals.has(canonical);
        });
    }

    reorderedDocs = reorderedDocs.map((line) => {
        if (!isParamLine(line)) {
            return line;
        }

        const match = line.match(
            /^(\/\/\/\s*@param\s*)(\{[^}]*\}\s*)?(\s*\S+)(.*)$/i
        );
        if (!match) {
            return normalizeDocCommentTypeAnnotations(line);
        }

        const [, prefix, rawTypeSection = "", rawName = "", remainder = ""] =
            match;
        const normalizedPrefix = `${prefix.replace(/\s*$/, "")} `;
        let normalizedTypeSection = rawTypeSection.trim();
        if (
            normalizedTypeSection.startsWith("{") &&
            normalizedTypeSection.endsWith("}")
        ) {
            const innerType = normalizedTypeSection.slice(1, -1);
            const normalizedInner = innerType.replaceAll("|", ",");
            normalizedTypeSection = `{${normalizedInner}}`;
        }
        const typePart =
            normalizedTypeSection.length > 0 ? `${normalizedTypeSection} ` : "";
        let normalizedName = rawName.trim();
        let remainingRemainder = remainder;

        if (
            normalizedName.startsWith("[") &&
            !normalizedName.endsWith("]") &&
            typeof remainingRemainder === "string" &&
            remainingRemainder.length > 0
        ) {
            let bracketBalance = 0;

            for (const char of normalizedName) {
                if (char === "[") {
                    bracketBalance += 1;
                } else if (char === "]") {
                    bracketBalance -= 1;
                }
            }

            if (bracketBalance > 0) {
                let sliceIndex = 0;

                while (
                    sliceIndex < remainingRemainder.length &&
                    bracketBalance > 0
                ) {
                    const char = remainingRemainder[sliceIndex];
                    if (char === "[") {
                        bracketBalance += 1;
                    } else if (char === "]") {
                        bracketBalance -= 1;
                    }
                    sliceIndex += 1;
                }

                if (bracketBalance <= 0) {
                    const continuation = remainingRemainder.slice(
                        0,
                        sliceIndex
                    );
                    normalizedName = `${normalizedName}${continuation}`.trim();
                    remainingRemainder = remainingRemainder.slice(sliceIndex);
                }
            }
        }

        const remainderText = remainingRemainder.trim();
        const hasDescription = remainderText.length > 0;
        let descriptionPart = "";

        if (hasDescription) {
            const hyphenMatch = remainingRemainder.match(/^(\s*-\s*)(.*)$/);
            let normalizedDescription = "";
            let hyphenSpacing = " - ";

            if (hyphenMatch) {
                const [, rawHyphenSpacing = "", rawDescription = ""] =
                    hyphenMatch;
                normalizedDescription = rawDescription.trim();

                const trailingSpaceMatch = rawHyphenSpacing.match(/-(\s*)$/);
                if (trailingSpaceMatch) {
                    const originalSpaceCount = trailingSpaceMatch[1].length;
                    const preservedSpaceCount = Math.max(
                        1,
                        Math.min(originalSpaceCount, 2)
                    );
                    hyphenSpacing = ` - ${" ".repeat(preservedSpaceCount - 1)}`;
                }
            } else {
                normalizedDescription = remainderText.replace(/^[-\s]+/, "");
            }

            if (normalizedDescription.length > 0) {
                descriptionPart = `${hyphenSpacing}${normalizedDescription}`;
            }
        }

        const updatedLine = `${normalizedPrefix}${typePart}${normalizedName}${descriptionPart}`;
        return normalizeDocCommentTypeAnnotations(updatedLine);
    });

    if (preserveDescriptionBreaks) {
        result = reorderedDocs;
    } else {
        const wrappedDocs = [];
        const normalizedPrintWidth = coercePositiveIntegerOption(
            options?.printWidth,
            120
        );
        const wrapWidth = Math.min(
            normalizedPrintWidth,
            DEFAULT_DOC_COMMENT_MAX_WRAP_WIDTH
        );

        const wrapSegments = (text, firstAvailable, continuationAvailable) => {
            if (firstAvailable <= 0) {
                return [text];
            }

            const words = text.split(/\s+/).filter((word) => word.length > 0);
            if (words.length === 0) {
                return [];
            }

            const segments = [];
            let current = words[0];
            let currentAvailable = firstAvailable;

            for (let index = 1; index < words.length; index += 1) {
                const word = words[index];

                const endsSentence = /[.!?]["')\]]?$/.test(current);
                const startsSentence = /^[A-Z]/.test(word);
                if (
                    endsSentence &&
                    startsSentence &&
                    currentAvailable >= 60 &&
                    current.length >=
                        Math.max(Math.floor(currentAvailable * 0.6), 24)
                ) {
                    segments.push(current);
                    current = word;
                    currentAvailable = continuationAvailable;
                    continue;
                }

                if (current.length + 1 + word.length > currentAvailable) {
                    segments.push(current);
                    current = word;
                    currentAvailable = continuationAvailable;
                } else {
                    current += ` ${word}`;
                }
            }

            segments.push(current);

            const lastIndex = segments.length - 1;
            if (lastIndex >= 2) {
                // `Array#at` handles negative indices but introduces an extra bounds
                // check on every call. This helper runs for every doc comment we
                // wrap, so prefer direct index math to keep the hot path lean.
                const lastSegment = segments[lastIndex];
                const isSingleWord =
                    typeof lastSegment === "string" && !/\s/.test(lastSegment);

                if (isSingleWord) {
                    const maxSingleWordLength = Math.max(
                        Math.min(continuationAvailable / 2, 16),
                        8
                    );

                    if (lastSegment.length <= maxSingleWordLength) {
                        const penultimateIndex = lastIndex - 1;
                        const mergedSegment =
                            segments[penultimateIndex] + ` ${lastSegment}`;

                        segments[penultimateIndex] = mergedSegment;
                        segments.pop();
                    }
                }
            }

            return segments;
        };

        for (let index = 0; index < reorderedDocs.length; index += 1) {
            const line = reorderedDocs[index];
            if (isDescriptionLine(line)) {
                const blockLines = [line];
                let lookahead = index + 1;

                while (lookahead < reorderedDocs.length) {
                    const nextLine = reorderedDocs[lookahead];
                    if (
                        typeof nextLine === "string" &&
                        nextLine.startsWith("///") &&
                        !parseDocCommentMetadata(nextLine)
                    ) {
                        blockLines.push(nextLine);
                        lookahead += 1;
                        continue;
                    }
                    break;
                }

                index = lookahead - 1;

                const prefixMatch = line.match(/^(\/\/\/\s*@description\s+)/i);
                if (!prefixMatch) {
                    wrappedDocs.push(...blockLines);
                    continue;
                }

                const prefix = prefixMatch[1];
                const continuationPrefix =
                    "/// " + " ".repeat(Math.max(prefix.length - 4, 0));
                const descriptionText = blockLines
                    .map((docLine, blockIndex) => {
                        if (blockIndex === 0) {
                            return docLine.slice(prefix.length).trim();
                        }

                        if (docLine.startsWith(continuationPrefix)) {
                            return docLine
                                .slice(continuationPrefix.length)
                                .trim();
                        }

                        if (docLine.startsWith("///")) {
                            return docLine.slice(3).trim();
                        }

                        return docLine.trim();
                    })
                    .filter((segment) => segment.length > 0)
                    .join(" ");

                if (descriptionText.length === 0) {
                    wrappedDocs.push(...blockLines);
                    continue;
                }

                const available = Math.max(wrapWidth - prefix.length, 16);
                const continuationAvailable = Math.max(
                    Math.min(available, 62),
                    16
                );
                const segments = wrapSegments(
                    descriptionText,
                    available,
                    continuationAvailable
                );

                if (segments.length === 0) {
                    wrappedDocs.push(...blockLines);
                    continue;
                }

                if (
                    blockLines.length > 1 &&
                    segments.length > blockLines.length
                ) {
                    const paddedBlockLines = blockLines.map(
                        (docLine, blockIndex) => {
                            if (
                                blockIndex === 0 ||
                                typeof docLine !== "string"
                            ) {
                                return docLine;
                            }

                            if (
                                !docLine.startsWith("///") ||
                                parseDocCommentMetadata(docLine)
                            ) {
                                return docLine;
                            }

                            if (docLine.startsWith(continuationPrefix)) {
                                return docLine;
                            }

                            const trimmedContinuation = docLine
                                .slice(3)
                                .replace(/^\s+/, "");

                            if (trimmedContinuation.length === 0) {
                                return docLine;
                            }

                            return `${continuationPrefix}${trimmedContinuation}`;
                        }
                    );

                    wrappedDocs.push(...paddedBlockLines);
                    continue;
                }

                wrappedDocs.push(`${prefix}${segments[0]}`);
                for (
                    let segmentIndex = 1;
                    segmentIndex < segments.length;
                    segmentIndex += 1
                ) {
                    wrappedDocs.push(
                        `${continuationPrefix}${segments[segmentIndex]}`
                    );
                }
                continue;
            }

            wrappedDocs.push(line);
        }

        reorderedDocs = wrappedDocs;

        result = reorderedDocs;
    }

    if (removedAnyLine || otherLines.length > 0) {
        result._suppressLeadingBlank = true;
    }

    const filteredResult = result.filter((line) => {
        if (typeof line !== "string") {
            return true;
        }

        if (!/^\/\/\/\s*@description\b/i.test(line.trim())) {
            return true;
        }

        const metadata = parseDocCommentMetadata(line);
        const descriptionText =
            typeof metadata?.name === "string" ? metadata.name.trim() : "";

        return descriptionText.length > 0;
    });

    let sanitizedResult = filteredResult.filter((line) => {
        if (typeof line !== "string") {
            return true;
        }

        return line.trim() !== "///";
    });

    while (sanitizedResult.length > 0) {
        const candidate = sanitizedResult[0];
        if (typeof candidate !== "string") {
            break;
        }

        if (candidate.trim().length > 0) {
            break;
        }

        sanitizedResult.shift();
    }

    const suppressLeadingBlank = result._suppressLeadingBlank === true;
    if (suppressLeadingBlank) {
        sanitizedResult._suppressLeadingBlank = true;
    }

    if (existingParamDocNamesByCanonical.size > 0) {
        const suppressAliasLeadingBlank =
            sanitizedResult._suppressLeadingBlank === true;

        sanitizedResult = sanitizedResult.map((line) => {
            if (typeof line !== "string") {
                return line;
            }

            if (!/^\/\/\/\s*@param\b/i.test(line.trim())) {
                return line;
            }

            const canonical = getParamCanonicalName(line);
            if (!canonical) {
                return line;
            }

            const preferredName =
                existingParamDocNamesByCanonical.get(canonical);
            if (!preferredName || preferredName.length === 0) {
                return line;
            }

            return updateParamLineWithDocName(line, preferredName);
        });

        if (suppressAliasLeadingBlank) {
            sanitizedResult._suppressLeadingBlank = true;
        }
    }

    const suppressReturnsLeadingBlank =
        sanitizedResult._suppressLeadingBlank === true;
    sanitizedResult = sanitizedResult.map((line) => {
        if (typeof line !== "string") {
            return line;
        }

        const returnsMatch = line.match(/^(\s*\/\/\/)(?:\s*)Returns:\s*(.+)$/i);
        if (!returnsMatch) {
            return line;
        }

        const [, prefix, remainder] = returnsMatch;
        const rawText = remainder.trim();
        if (rawText.length === 0) {
            return `${prefix} @returns`;
        }

        let type = null;
        let descriptionText = rawText;
        const boolMatch = rawText.match(/^(Boolean)(?:\s*(?:,\s*)?)?(.*)$/i);
        if (boolMatch) {
            type = "bool";
            descriptionText = boolMatch[2] ?? "";
        }

        const normalizedDescription = descriptionText.trim();
        const capitalizedDescription =
            normalizedDescription.length > 0
                ? normalizedDescription[0].toUpperCase() +
                  normalizedDescription.slice(1)
                : "";

        const parts = [`${prefix} @returns`];
        if (type) {
            parts.push(`{${type}}`);
        }
        if (capitalizedDescription.length > 0) {
            parts.push(capitalizedDescription);
        }

        return parts.join(" ");
    });

    if (suppressReturnsLeadingBlank) {
        sanitizedResult._suppressLeadingBlank = true;
    }

    const removedBlankDocLines =
        sanitizedResult.length !== filteredResult.length;
    if (removedBlankDocLines && node?.body?.type === "BlockStatement") {
        node.body._gmlSuppressDocLeadingBlank = true;
    }

<<<<<<< HEAD
    return sanitizedResult;
=======
    return convertLegacyReturnsDescriptionLinesToMetadata(filteredResult);
>>>>>>> 3bb636d5
}

function getCanonicalParamNameFromText(name) {
    if (typeof name !== "string") {
        return null;
    }

    let trimmed = name.trim();

    if (trimmed.startsWith("[")) {
        let depth = 0;
        let closingIndex = -1;

        let index = 0;
        for (const char of trimmed) {
            if (char === "[") {
                depth += 1;
            } else if (char === "]") {
                depth -= 1;
                if (depth === 0) {
                    closingIndex = index;
                    break;
                }
            }

            index += 1;
        }

        if (closingIndex > 0) {
            trimmed = trimmed.slice(1, closingIndex);
        }
    }

    const equalsIndex = trimmed.indexOf("=");
    if (equalsIndex !== -1) {
        trimmed = trimmed.slice(0, equalsIndex);
    }

    const normalized = normalizeDocMetadataName(trimmed.trim());

    if (typeof normalized !== "string" || normalized.length === 0) {
        return null;
    }

    const canonical = normalized.replaceAll(/[_\s]+/g, "").toLowerCase();

    return canonical.length > 0 ? canonical : normalized;
}

function getPreferredFunctionParameterName(path, node, options) {
    const context = findFunctionParameterContext(path);
    if (context) {
        const { functionNode, paramIndex } = context;
        if (!functionNode || !Number.isInteger(paramIndex) || paramIndex < 0) {
            return null;
        }

        const params = getFunctionParams(functionNode);
        if (paramIndex >= params.length) {
            return null;
        }

        const identifier = getIdentifierFromParameterNode(params[paramIndex]);
        const currentName =
            (identifier && typeof identifier.name === "string"
                ? identifier.name
                : null) ??
            (node && typeof node.name === "string" ? node.name : null);

        const preferredName = resolvePreferredParameterName(
            functionNode,
            paramIndex,
            currentName,
            options
        );

        if (isNonEmptyString(preferredName)) {
            return preferredName;
        }

        return null;
    }

    if (!node || typeof node.name !== "string") {
        return null;
    }

    const argumentIndex = getArgumentIndexFromIdentifier(node.name);
    if (!Number.isInteger(argumentIndex) || argumentIndex < 0) {
        return null;
    }

    const functionNode = findEnclosingFunctionNode(path);
    if (!functionNode) {
        return null;
    }

    const preferredName = resolvePreferredParameterName(
        functionNode,
        argumentIndex,
        node.name,
        options
    );

    if (isNonEmptyString(preferredName)) {
        return preferredName;
    }

    const params = getFunctionParams(functionNode);
    if (argumentIndex >= params.length) {
        return null;
    }

    const identifier = getIdentifierFromParameterNode(params[argumentIndex]);
    if (!identifier || typeof identifier.name !== "string") {
        return null;
    }

    const normalizedIdentifier = normalizePreferredParameterName(
        identifier.name
    );
    if (
        normalizedIdentifier &&
        normalizedIdentifier !== node.name &&
        isValidIdentifierName(normalizedIdentifier)
    ) {
        return normalizedIdentifier;
    }

    return null;
}

function resolvePreferredParameterName(
    functionNode,
    paramIndex,
    currentName,
    options
) {
    if (!functionNode || !Number.isInteger(paramIndex) || paramIndex < 0) {
        return null;
    }

    const params = getFunctionParams(functionNode);
    if (paramIndex >= params.length) {
        return null;
    }

    const hasRenamableCurrentName =
        typeof currentName === "string" &&
        getArgumentIndexFromIdentifier(currentName) !== null;

    if (!hasRenamableCurrentName) {
        return null;
    }

    const preferredSource = resolvePreferredParameterSource(
        functionNode,
        paramIndex,
        currentName,
        options
    );

    const normalizedName = normalizePreferredParameterName(preferredSource);
    if (!normalizedName || normalizedName === currentName) {
        return null;
    }

    return isValidIdentifierName(normalizedName) ? normalizedName : null;
}

function resolvePreferredParameterSource(
    functionNode,
    paramIndex,
    currentName,
    options
) {
    const docPreferences = preferredParamDocNamesByNode.get(functionNode);
    if (docPreferences?.has(paramIndex)) {
        return docPreferences.get(paramIndex) ?? null;
    }

    const implicitEntries = collectImplicitArgumentDocNames(
        functionNode,
        options
    );
    if (!Array.isArray(implicitEntries)) {
        return null;
    }

    const implicitEntry = implicitEntries.find(
        (entry) => entry && entry.index === paramIndex
    );
    if (!implicitEntry) {
        return null;
    }

    if (
        implicitEntry.canonical &&
        implicitEntry.canonical !== implicitEntry.fallbackCanonical
    ) {
        return implicitEntry.name || implicitEntry.canonical;
    }

    if (implicitEntry.name && implicitEntry.name !== currentName) {
        return implicitEntry.name;
    }

    return null;
}

function findEnclosingFunctionNode(path) {
    if (!path || typeof path.getParentNode !== "function") {
        return null;
    }

    for (let depth = 0; ; depth += 1) {
        const parent =
            depth === 0 ? path.getParentNode() : path.getParentNode(depth);
        if (!parent) {
            break;
        }

        if (isFunctionLikeDeclaration(parent)) {
            return parent;
        }
    }

    return null;
}

function findFunctionParameterContext(path) {
    if (!path || typeof path.getParentNode !== "function") {
        return null;
    }

    let candidate = path.getValue();
    for (let depth = 0; ; depth += 1) {
        const parent =
            depth === 0 ? path.getParentNode() : path.getParentNode(depth);
        if (!parent) {
            break;
        }

        if (parent.type === "DefaultParameter") {
            candidate = parent;
            continue;
        }

        if (
            parent.type === "FunctionDeclaration" ||
            parent.type === "ConstructorDeclaration"
        ) {
            const params = toMutableArray(parent.params);
            const index = params.indexOf(candidate);
            if (index !== -1) {
                return { functionNode: parent, paramIndex: index };
            }
        }

        candidate = parent;
    }

    return null;
}

function shouldOmitParameterAlias(declarator, functionNode, options) {
    if (
        !declarator ||
        declarator.type !== "VariableDeclarator" ||
        !declarator.id ||
        declarator.id.type !== "Identifier" ||
        !declarator.init ||
        declarator.init.type !== "Identifier"
    ) {
        return false;
    }

    const argumentIndex = getArgumentIndexFromIdentifier(declarator.init.name);
    if (argumentIndex === null) {
        return false;
    }

    const preferredName = resolvePreferredParameterName(
        functionNode,
        argumentIndex,
        declarator.init.name,
        options
    );

    const normalizedAlias = normalizePreferredParameterName(declarator.id.name);
    if (!normalizedAlias) {
        return false;
    }

    if (!functionNode) {
        return false;
    }

    const params = getFunctionParams(functionNode);
    if (argumentIndex < 0 || argumentIndex >= params.length) {
        return false;
    }

    const identifier = getIdentifierFromParameterNode(params[argumentIndex]);
    if (!identifier || typeof identifier.name !== "string") {
        return false;
    }

    const normalizedParamName = normalizePreferredParameterName(
        identifier.name
    );

    if (
        typeof normalizedParamName === "string" &&
        normalizedParamName.length > 0 &&
        normalizedParamName === normalizedAlias
    ) {
        return true;
    }

    const normalizedPreferred = preferredName
        ? normalizePreferredParameterName(preferredName)
        : null;

    if (normalizedPreferred && normalizedPreferred === normalizedAlias) {
        return true;
    }

    return false;
}

function getIdentifierFromParameterNode(param) {
    if (!param || typeof param !== "object") {
        return null;
    }

    if (param.type === "Identifier") {
        return param;
    }

    if (
        param.type === "DefaultParameter" &&
        param.left?.type === "Identifier"
    ) {
        return param.left;
    }

    return null;
}

function isInsideConstructorFunction(path) {
    if (!path || typeof path.getParentNode !== "function") {
        return false;
    }

    let functionAncestorDepth = null;

    for (let depth = 0; ; depth += 1) {
        const ancestor =
            depth === 0 ? path.getParentNode() : path.getParentNode(depth);
        if (!ancestor) {
            break;
        }

        if (
            functionAncestorDepth === null &&
            ancestor.type === "FunctionDeclaration"
        ) {
            const functionParent = path.getParentNode(depth + 1);
            if (!functionParent || functionParent.type !== "BlockStatement") {
                return false;
            }

            functionAncestorDepth = depth;
            continue;
        }

        if (ancestor.type === "ConstructorDeclaration") {
            return functionAncestorDepth !== null;
        }
    }

    return false;
}

function findEnclosingFunctionDeclaration(path) {
    if (!path || typeof path.getParentNode !== "function") {
        return null;
    }

    for (let depth = 0; ; depth += 1) {
        const parent =
            depth === 0 ? path.getParentNode() : path.getParentNode(depth);
        if (!parent) {
            break;
        }

        if (parent.type === "FunctionDeclaration") {
            return parent;
        }
    }

    return null;
}

function shouldSynthesizeUndefinedDefaultForIdentifier(path, node) {
    if (!node || !synthesizedUndefinedDefaultParameters.has(node)) {
        return false;
    }

    if (!path || typeof path.getParentNode !== "function") {
        return false;
    }

    const parent = path.getParentNode();
    if (!parent || parent.type !== "FunctionDeclaration") {
        return false;
    }

    const params = getFunctionParams(parent);
    return params.includes(node);
}

function normalizePreferredParameterName(name) {
    if (typeof name !== "string" || name.length === 0) {
        return null;
    }

    const canonical = getCanonicalParamNameFromText(name);
    if (canonical && canonical.length > 0) {
        return canonical;
    }

    const normalized = normalizeDocMetadataName(name);
    if (typeof normalized !== "string" || normalized.length === 0) {
        return null;
    }

    return normalized.trim();
}

function isValidIdentifierName(name) {
    return typeof name === "string" && /^[A-Za-z_$][A-Za-z0-9_$]*$/.test(name);
}

function isOptionalParamDocName(name) {
    return typeof name === "string" && /^\s*\[[^\]]+\]\s*$/.test(name);
}

function updateParamLineWithDocName(line, newDocName) {
    if (typeof line !== "string" || typeof newDocName !== "string") {
        return line;
    }

    const prefixMatch = line.match(/^(\/\/\/\s*@param(?:\s+\{[^}]+\})?\s*)/i);
    if (!prefixMatch) {
        return `/// @param ${newDocName}`;
    }

    const prefix = prefixMatch[0];
    const remainder = line.slice(prefix.length);
    if (remainder.length === 0) {
        return `${prefix}${newDocName}`;
    }

    const updatedRemainder = remainder.replace(/^[^\s]+/, newDocName);
    return `${prefix}${updatedRemainder}`;
}

function computeSyntheticFunctionDocLines(
    node,
    existingDocLines,
    options,
    overrides = {}
) {
    if (!node) {
        return [];
    }

    const metadata = Array.isArray(existingDocLines)
        ? existingDocLines.map(parseDocCommentMetadata).filter(Boolean)
        : [];
    const orderedParamMetadata = metadata.filter(
        (meta) => meta.tag === "param"
    );

    const hasReturnsTag = metadata.some((meta) => meta.tag === "returns");
    const hasOverrideTag = metadata.some((meta) => meta.tag === "override");
    const documentedParamNames = new Set();
    const paramMetadataByCanonical = new Map();
    const overrideName = overrides?.nameOverride;
    const functionName = overrideName ?? getNodeName(node);
    const existingFunctionMetadata = metadata.find(
        (meta) => meta.tag === "function"
    );
    const normalizedFunctionName =
        typeof functionName === "string" &&
        isNonEmptyTrimmedString(functionName)
            ? normalizeDocMetadataName(functionName)
            : null;
    const normalizedExistingFunctionName =
        typeof existingFunctionMetadata?.name === "string" &&
        isNonEmptyTrimmedString(existingFunctionMetadata.name)
            ? normalizeDocMetadataName(existingFunctionMetadata.name)
            : null;

    for (const meta of metadata) {
        if (meta.tag !== "param") {
            continue;
        }

        const rawName = typeof meta.name === "string" ? meta.name : null;
        if (!rawName) {
            continue;
        }

        documentedParamNames.add(rawName);

        const canonical = getCanonicalParamNameFromText(rawName);
        if (canonical && !paramMetadataByCanonical.has(canonical)) {
            paramMetadataByCanonical.set(canonical, meta);
        }
    }

    const shouldInsertOverrideTag =
        overrides?.includeOverrideTag === true && !hasOverrideTag;

    const lines = [];

    if (shouldInsertOverrideTag) {
        lines.push("/// @override");
    }

    const shouldInsertFunctionTag =
        normalizedFunctionName &&
        (normalizedExistingFunctionName === null ||
            normalizedExistingFunctionName !== normalizedFunctionName);

    if (shouldInsertFunctionTag) {
        lines.push(`/// @function ${functionName}`);
    }

    const implicitArgumentDocNames = collectImplicitArgumentDocNames(
        node,
        options
    );
    const implicitDocEntryByIndex = new Map();

    for (const entry of implicitArgumentDocNames) {
        if (!entry) {
            continue;
        }

        const { index } = entry;
        if (!Number.isInteger(index) || index < 0) {
            continue;
        }

        if (!implicitDocEntryByIndex.has(index)) {
            implicitDocEntryByIndex.set(index, entry);
        }
    }

    if (!Array.isArray(node.params)) {
        for (const { name: docName } of implicitArgumentDocNames) {
            if (documentedParamNames.has(docName)) {
                continue;
            }

            documentedParamNames.add(docName);
            lines.push(`/// @param ${docName}`);
        }

        return maybeAppendReturnsDoc(lines, node, hasReturnsTag, overrides);
    }

    for (const [paramIndex, param] of node.params.entries()) {
        const paramInfo = getParameterDocInfo(param, node, options);
        if (!paramInfo || !paramInfo.name) {
            continue;
        }
        const ordinalMetadata =
            Number.isInteger(paramIndex) && paramIndex >= 0
                ? (orderedParamMetadata[paramIndex] ?? null)
                : null;
        const rawOrdinalName =
            typeof ordinalMetadata?.name === "string" &&
            ordinalMetadata.name.length > 0
                ? ordinalMetadata.name
                : null;
        const canonicalOrdinal = rawOrdinalName
            ? getCanonicalParamNameFromText(rawOrdinalName)
            : null;
        const implicitDocEntry = implicitDocEntryByIndex.get(paramIndex);
        const paramIdentifier = getIdentifierFromParameterNode(param);
        const paramIdentifierName =
            typeof paramIdentifier?.name === "string"
                ? paramIdentifier.name
                : null;
        const isGenericArgumentName =
            typeof paramIdentifierName === "string" &&
            getArgumentIndexFromIdentifier(paramIdentifierName) !== null;
        const implicitName =
            implicitDocEntry &&
            typeof implicitDocEntry.name === "string" &&
            implicitDocEntry.name &&
            implicitDocEntry.canonical !== implicitDocEntry.fallbackCanonical
                ? implicitDocEntry.name
                : null;
        const canonicalParamName =
            (implicitDocEntry?.canonical && implicitDocEntry.canonical) ||
            getCanonicalParamNameFromText(paramInfo.name);
        const existingMetadata =
            (canonicalParamName &&
                paramMetadataByCanonical.has(canonicalParamName) &&
                paramMetadataByCanonical.get(canonicalParamName)) ||
            null;
        const existingDocName = existingMetadata?.name;
        const hasCompleteOrdinalDocs =
            Array.isArray(node.params) &&
            orderedParamMetadata.length === node.params.length;
        const canonicalOrdinalMatchesParam =
            Boolean(canonicalOrdinal) &&
            Boolean(canonicalParamName) &&
            (canonicalOrdinal === canonicalParamName ||
                docParamNamesLooselyEqual(
                    canonicalOrdinal,
                    canonicalParamName
                ));

        const shouldAdoptOrdinalName =
            Boolean(rawOrdinalName) &&
            (canonicalOrdinalMatchesParam || isGenericArgumentName);

        if (
            hasCompleteOrdinalDocs &&
            node &&
            typeof paramIndex === "number" &&
            shouldAdoptOrdinalName
        ) {
            const documentedParamCanonical =
                getCanonicalParamNameFromText(paramInfo.name) ?? null;
            if (
                documentedParamCanonical &&
                paramMetadataByCanonical.has(documentedParamCanonical)
            ) {
                // The parameter already appears in the documented metadata;
                // avoid overriding it with mismatched ordinal ordering.
            } else {
                let preferredDocs = preferredParamDocNamesByNode.get(node);
                if (!preferredDocs) {
                    preferredDocs = new Map();
                    preferredParamDocNamesByNode.set(node, preferredDocs);
                }
                if (!preferredDocs.has(paramIndex)) {
                    preferredDocs.set(paramIndex, rawOrdinalName);
                }
            }
        }
        if (
            !shouldAdoptOrdinalName &&
            canonicalOrdinal &&
            canonicalParamName &&
            canonicalOrdinal !== canonicalParamName &&
            node &&
            !paramMetadataByCanonical.has(canonicalParamName)
        ) {
            const canonicalOrdinalMatchesDeclaredParam = Array.isArray(
                node?.params
            )
                ? node.params.some((candidate, candidateIndex) => {
                      if (candidateIndex === paramIndex) {
                          return false;
                      }

                      const candidateInfo = getParameterDocInfo(
                          candidate,
                          node,
                          options
                      );
                      const candidateCanonical = candidateInfo?.name
                          ? getCanonicalParamNameFromText(candidateInfo.name)
                          : null;

                      return candidateCanonical === canonicalOrdinal;
                  })
                : false;

            if (!canonicalOrdinalMatchesDeclaredParam) {
                let suppressedCanonicals =
                    suppressedImplicitDocCanonicalByNode.get(node);
                if (!suppressedCanonicals) {
                    suppressedCanonicals = new Set();
                    suppressedImplicitDocCanonicalByNode.set(
                        node,
                        suppressedCanonicals
                    );
                }
                suppressedCanonicals.add(canonicalOrdinal);
            }
        }
        const ordinalDocName =
            hasCompleteOrdinalDocs &&
            (!existingDocName || existingDocName.length === 0) &&
            shouldAdoptOrdinalName
                ? rawOrdinalName
                : null;
        let effectiveImplicitName = implicitName;
        if (effectiveImplicitName && ordinalDocName) {
            const canonicalImplicit =
                getCanonicalParamNameFromText(effectiveImplicitName) ?? null;
            const fallbackCanonical =
                implicitDocEntry?.fallbackCanonical ??
                getCanonicalParamNameFromText(paramInfo.name);

            if (
                canonicalOrdinal &&
                canonicalOrdinal !== fallbackCanonical &&
                canonicalOrdinal !== canonicalImplicit
            ) {
                const ordinalLength = canonicalOrdinal.length;
                const implicitLength =
                    (canonicalImplicit && canonicalImplicit.length > 0) ||
                    isNonEmptyTrimmedString(effectiveImplicitName);

                if (ordinalLength > implicitLength) {
                    effectiveImplicitName = null;
                    if (implicitDocEntry) {
                        implicitDocEntry._suppressDocLine = true;
                        if (implicitDocEntry.canonical && node) {
                            let suppressedCanonicals =
                                suppressedImplicitDocCanonicalByNode.get(node);
                            if (!suppressedCanonicals) {
                                suppressedCanonicals = new Set();
                                suppressedImplicitDocCanonicalByNode.set(
                                    node,
                                    suppressedCanonicals
                                );
                            }
                            suppressedCanonicals.add(
                                implicitDocEntry.canonical
                            );
                        }
                        if (canonicalOrdinal) {
                            implicitDocEntry.canonical = canonicalOrdinal;
                        }
                        if (ordinalDocName) {
                            implicitDocEntry.name = ordinalDocName;
                            if (node) {
                                let preferredDocs =
                                    preferredParamDocNamesByNode.get(node);
                                if (!preferredDocs) {
                                    preferredDocs = new Map();
                                    preferredParamDocNamesByNode.set(
                                        node,
                                        preferredDocs
                                    );
                                }
                                preferredDocs.set(paramIndex, ordinalDocName);
                            }
                        }
                    }
                }
            }
        }

        const optionalOverrideFlag = paramInfo?.optionalOverride === true;
        const defaultIsUndefined =
            param?.type === "DefaultParameter" &&
            isUndefinedSentinel(param.right);
        const shouldOmitUndefinedDefault =
            defaultIsUndefined &&
            shouldOmitUndefinedDefaultForFunctionNode(node);
        const hasExistingMetadata = Boolean(existingMetadata);
        const hasOptionalDocName =
            param?.type === "DefaultParameter" &&
            isOptionalParamDocName(existingDocName);
        const baseDocName =
            (effectiveImplicitName &&
                effectiveImplicitName.length > 0 &&
                effectiveImplicitName) ||
            (ordinalDocName && ordinalDocName.length > 0 && ordinalDocName) ||
            paramInfo.name;
        const parameterSourceText = getSourceTextForNode(param, options);
        const defaultCameFromSource =
            defaultIsUndefined &&
            typeof parameterSourceText === "string" &&
            parameterSourceText.includes("=");
        let shouldMarkOptional =
            Boolean(paramInfo.optional) || hasOptionalDocName;
        const hasSiblingExplicitDefault = Array.isArray(node?.params)
            ? node.params.some((candidate, candidateIndex) => {
                  if (candidateIndex === paramIndex || !candidate) {
                      return false;
                  }

                  if (candidate.type !== "DefaultParameter") {
                      return false;
                  }

                  return !isUndefinedSentinel(candidate.right);
              })
            : false;
        const hasPriorExplicitDefault = Array.isArray(node?.params)
            ? node.params.slice(0, paramIndex).some((candidate) => {
                  if (!candidate || candidate.type !== "DefaultParameter") {
                      return false;
                  }

                  return !isUndefinedSentinel(candidate.right);
              })
            : false;
        const shouldApplyOptionalSuppression =
            hasExistingMetadata || !hasSiblingExplicitDefault;
        if (
            !shouldMarkOptional &&
            !hasExistingMetadata &&
            hasSiblingExplicitDefault &&
            hasPriorExplicitDefault &&
            param?.type !== "DefaultParameter"
        ) {
            shouldMarkOptional = true;
        }
        if (shouldApplyOptionalSuppression) {
            if (
                shouldMarkOptional &&
                defaultIsUndefined &&
                shouldOmitUndefinedDefault &&
                paramInfo?.explicitUndefinedDefault === true &&
                !optionalOverrideFlag &&
                !hasOptionalDocName
            ) {
                shouldMarkOptional = false;
            }
            if (
                shouldMarkOptional &&
                shouldOmitUndefinedDefault &&
                paramInfo.optional &&
                defaultCameFromSource &&
                !hasOptionalDocName
            ) {
                shouldMarkOptional = false;
            }
        }
        if (
            shouldMarkOptional &&
            param?.type === "Identifier" &&
            !synthesizedUndefinedDefaultParameters.has(param)
        ) {
            synthesizedUndefinedDefaultParameters.add(param);
        }
        if (shouldMarkOptional && defaultIsUndefined) {
            preservedUndefinedDefaultParameters.add(param);
        }
        const docName = shouldMarkOptional ? `[${baseDocName}]` : baseDocName;

        const normalizedExistingType = normalizeParamDocType(
            existingMetadata?.type
        );
        const normalizedOrdinalType = normalizeParamDocType(
            ordinalMetadata?.type
        );
        const docType = normalizedExistingType ?? normalizedOrdinalType;

        if (documentedParamNames.has(docName)) {
            if (implicitDocEntry?.name) {
                documentedParamNames.add(implicitDocEntry.name);
            }
            continue;
        }
        documentedParamNames.add(docName);
        if (implicitDocEntry?.name) {
            documentedParamNames.add(implicitDocEntry.name);
        }

        const typePrefix = docType ? `{${docType}} ` : "";
        lines.push(`/// @param ${typePrefix}${docName}`);
    }

    for (const entry of implicitArgumentDocNames) {
        if (!entry || entry._suppressDocLine) {
            continue;
        }

        const { name: docName, index, canonical, fallbackCanonical } = entry;
        const isFallbackEntry = canonical === fallbackCanonical;
        if (
            isFallbackEntry &&
            Number.isInteger(index) &&
            orderedParamMetadata[index] &&
            typeof orderedParamMetadata[index].name === "string" &&
            orderedParamMetadata[index].name.length > 0
        ) {
            continue;
        }

        if (documentedParamNames.has(docName)) {
            continue;
        }

        documentedParamNames.add(docName);
        lines.push(`/// @param ${docName}`);
    }

    return maybeAppendReturnsDoc(lines, node, hasReturnsTag, overrides).map(
        (line) => normalizeDocCommentTypeAnnotations(line)
    );
}

function normalizeParamDocType(typeText) {
    return getNonEmptyTrimmedString(typeText);
}

function collectImplicitArgumentDocNames(functionNode, options) {
    if (
        !functionNode ||
        (functionNode.type !== "FunctionDeclaration" &&
            functionNode.type !== "StructFunctionDeclaration")
    ) {
        return [];
    }

    const referenceInfo = gatherImplicitArgumentReferences(functionNode);
    const entries = buildImplicitArgumentDocEntries(referenceInfo);
    const suppressedCanonicals =
        suppressedImplicitDocCanonicalByNode.get(functionNode);

    if (!suppressedCanonicals || suppressedCanonicals.size === 0) {
        return entries;
    }

    return entries.filter((entry) => {
        if (!entry || !entry.canonical) {
            return true;
        }

        return !suppressedCanonicals.has(entry.canonical);
    });
}

// Collects index/reference bookkeeping for implicit `arguments[index]` usages
// within a function. The traversal tracks alias declarations, direct
// references, and the set of indices that require doc entries so the caller
// can format them without dipping into low-level mutation logic.
function gatherImplicitArgumentReferences(functionNode) {
    const referencedIndices = new Set();
    const aliasByIndex = new Map();
    const directReferenceIndices = new Set();

    const visit = (node, parent, property) => {
        if (!node || typeof node !== "object") {
            return;
        }

        if (node === functionNode) {
            if (functionNode.body) {
                visit(functionNode.body, node, "body");
            }
            return;
        }

        if (Array.isArray(node)) {
            for (const [index, element] of node.entries()) {
                visit(element, parent, index);
            }
            return;
        }

        if (
            node !== functionNode &&
            (node.type === "FunctionDeclaration" ||
                node.type === "StructFunctionDeclaration" ||
                node.type === "FunctionExpression" ||
                node.type === "ConstructorDeclaration")
        ) {
            return;
        }

        let skipAliasInitializer = false;
        if (node.type === "VariableDeclarator") {
            const aliasIndex = getArgumentIndexFromNode(node.init);
            if (
                aliasIndex !== null &&
                node.id?.type === "Identifier" &&
                !aliasByIndex.has(aliasIndex)
            ) {
                const aliasName = normalizeDocMetadataName(node.id.name);
                if (isNonEmptyString(aliasName)) {
                    aliasByIndex.set(aliasIndex, aliasName);
                    referencedIndices.add(aliasIndex);
                    skipAliasInitializer = true;
                }
            }
        }

        const directIndex = getArgumentIndexFromNode(node);
        if (directIndex !== null) {
            referencedIndices.add(directIndex);
            if (!skipAliasInitializer || property !== "init") {
                directReferenceIndices.add(directIndex);
            }
        }

        forEachNodeChild(node, (value, key) => {
            if (skipAliasInitializer && key === "init") {
                return;
            }

            visit(value, node, key);
        });
    };

    visit(functionNode.body, functionNode, "body");

    return { referencedIndices, aliasByIndex, directReferenceIndices };
}

function buildImplicitArgumentDocEntries({
    referencedIndices,
    aliasByIndex,
    directReferenceIndices
}) {
    if (!referencedIndices || referencedIndices.size === 0) {
        return [];
    }

    const sortedIndices = [...referencedIndices].sort(
        (left, right) => left - right
    );

    return sortedIndices.map((index) =>
        createImplicitArgumentDocEntry({
            index,
            aliasByIndex,
            directReferenceIndices
        })
    );
}

function createImplicitArgumentDocEntry({
    index,
    aliasByIndex,
    directReferenceIndices
}) {
    const fallbackName = `argument${index}`;
    const alias = aliasByIndex?.get(index);
    const docName = (alias && alias.length > 0 && alias) || fallbackName;
    const canonical = getCanonicalParamNameFromText(docName) ?? docName;
    const fallbackCanonical =
        getCanonicalParamNameFromText(fallbackName) ?? fallbackName;

    return {
        name: docName,
        canonical,
        fallbackCanonical,
        index,
        hasDirectReference: directReferenceIndices?.has(index) === true
    };
}

function getArgumentIndexFromNode(node) {
    if (!node || typeof node !== "object") {
        return null;
    }

    if (node.type === "Identifier") {
        return getArgumentIndexFromIdentifier(node.name);
    }

    if (
        node.type === "MemberIndexExpression" &&
        node.object?.type === "Identifier" &&
        node.object.name === "argument" &&
        Array.isArray(node.property) &&
        node.property.length === 1 &&
        node.property[0]?.type === "Literal"
    ) {
        const literal = node.property[0];
        const parsed = Number.parseInt(literal.value, 10);
        return Number.isInteger(parsed) && parsed >= 0 ? parsed : null;
    }

    return null;
}

function getArgumentIndexFromIdentifier(name) {
    if (typeof name !== "string") {
        return null;
    }

    const match = name.match(/^argument(\d+)$/);
    if (!match) {
        return null;
    }

    const parsed = Number.parseInt(match[1], 10);
    return Number.isInteger(parsed) && parsed >= 0 ? parsed : null;
}

function maybeAppendReturnsDoc(
    lines,
    functionNode,
    hasReturnsTag,
    overrides = {}
) {
    if (!Array.isArray(lines)) {
        return [];
    }

    if (overrides?.suppressReturns === true) {
        return lines;
    }

    if (
        hasReturnsTag ||
        !functionNode ||
        functionNode.type !== "FunctionDeclaration" ||
        functionNode._suppressSyntheticReturnsDoc
    ) {
        return lines;
    }

    const body = functionNode.body;
    const statements =
        body?.type === "BlockStatement" && Array.isArray(body.body)
            ? body.body
            : null;

    if (!statements) {
        return [...lines, "/// @returns {undefined}"];
    }

    if (statements.length === 0) {
        return [...lines, "/// @returns {undefined}"];
    }

    if (functionReturnsNonUndefinedValue(functionNode)) {
        return lines;
    }

    return [...lines, "/// @returns {undefined}"];
}

function functionReturnsNonUndefinedValue(functionNode) {
    if (!functionNode || functionNode.type !== "FunctionDeclaration") {
        return false;
    }

    const body = functionNode.body;
    if (body?.type !== "BlockStatement" || !Array.isArray(body.body)) {
        return false;
    }

    const stack = [...body.body];
    const visited = new Set();

    while (stack.length > 0) {
        const current = stack.pop();
        if (!current || typeof current !== "object") {
            continue;
        }

        if (visited.has(current)) {
            continue;
        }
        visited.add(current);

        switch (current.type) {
            case "FunctionDeclaration":
            case "ConstructorDeclaration":
            case "FunctionExpression": {
                continue;
            }
            case "ReturnStatement": {
                const argument = current.argument;
                if (!argument) {
                    continue;
                }

                if (!isUndefinedSentinel(argument)) {
                    return true;
                }

                continue;
            }
            default: {
                break;
            }
        }

        for (const value of Object.values(current)) {
            enqueueObjectChildValues(stack, value);
        }
    }

    return false;
}

function parseDocCommentMetadata(line) {
    if (typeof line !== "string") {
        return null;
    }

    const trimmed = line.trim();
    const match = trimmed.match(/^\/\/\/\s*@([a-z]+)\b\s*(.*)$/i);
    if (!match) {
        return null;
    }

    const tag = match[1].toLowerCase();
    const remainder = match[2].trim();

    if (tag === "param") {
        let paramSection = remainder;
        let type = null;

        if (paramSection.startsWith("{")) {
            const typeMatch = paramSection.match(/^\{([^}]*)\}\s*(.*)$/);
            if (typeMatch) {
                type = typeMatch[1]?.trim() ?? null;
                paramSection = typeMatch[2] ?? "";
            }
        }

        let name = null;
        if (paramSection.startsWith("[")) {
            let depth = 0;
            for (let i = 0; i < paramSection.length; i++) {
                const char = paramSection[i];
                if (char === "[") {
                    depth += 1;
                } else if (char === "]") {
                    depth -= 1;
                    if (depth === 0) {
                        name = paramSection.slice(0, i + 1);
                        break;
                    }
                }
            }
        }

        if (!name) {
            const paramMatch = paramSection.match(/^(\S+)/);
            name = paramMatch ? paramMatch[1] : null;
        }
        if (typeof name === "string") {
            name = normalizeOptionalParamToken(name);
        }

        return {
            tag,
            name,
            type: type ?? null
        };
    }

    return { tag, name: remainder };
}

function getSourceTextForNode(node, options) {
    if (!node) {
        return null;
    }

    const { originalText, locStart, locEnd } =
        resolvePrinterSourceMetadata(options);

    if (originalText === null) {
        return null;
    }

    const startIndex =
        typeof locStart === "function"
            ? locStart(node)
            : getNodeStartIndex(node);
    const endIndex =
        typeof locEnd === "function" ? locEnd(node) : getNodeEndIndex(node);

    if (typeof startIndex !== "number" || typeof endIndex !== "number") {
        return null;
    }

    if (endIndex <= startIndex) {
        return null;
    }

    return originalText.slice(startIndex, endIndex).trim();
}

function shouldPreserveCompactUpdateAssignmentSpacing(path, options) {
    if (
        !path ||
        typeof path.getValue !== "function" ||
        typeof path.getParentNode !== "function"
    ) {
        return false;
    }

    const node = path.getValue();
    if (!node || node.type !== "AssignmentExpression") {
        return false;
    }

    if (node.operator === "=") {
        return false;
    }

    const parent = path.getParentNode();
    if (parent?.type !== "ForStatement") {
        return false;
    }

    if (callPathMethod(path, "getName") !== "update") {
        return false;
    }

    const source = getSourceTextForNode(node, options);
    if (typeof source !== "string" || source.length === 0) {
        return false;
    }

    const operatorIndex = source.indexOf(node.operator);
    if (operatorIndex <= 0) {
        return false;
    }

    const beforeChar = source[operatorIndex - 1] ?? "";
    if (/\s/.test(beforeChar)) {
        return false;
    }

    const afterChar = source[operatorIndex + node.operator.length] ?? "";
    if (!/\s/.test(afterChar)) {
        return false;
    }

    return true;
}

function structLiteralHasLeadingLineBreak(node, options) {
    if (!node) {
        return false;
    }

    const { originalText } = resolvePrinterSourceMetadata(options);

    if (!isNonEmptyArray(node.properties)) {
        return false;
    }

    const { start, end } = getNodeRangeIndices(node);
    const source = sliceOriginalText(originalText, start, end);
    if (source === null) {
        return false;
    }
    const openBraceIndex = source.indexOf("{");
    if (openBraceIndex === -1) {
        return false;
    }

    for (let index = openBraceIndex + 1; index < source.length; index += 1) {
        const character = source[index];

        if (character === "\n") {
            return true;
        }

        if (character === "\r") {
            if (source[index + 1] === "\n") {
                return true;
            }
            return true;
        }

        if (character.trim() === "") {
            continue;
        }

        if (character === "/") {
            const lookahead = source[index + 1];

            if (lookahead === "/") {
                index += 2;
                while (index < source.length) {
                    const commentChar = source[index];
                    if (commentChar === "\n") {
                        return true;
                    }
                    if (commentChar === "\r") {
                        if (source[index + 1] === "\n") {
                            return true;
                        }
                        return true;
                    }

                    index += 1;
                }

                return false;
            }

            if (lookahead === "*") {
                index += 2;
                while (index < source.length - 1) {
                    const commentChar = source[index];
                    if (commentChar === "\n") {
                        return true;
                    }
                    if (commentChar === "\r") {
                        if (source[index + 1] === "\n") {
                            return true;
                        }
                        return true;
                    }

                    if (commentChar === "*" && source[index + 1] === "/") {
                        index += 1;
                        break;
                    }

                    index += 1;
                }

                continue;
            }
        }

        if (character === "}") {
            return false;
        }

        return false;
    }

    return false;
}

function getStructPropertyPrefix(node, options) {
    if (!node) {
        return null;
    }

    const { originalText } = resolvePrinterSourceMetadata(options);

    const propertyStart = getNodeStartIndex(node);
    const valueStart = getNodeStartIndex(node?.value);

    const prefix = sliceOriginalText(originalText, propertyStart, valueStart);

    if (!prefix || !prefix.includes(":")) {
        return null;
    }

    const colonIndex = prefix.indexOf(":");
    const beforeColon = prefix.slice(0, colonIndex);
    const afterColon = prefix.slice(colonIndex + 1);
    const hasWhitespaceBefore = /\s$/.test(beforeColon);
    const hasWhitespaceAfter = /^\s/.test(afterColon);

    if (!hasWhitespaceBefore && !hasWhitespaceAfter) {
        return null;
    }

    return prefix;
}

function getNormalizedParameterName(paramNode) {
    if (!paramNode) {
        return null;
    }

    const rawName = getIdentifierText(paramNode);
    if (typeof rawName !== "string" || rawName.length === 0) {
        return null;
    }

    const normalizedName = normalizeDocMetadataName(rawName);
    return getNonEmptyString(normalizedName);
}

function getParameterDocInfo(paramNode, functionNode, options) {
    if (!paramNode) {
        return null;
    }

    if (paramNode.type === "Identifier") {
        const name = getNormalizedParameterName(paramNode);
        return name
            ? {
                  name,
                  optional: false,
                  optionalOverride: false,
                  explicitUndefinedDefault: false
              }
            : null;
    }

    if (paramNode.type === "DefaultParameter") {
        const name = getNormalizedParameterName(paramNode.left);
        if (!name) {
            return null;
        }

        const defaultIsUndefined = isUndefinedSentinel(paramNode.right);
        const signatureOmitsUndefinedDefault =
            defaultIsUndefined &&
            shouldOmitUndefinedDefaultForFunctionNode(functionNode);
        const isConstructorLike =
            functionNode?.type === "ConstructorDeclaration" ||
            functionNode?.type === "ConstructorParentClause";

        const shouldIncludeDefaultText =
            !defaultIsUndefined ||
            (!signatureOmitsUndefinedDefault && !isConstructorLike);

        const defaultText = shouldIncludeDefaultText
            ? getSourceTextForNode(paramNode.right, options)
            : null;

        const docName = defaultText ? `${name}=${defaultText}` : name;

        const optionalOverride = paramNode?._featherOptionalParameter === true;
        const searchName = getNormalizedParameterName(
            paramNode.left ?? paramNode
        );
        const explicitUndefinedDefaultFromSource =
            defaultIsUndefined &&
            typeof searchName === "string" &&
            searchName.length > 0 &&
            typeof options?.originalText === "string" &&
            options.originalText.includes(`${searchName} = undefined`);
        const optional = defaultIsUndefined
            ? optionalOverride ||
              !signatureOmitsUndefinedDefault ||
              shouldOmitUndefinedDefaultForFunctionNode(functionNode)
            : true;

        return {
            name: docName,
            optional,
            optionalOverride,
            explicitUndefinedDefault: explicitUndefinedDefaultFromSource
        };
    }

    if (paramNode.type === "MissingOptionalArgument") {
        return null;
    }

    const fallbackName = getNormalizedParameterName(paramNode);
    return fallbackName
        ? {
              name: fallbackName,
              optional: false,
              optionalOverride: false,
              explicitUndefinedDefault: false
          }
        : null;
}

function shouldOmitDefaultValueForParameter(path) {
    const node = path.getValue();
    if (!node || node.type !== "DefaultParameter") {
        return false;
    }

    if (
        preservedUndefinedDefaultParameters.has(node) ||
        !isUndefinedSentinel(node.right) ||
        typeof path.getParentNode !== "function"
    ) {
        return false;
    }

    let depth = 0;
    while (true) {
        const ancestor =
            depth === 0 ? path.getParentNode() : path.getParentNode(depth);
        if (!ancestor) {
            break;
        }

        if (shouldOmitUndefinedDefaultForFunctionNode(ancestor)) {
            return true;
        }

        depth += 1;
    }

    return false;
}

function shouldOmitUndefinedDefaultForFunctionNode(functionNode) {
    if (!functionNode || !functionNode.type) {
        return false;
    }

    if (
        functionNode.type === "ConstructorDeclaration" ||
        functionNode.type === "ConstructorParentClause"
    ) {
        return false;
    }

    return functionNode.type === "FunctionDeclaration";
}

function printBooleanReturnIf(path, print) {
    const node = path.getValue();
    if (
        !node ||
        node.type !== "IfStatement" ||
        !node.consequent ||
        !node.alternate ||
        hasComment(node)
    ) {
        return null;
    }

    const consequentReturn = getBooleanReturnBranch(node.consequent);
    const alternateReturn = getBooleanReturnBranch(node.alternate);

    if (!consequentReturn || !alternateReturn) {
        return null;
    }

    if (consequentReturn.value === alternateReturn.value) {
        return null;
    }

    const conditionDoc = printWithoutExtraParens(path, print, "test");
    const conditionNode = node.test;

    const argumentDoc =
        consequentReturn.value === "true"
            ? conditionDoc
            : negateExpressionDoc(conditionDoc, conditionNode);

    return concat([
        "return ",
        argumentDoc,
        optionalSemicolon("ReturnStatement")
    ]);
}

function getBooleanReturnBranch(branchNode) {
    if (!branchNode || hasComment(branchNode)) {
        return null;
    }

    if (branchNode.type === "BlockStatement") {
        const statements = Array.isArray(branchNode.body)
            ? branchNode.body
            : [];
        if (statements.length !== 1) {
            return null;
        }

        const [onlyStatement] = statements;
        if (
            hasComment(onlyStatement) ||
            onlyStatement.type !== "ReturnStatement"
        ) {
            return null;
        }

        return getBooleanReturnStatementInfo(onlyStatement);
    }

    if (branchNode.type === "ReturnStatement") {
        return getBooleanReturnStatementInfo(branchNode);
    }

    return null;
}

/**
 * Builds the document representation for an if statement, ensuring that the
 * orchestration logic in the main printer delegates the clause assembly and
 * alternate handling to a single abstraction layer.
 */
function buildIfStatementDoc(path, options, print, node) {
    const parts = [
        printSingleClauseStatement(
            path,
            options,
            print,
            "if",
            "test",
            "consequent"
        )
    ];

    const elseDoc = buildIfAlternateDoc(path, options, print, node);
    if (elseDoc) {
        parts.push([" else ", elseDoc]);
    }

    return concat(parts);
}

function buildIfAlternateDoc(path, options, print, node) {
    if (!node || node.alternate == null) {
        return null;
    }

    const alternateNode = node.alternate;

    if (alternateNode.type === "IfStatement") {
        // Keep chained `else if` statements unwrapped. Printing the alternate
        // with braces would produce `else { if (...) ... }`, which breaks the
        // cascade that GameMaker expects, introduces an extra block for the
        // runtime to evaluate, and diverges from the control-structure style
        // documented in the GameMaker manual (see https://manual.gamemaker.io/monthly/en/#t=GML_Overview%2FGML_Syntax.htm%23ElseIf).
        // By delegating directly to the child printer we preserve the
        // flattened `else if` ladder that authors wrote and that downstream
        // tools rely on when parsing the control flow.
        return print("alternate");
    }

    if (shouldPrintBlockAlternateAsElseIf(alternateNode)) {
        return path.call(
            (alternatePath) => alternatePath.call(print, "body", 0),
            "alternate"
        );
    }

    return printInBlock(path, options, print, "alternate");
}

function getBooleanReturnStatementInfo(returnNode) {
    if (!returnNode || hasComment(returnNode)) {
        return null;
    }

    const argument = returnNode.argument;
    if (!argument || hasComment(argument) || !isBooleanLiteral(argument)) {
        return null;
    }

    return { value: argument.value.toLowerCase() };
}

function simplifyBooleanBinaryExpression(path, print, node) {
    if (!node) {
        return null;
    }

    if (node.operator !== "==" && node.operator !== "!=") {
        return null;
    }

    const leftBoolean = isBooleanLiteral(node.left);
    const rightBoolean = isBooleanLiteral(node.right);

    if (!leftBoolean && !rightBoolean) {
        return null;
    }

    const booleanNode = leftBoolean ? node.left : node.right;
    const expressionKey = leftBoolean ? "right" : "left";
    const expressionNode = leftBoolean ? node.right : node.left;
    const expressionDoc = printWithoutExtraParens(path, print, expressionKey);
    const isEquality = node.operator === "==";
    const isTrue = booleanNode.value.toLowerCase() === "true";

    if (isTrue) {
        return isEquality
            ? expressionDoc
            : negateExpressionDoc(expressionDoc, expressionNode);
    }

    return isEquality
        ? negateExpressionDoc(expressionDoc, expressionNode)
        : expressionDoc;
}

function applyTrigonometricFunctionSimplification(path) {
    const node = path.getValue();
    if (!node || node.type !== "CallExpression") {
        return;
    }

    simplifyTrigonometricCall(node);
}

function simplifyTrigonometricCall(node) {
    if (!node || node.type !== "CallExpression") {
        return false;
    }

    if (hasComment(node)) {
        return false;
    }

    const identifierName = getIdentifierText(node.object);
    if (!identifierName) {
        return false;
    }

    const normalizedName = identifierName.toLowerCase();

    if (applyInnerDegreeWrapperConversion(node, normalizedName)) {
        return true;
    }

    if (normalizedName === "degtorad") {
        return applyOuterTrigConversion(node, DEGREE_TO_RADIAN_CONVERSIONS);
    }

    if (normalizedName === "radtodeg") {
        return applyOuterTrigConversion(node, RADIAN_TO_DEGREE_CONVERSIONS);
    }

    return false;
}

function applyInnerDegreeWrapperConversion(node, functionName) {
    const mapping = RADIAN_TRIG_TO_DEGREE.get(functionName);
    if (!mapping) {
        return false;
    }

    const args = getCallExpressionArguments(node);
    if (args.length !== 1) {
        return false;
    }

    const [firstArg] = args;
    if (
        !isCallExpressionIdentifierMatch(firstArg, "degtorad", {
            caseInsensitive: true
        })
    ) {
        return false;
    }

    if (hasComment(firstArg)) {
        return false;
    }

    const wrappedArgs = getCallExpressionArguments(firstArg);
    if (wrappedArgs.length !== 1) {
        return false;
    }

    updateCallExpressionNameAndArgs(node, mapping, wrappedArgs);
    return true;
}

function applyOuterTrigConversion(node, conversionMap) {
    const args = getCallExpressionArguments(node);
    if (args.length !== 1) {
        return false;
    }

    const [firstArg] = args;
    if (!firstArg || firstArg.type !== "CallExpression") {
        return false;
    }

    if (hasComment(firstArg)) {
        return false;
    }

    const innerName = getIdentifierText(firstArg.object);
    if (!innerName) {
        return false;
    }

    const mapping = conversionMap.get(innerName.toLowerCase());
    if (!mapping) {
        return false;
    }

    const innerArgs = getCallExpressionArguments(firstArg);
    if (
        typeof mapping.expectedArgs === "number" &&
        innerArgs.length !== mapping.expectedArgs
    ) {
        return false;
    }

    updateCallExpressionNameAndArgs(node, mapping.name, innerArgs);
    return true;
}

function updateCallExpressionNameAndArgs(node, newName, newArgs) {
    if (!node || node.type !== "CallExpression") {
        return;
    }

    if (!node.object || node.object.type !== "Identifier") {
        node.object = { type: "Identifier", name: newName };
    } else {
        node.object.name = newName;
    }

    node.arguments = toMutableArray(newArgs, { clone: true });
}

function negateExpressionDoc(expressionDoc, expressionNode) {
    if (needsParensForNegation(expressionNode)) {
        return group(["!", "(", expressionDoc, ")"]);
    }
    return group(["!", expressionDoc]);
}

function needsParensForNegation(node) {
    if (!node) {
        return true;
    }

    if (node.type === "ParenthesizedExpression") {
        return needsParensForNegation(node.expression);
    }

    return [
        "BinaryExpression",
        "AssignmentExpression",
        "TernaryExpression",
        "LogicalExpression"
    ].includes(node.type);
}

function shouldPrefixGlobalIdentifier(path) {
    const node = path.getValue();
    if (!node || !node.isGlobalIdentifier) {
        return false;
    }

    const parent = path.getParentNode();
    if (!parent) {
        return true;
    }

    if (parent.type === "MemberDotExpression" && parent.property === node) {
        return false;
    }

    if (parent.type === "Property" && parent.name === node) {
        return false;
    }

    if (parent.type === "VariableDeclarator" && parent.id === node) {
        return false;
    }

    if (parent.type === "FunctionDeclaration" && parent.id === node) {
        return false;
    }

    if (parent.type === "ConstructorDeclaration" && parent.id === node) {
        return false;
    }

    if (parent.type === "ConstructorParentClause" && parent.id === node) {
        return false;
    }

    if (parent.type === "EnumMember" && parent.name === node) {
        return false;
    }

    return true;
}

function shouldGenerateSyntheticDocForFunction(
    path,
    existingDocLines,
    options
) {
    const node = path.getValue();
    const parent = path.getParentNode();
    if (
        !node ||
        !parent ||
        (parent.type !== "Program" && parent.type !== "BlockStatement")
    ) {
        return false;
    }

    if (node.type === "ConstructorDeclaration") {
        return true;
    }

    if (
        node.type !== "FunctionDeclaration" &&
        node.type !== "StructFunctionDeclaration"
    ) {
        return false;
    }

    const syntheticLines = computeSyntheticFunctionDocLines(
        node,
        existingDocLines,
        options
    );

    if (syntheticLines.length > 0) {
        return true;
    }

    if (hasLegacyReturnsDescriptionLines(existingDocLines)) {
        return true;
    }

    const hasParamDocLines = existingDocLines.some((line) => {
        if (typeof line !== "string") {
            return false;
        }

        const trimmed = toTrimmedString(line);
        return /^\/\/\/\s*@param\b/i.test(trimmed);
    });

    if (hasParamDocLines) {
        const declaredParamCount = Array.isArray(node.params)
            ? node.params.length
            : 0;
        let hasImplicitDocEntries = false;

        if (
            node.type === "FunctionDeclaration" ||
            node.type === "StructFunctionDeclaration"
        ) {
            const implicitEntries = collectImplicitArgumentDocNames(
                node,
                options
            );
            hasImplicitDocEntries = implicitEntries.length > 0;
        }

        if (declaredParamCount === 0 && !hasImplicitDocEntries) {
            return true;
        }
    }

    return (
        Array.isArray(node.params) &&
        node.params.some((param) => {
            return param?.type === "DefaultParameter";
        })
    );
}

function findSiblingListAndIndex(parent, targetNode) {
    if (!parent || !targetNode) {
        return null;
    }

    // Iterate using `for...in` to preserve the original hot-path optimization
    // while keeping the scan readable and short-circuiting as soon as the node
    // is located.
    for (const key in parent) {
        if (!Object.hasOwn(parent, key)) {
            continue;
        }

        const value = parent[key];
        if (!Array.isArray(value)) {
            continue;
        }

        for (let index = 0; index < value.length; index += 1) {
            if (value[index] === targetNode) {
                return { list: value, index };
            }
        }
    }

    return null;
}

function loopLengthNameConflicts(path, cachedLengthName) {
    if (typeof cachedLengthName !== "string" || cachedLengthName.length === 0) {
        return false;
    }

    const siblingInfo = getParentStatementList(path);
    if (!siblingInfo) {
        return false;
    }

    const { siblingList, nodeIndex } = siblingInfo;
    for (const [index, element] of siblingList.entries()) {
        if (index === nodeIndex) {
            continue;
        }

        if (nodeDeclaresIdentifier(element, cachedLengthName)) {
            return true;
        }
    }

    return false;
}

function nodeDeclaresIdentifier(node, identifierName) {
    if (!node || typeof identifierName !== "string") {
        return false;
    }

    if (node.type === "VariableDeclaration") {
        const declarations = node.declarations;
        if (!Array.isArray(declarations)) {
            return false;
        }

        for (const declarator of declarations) {
            if (!declarator || declarator.type !== "VariableDeclarator") {
                continue;
            }

            const declaratorName = getIdentifierText(declarator.id);
            if (declaratorName === identifierName) {
                return true;
            }
        }

        return false;
    }

    if (node.type === "ForStatement") {
        return nodeDeclaresIdentifier(node.init, identifierName);
    }

    const nodeIdName = getIdentifierText(node.id);
    return nodeIdName === identifierName;
}

function getParentStatementList(path) {
    if (
        typeof path?.getValue !== "function" ||
        typeof path.getParentNode !== "function"
    ) {
        return null;
    }

    const node = path.getValue();
    if (!node) {
        return null;
    }

    const parent = path.getParentNode();
    if (!parent) {
        return null;
    }

    const siblingInfo = findSiblingListAndIndex(parent, node);
    if (!siblingInfo) {
        return null;
    }

    return {
        siblingList: siblingInfo.list,
        nodeIndex: siblingInfo.index
    };
}

function shouldInsertHoistedLoopSeparator(path, options) {
    if (typeof path?.getValue !== "function") {
        return false;
    }

    const node = path.getValue();
    if (node?.type !== "ForStatement") {
        return false;
    }

    const siblingInfo = getParentStatementList(path);
    if (!siblingInfo) {
        return false;
    }

    const nextNode = siblingInfo.siblingList[siblingInfo.nodeIndex + 1];
    if (nextNode?.type !== "ForStatement") {
        return false;
    }

    return options?.optimizeLoopLengthHoisting ?? true;
}

function getNodeName(node) {
    if (!node) {
        return null;
    }

    if (node.id !== undefined) {
        const idName = getIdentifierText(node.id);
        if (idName) {
            return idName;
        }
    }

    if (node.key !== undefined) {
        const keyName = getIdentifierText(node.key);
        if (keyName) {
            return keyName;
        }
    }

    return getIdentifierText(node);
}

function stripSyntheticParameterSentinels(name) {
    if (typeof name !== "string") {
        return name;
    }

    // GameMaker constructors commonly prefix private parameters with underscores
    // (e.g., `_value`, `__foo__`) or similar characters like `$`. These sentinels
    // should not appear in generated documentation metadata, so remove them from
    // the beginning and end of the identifier while leaving the core name intact.
    let sanitized = name;
    sanitized = sanitized.replace(/^[_$]+/, "");
    sanitized = sanitized.replace(/[_$]+$/, "");

    return sanitized.length > 0 ? sanitized : name;
}

function normalizeDocMetadataName(name) {
    if (typeof name !== "string") {
        return name;
    }

    const optionalNormalized = normalizeOptionalParamToken(name);
    if (typeof optionalNormalized === "string") {
        if (/^\[[^\]]+\]$/.test(optionalNormalized)) {
            return optionalNormalized;
        }

        const sanitized = stripSyntheticParameterSentinels(optionalNormalized);
        return sanitized.length > 0 ? sanitized : optionalNormalized;
    }

    return name;
}

function docParamNamesLooselyEqual(left, right) {
    if (typeof left !== "string" || typeof right !== "string") {
        return false;
    }

    const toComparable = (value) => {
        const normalized = normalizeDocMetadataName(value);
        if (typeof normalized !== "string") {
            return null;
        }

        let trimmed = normalized.trim();
        if (trimmed.length === 0) {
            return null;
        }

        if (trimmed.startsWith("[") && trimmed.endsWith("]") && trimmed.length > 2) {
            trimmed = trimmed.slice(1, -1).trim();
        }

        const comparable = trimmed.replace(/[_\s]+/g, "").toLowerCase();
        return comparable.length > 0 ? comparable : null;
    };

    const leftComparable = toComparable(left);
    const rightComparable = toComparable(right);

    if (leftComparable === null || rightComparable === null) {
        return false;
    }

    return leftComparable === rightComparable;
}

function docHasTrailingComment(doc) {
    if (isNonEmptyArray(doc)) {
        const lastItem = doc.at(-1);
        if (isNonEmptyArray(lastItem)) {
            const commentArr = lastItem[0];
            if (isNonEmptyArray(commentArr)) {
                return commentArr.some((item) => {
                    return (
                        typeof item === "string" &&
                        (item.startsWith("//") || item.startsWith("/*"))
                    );
                });
            }
        }
    }
    return false;
}

function getManualMathRatio(node) {
    if (!node || typeof node !== "object") {
        return null;
    }

    const direct = node._gmlManualMathRatio;
    if (typeof direct === "string" && direct.length > 0) {
        return direct;
    }

    switch (node.type) {
        case "VariableDeclaration": {
            const declarations = Array.isArray(node.declarations)
                ? node.declarations
                : [];

            for (const declarator of declarations) {
                const ratio = getManualMathRatio(declarator);
                if (ratio) {
                    return ratio;
                }
            }
            break;
        }
        case "VariableDeclarator": {
            return getManualMathRatio(node.init);
        }
        case "ExpressionStatement": {
            return getManualMathRatio(node.expression);
        }
        case "BinaryExpression": {
            return getManualMathRatio(node.right);
        }
        case "Literal": {
            if (typeof node._gmlManualMathRatio === "string") {
                return node._gmlManualMathRatio;
            }
            break;
        }
        default: {
            break;
        }
    }

    return null;
}

function printWithoutExtraParens(path, print, ...keys) {
    return path.call(
        (childPath) => unwrapParenthesizedExpression(childPath, print),
        ...keys
    );
}

function getBinaryOperatorInfo(operator) {
    return operator == undefined
        ? undefined
        : BINARY_OPERATOR_INFO.get(operator);
}

function shouldOmitSyntheticParens(path) {
    const node = callPathMethod(path, "getValue", { defaultValue: null });
    if (!node || node.type !== "ParenthesizedExpression") {
        return false;
    }

    // Only process synthetic parentheses for most cases
    const isSynthetic = node.synthetic === true;

    const parent = callPathMethod(path, "getParentNode", {
        defaultValue: null
    });
    if (!parent) {
        return false;
    }

    const expression = node.expression;

    // For ternary expressions, omit unnecessary parentheses around simple
    // identifiers or member expressions in the test position
    if (parent.type === "TernaryExpression") {
        const parentKey = callPathMethod(path, "getName");
        if (parentKey === "test") {
            const expression = node.expression;
            // Trim redundant parentheses when the ternary guard is just a bare
            // identifier or property lookup. The parser faithfully records the
            // author-supplied parens as a `ParenthesizedExpression`, so without
            // this branch the printer would emit `(foo) ?` style guards that look
            // like extra precedence handling. The formatter's ternary examples in
            // README.md#formatter-at-a-glance promise minimal grouping, and
            // teams lean on that contract when reviewing formatter diffs. We keep
            // the removal scoped to trivially safe shapes so we do not second-
            // guess parentheses that communicate evaluation order for compound
            // boolean logic or arithmetic.
            if (
                expression?.type === "Identifier" ||
                expression?.type === "MemberDotExpression" ||
                expression?.type === "MemberIndexExpression"
            ) {
                return true;
            }
        }
        return false;
    }

    // For non-ternary cases, only process synthetic parentheses
    if (!isSynthetic) {
        return shouldFlattenMultiplicationChain(parent, expression, path);
    }

    if (parent.type === "CallExpression") {
        if (
            !isSyntheticParenFlatteningEnabled(path) ||
            !isNumericCallExpression(parent)
        ) {
            return false;
        }

        if (expression?.type !== "BinaryExpression") {
            return false;
        }

        if (!isNumericComputationNode(expression)) {
            return false;
        }

        if (binaryExpressionContainsString(expression)) {
            return false;
        }

        const sanitizedMacroNames = getSanitizedMacroNames(path);
        if (
            sanitizedMacroNames &&
            expressionReferencesSanitizedMacro(expression, sanitizedMacroNames)
        ) {
            return false;
        }

        return true;
    }

    if (parent.type !== "BinaryExpression") {
        return false;
    }

    if (!isSyntheticParenFlatteningEnabled(path)) {
        return false;
    }

    const parentInfo = getBinaryOperatorInfo(parent.operator);
    if (
        expression?.type === "BinaryExpression" &&
        shouldFlattenSyntheticBinary(parent, expression, path)
    ) {
        return true;
    }

    if (expression?.type === "BinaryExpression" && parentInfo != undefined) {
        const childInfo = getBinaryOperatorInfo(expression.operator);

        if (
            childInfo != undefined &&
            childInfo.precedence > parentInfo.precedence
        ) {
            if (
                (parent.operator === "&&" ||
                    parent.operator === "and" ||
                    parent.operator === "||" ||
                    parent.operator === "or") &&
                COMPARISON_OPERATORS.has(expression.operator) &&
                isControlFlowLogicalTest(path)
            ) {
                return true;
            }

            if (isNumericComputationNode(expression)) {
                if (parent.operator === "+" || parent.operator === "-") {
                    const childOperator = expression.operator;
                    const flatteningForced =
                        childOperator === "*"
                            ? isSyntheticParenFlatteningForced(path)
                            : false;

                    if (
                        childOperator === "/" ||
                        childOperator === "div" ||
                        childOperator === "%" ||
                        childOperator === "mod" ||
                        (childOperator === "*" &&
                            !flatteningForced &&
                            !isWithinNumericCallArgument(path) &&
                            !isSelfMultiplicationExpression(expression))
                    ) {
                        return false;
                    }

                    if (
                        parent.operator === "-" &&
                        childOperator === "*" &&
                        !flatteningForced
                    ) {
                        return false;
                    }

                    const sanitizedMacroNames = getSanitizedMacroNames(path);

                    if (
                        sanitizedMacroNames &&
                        (expressionReferencesSanitizedMacro(
                            parent,
                            sanitizedMacroNames
                        ) ||
                            expressionReferencesSanitizedMacro(
                                expression,
                                sanitizedMacroNames
                            ))
                    ) {
                        return false;
                    }

                    return true;
                }

                if (expression.operator === "*") {
                    if (
                        COMPARISON_OPERATORS.has(parent.operator) &&
                        isSelfMultiplicationExpression(expression) &&
                        isComparisonWithinLogicalChain(path)
                    ) {
                        return true;
                    }

                    return false;
                }
            }
        }

        if (shouldFlattenMultiplicationChain(parent, expression, path)) {
            return true;
        }
    }

    if (parent.operator !== "+") {
        return false;
    }

    if (!binaryExpressionContainsString(parent)) {
        return false;
    }

    let depth = 1;
    while (true) {
        const ancestor =
            depth === 1 ? path.getParentNode() : path.getParentNode(depth - 1);
        if (!ancestor) {
            return false;
        }

        if (
            ancestor.type === "ParenthesizedExpression" &&
            ancestor.synthetic !== true
        ) {
            return true;
        }

        depth += 1;
    }
}

function isControlFlowLogicalTest(path) {
    if (!path || typeof path.getParentNode !== "function") {
        return false;
    }

    let depth = 1;
    let currentNode = path.getValue();

    while (true) {
        const ancestor =
            depth === 1 ? path.getParentNode() : path.getParentNode(depth - 1);

        if (!ancestor) {
            return false;
        }

        if (
            ancestor.type === "ParenthesizedExpression" ||
            ancestor.type === "BinaryExpression"
        ) {
            currentNode = ancestor;
            depth += 1;
            continue;
        }

        if (
            (ancestor.type === "IfStatement" &&
                ancestor.test === currentNode) ||
            (ancestor.type === "WhileStatement" &&
                ancestor.test === currentNode) ||
            (ancestor.type === "DoUntilStatement" &&
                ancestor.test === currentNode) ||
            (ancestor.type === "RepeatStatement" &&
                ancestor.test === currentNode) ||
            (ancestor.type === "WithStatement" &&
                ancestor.test === currentNode) ||
            (ancestor.type === "ForStatement" && ancestor.test === currentNode)
        ) {
            return true;
        }

        return false;
    }
}

function isComparisonWithinLogicalChain(path) {
    if (!path || typeof path.getParentNode !== "function") {
        return false;
    }

    let depth = 1;
    let currentNode = path.getValue();

    while (true) {
        const ancestor =
            depth === 1 ? path.getParentNode() : path.getParentNode(depth - 1);

        if (!ancestor) {
            return false;
        }

        if (ancestor.type === "ParenthesizedExpression") {
            currentNode = ancestor;
            depth += 1;
            continue;
        }

        if (
            ancestor.type === "BinaryExpression" &&
            COMPARISON_OPERATORS.has(ancestor.operator)
        ) {
            currentNode = ancestor;
            depth += 1;
            continue;
        }

        if (
            ancestor.type === "BinaryExpression" &&
            (ancestor.operator === "&&" ||
                ancestor.operator === "and" ||
                ancestor.operator === "||" ||
                ancestor.operator === "or")
        ) {
            return (
                ancestor.left === currentNode || ancestor.right === currentNode
            );
        }

        return false;
    }
}

function shouldWrapTernaryExpression(path) {
    const parent = callPathMethod(path, "getParentNode", {
        defaultValue: null
    });
    if (!parent) {
        return false;
    }

    if (parent.type === "ParenthesizedExpression") {
        return false;
    }

    const parentKey = callPathMethod(path, "getName");

    if (parent.type === "VariableDeclarator" && parentKey === "init") {
        return true;
    }

    if (parent.type === "AssignmentExpression" && parentKey === "right") {
        return true;
    }

    return false;
}

function shouldFlattenSyntheticBinary(parent, expression, path) {
    const parentInfo = getBinaryOperatorInfo(parent.operator);
    const childInfo = getBinaryOperatorInfo(expression.operator);

    if (!parentInfo || !childInfo) {
        return false;
    }

    if (parentInfo.associativity !== "left") {
        return false;
    }

    const parentOperator = parent.operator;
    const childOperator = expression.operator;
    const isAdditivePair =
        (parentOperator === "+" || parentOperator === "-") &&
        (childOperator === "+" || childOperator === "-");
    const isMultiplicativePair =
        parentOperator === "*" && childOperator === "*";
    const isLogicalAndPair =
        (parentOperator === "&&" || parentOperator === "and") &&
        (childOperator === "&&" || childOperator === "and");
    const isLogicalOrPair =
        (parentOperator === "||" || parentOperator === "or") &&
        (childOperator === "||" || childOperator === "or");

    if (
        !isAdditivePair &&
        !isMultiplicativePair &&
        !isLogicalAndPair &&
        !isLogicalOrPair
    ) {
        return false;
    }

    if (
        !isLogicalAndPair &&
        !isLogicalOrPair &&
        (!isNumericComputationNode(parent) ||
            !isNumericComputationNode(expression))
    ) {
        return false;
    }

    if (
        isAdditivePair &&
        (binaryExpressionContainsString(parent) ||
            binaryExpressionContainsString(expression))
    ) {
        return false;
    }

    if (isAdditivePair) {
        const sanitizedMacroNames = getSanitizedMacroNames(path);
        if (
            sanitizedMacroNames &&
            (expressionReferencesSanitizedMacro(parent, sanitizedMacroNames) ||
                expressionReferencesSanitizedMacro(
                    expression,
                    sanitizedMacroNames
                ))
        ) {
            return false;
        }
    }

    const operandName = callPathMethod(path, "getName");
    const isLeftOperand = operandName === "left";
    const isRightOperand = operandName === "right";

    if (!isLeftOperand && !isRightOperand) {
        return false;
    }

    if (childInfo.precedence !== parentInfo.precedence) {
        return false;
    }

    if (isLeftOperand) {
        return true;
    }

    if (
        parentOperator === "+" &&
        (childOperator === "+" || childOperator === "-")
    ) {
        return true;
    }

    if (parentOperator === "*" && childOperator === "*") {
        return true;
    }

    if (
        (parentOperator === "&&" || parentOperator === "and") &&
        (childOperator === "&&" || childOperator === "and")
    ) {
        return true;
    }

    if (
        (parentOperator === "||" || parentOperator === "or") &&
        (childOperator === "||" || childOperator === "or")
    ) {
        return true;
    }

    return false;
}

function isSyntheticParenFlatteningEnabled(path) {
    let depth = 1;
    while (true) {
        const ancestor = callPathMethod(path, "getParentNode", {
            args: depth === 1 ? [] : [depth - 1],
            defaultValue: null
        });

        if (!ancestor) {
            return false;
        }

        if (
            ancestor.type === "FunctionDeclaration" ||
            ancestor.type === "ConstructorDeclaration"
        ) {
            if (ancestor._flattenSyntheticNumericParens === true) {
                return true;
            }
        } else if (ancestor.type === "Program") {
            return ancestor._flattenSyntheticNumericParens !== false;
        }

        depth += 1;
    }
}

function isSyntheticParenFlatteningForced(path) {
    let depth = 1;
    while (true) {
        const ancestor = callPathMethod(path, "getParentNode", {
            args: depth === 1 ? [] : [depth - 1],
            defaultValue: null
        });

        if (!ancestor) {
            return false;
        }

        if (
            ancestor.type === "FunctionDeclaration" ||
            ancestor.type === "ConstructorDeclaration"
        ) {
            if (ancestor._flattenSyntheticNumericParens === true) {
                return true;
            }
        } else if (ancestor.type === "Program") {
            return ancestor._flattenSyntheticNumericParens === true;
        }

        depth += 1;
    }
}

function isWithinNumericCallArgument(path) {
    let depth = 1;
    let currentNode = callPathMethod(path, "getValue", { defaultValue: null });

    while (true) {
        const ancestor = callPathMethod(path, "getParentNode", {
            args: depth === 1 ? [] : [depth - 1],
            defaultValue: null
        });

        if (!ancestor) {
            return false;
        }

        if (ancestor.type === "CallExpression") {
            if (
                Array.isArray(ancestor.arguments) &&
                ancestor.arguments.includes(currentNode)
            ) {
                return isNumericCallExpression(ancestor);
            }

            return false;
        }

        currentNode = ancestor;
        depth += 1;
    }
}

function isSelfMultiplicationExpression(expression) {
    if (
        !expression ||
        expression.type !== "BinaryExpression" ||
        expression.operator !== "*"
    ) {
        return false;
    }

    return areNumericExpressionsEquivalent(expression.left, expression.right);
}

function areNumericExpressionsEquivalent(left, right) {
    if (!left || !right || left.type !== right.type) {
        return false;
    }

    switch (left.type) {
        case "Identifier": {
            return left.name === right.name;
        }
        case "Literal": {
            return left.value === right.value;
        }
        case "ParenthesizedExpression": {
            return areNumericExpressionsEquivalent(
                left.expression,
                right.expression
            );
        }
        case "MemberDotExpression": {
            return (
                areNumericExpressionsEquivalent(left.object, right.object) &&
                areNumericExpressionsEquivalent(left.property, right.property)
            );
        }
        case "MemberIndexExpression": {
            if (!areNumericExpressionsEquivalent(left.object, right.object)) {
                return false;
            }

            const leftProps = asArray(left.property);
            const rightProps = asArray(right.property);

            if (leftProps.length !== rightProps.length) {
                return false;
            }

            for (const [index, leftProp] of leftProps.entries()) {
                if (
                    !areNumericExpressionsEquivalent(
                        leftProp,
                        rightProps[index]
                    )
                ) {
                    return false;
                }
            }

            return left.accessor === right.accessor;
        }
        default: {
            return false;
        }
    }
}

function isDivisionByTwoConvertible(node) {
    if (!node || node.type !== "BinaryExpression") {
        return false;
    }

    if (node.operator !== "/") {
        return false;
    }

    if (node.right?.type !== "Literal" || node.right.value !== "2") {
        return false;
    }

    if (hasComment(node) || hasComment(node.left) || hasComment(node.right)) {
        return false;
    }

    return true;
}

function shouldFlattenMultiplicationChain(parent, expression, path) {
    if (
        !parent ||
        !expression ||
        expression.type !== "BinaryExpression" ||
        expression.operator !== "*"
    ) {
        return false;
    }

    const parentIsMultiplication =
        parent.type === "BinaryExpression" && parent.operator === "*";
    const parentIsDivisionByTwo = isDivisionByTwoConvertible(parent);

    if (!parentIsMultiplication && !parentIsDivisionByTwo) {
        return false;
    }

    if (
        !isNumericComputationNode(expression) ||
        isSelfMultiplicationExpression(expression)
    ) {
        return false;
    }

    const sanitizedMacroNames = getSanitizedMacroNames(path);

    if (
        sanitizedMacroNames &&
        (expressionReferencesSanitizedMacro(parent, sanitizedMacroNames) ||
            expressionReferencesSanitizedMacro(expression, sanitizedMacroNames))
    ) {
        return false;
    }

    return true;
}

// Synthetic parenthesis flattening only treats select call expressions as
// numeric so we avoid unwrapping macro invocations that expand to complex
// expressions. The list is intentionally small and can be extended as other
// numeric helpers require the same treatment.
const NUMERIC_CALL_IDENTIFIERS = new Set(["sqr", "sqrt"]);

function getSanitizedMacroNames(path) {
    let depth = 1;
    while (true) {
        const ancestor = callPathMethod(path, "getParentNode", {
            args: depth === 1 ? [] : [depth - 1],
            defaultValue: null
        });

        if (!ancestor) {
            return null;
        }

        if (ancestor.type === "Program") {
            const { _featherSanitizedMacroNames: names } = ancestor;

            if (!names) {
                return null;
            }

            const registry = ensureSet(names);

            if (registry !== names) {
                ancestor._featherSanitizedMacroNames = registry;
            }

            return registry.size > 0 ? registry : null;
        }

        depth += 1;
    }
}

function expressionReferencesSanitizedMacro(node, sanitizedMacroNames) {
    if (!sanitizedMacroNames || sanitizedMacroNames.size === 0) {
        return false;
    }

    const stack = [node];

    while (stack.length > 0) {
        const current = stack.pop();

        if (!current || typeof current !== "object") {
            continue;
        }

        if (
            current.type === "Identifier" &&
            typeof current.name === "string" &&
            sanitizedMacroNames.has(current.name)
        ) {
            return true;
        }

        if (current.type === "CallExpression") {
            const calleeName = getIdentifierText(current.object);
            if (
                typeof calleeName === "string" &&
                sanitizedMacroNames.has(calleeName)
            ) {
                return true;
            }
        }

        for (const value of Object.values(current)) {
            if (!value || typeof value !== "object") {
                continue;
            }

            if (Array.isArray(value)) {
                for (const entry of value) {
                    if (entry && typeof entry === "object") {
                        stack.push(entry);
                    }
                }
                continue;
            }

            if (value.type) {
                stack.push(value);
            }
        }
    }

    return false;
}

function isNumericCallExpression(node) {
    if (!node || node.type !== "CallExpression") {
        return false;
    }

    const calleeName = getIdentifierText(node.object);

    if (typeof calleeName !== "string") {
        return false;
    }

    return NUMERIC_CALL_IDENTIFIERS.has(calleeName.toLowerCase());
}

function shouldOmitUnaryPlus(argument) {
    const candidate = unwrapUnaryPlusCandidate(argument);

    if (!candidate || typeof candidate !== "object") {
        return false;
    }

    return candidate.type === "Identifier";
}

function unwrapUnaryPlusCandidate(node) {
    let current = node;

    while (
        current &&
        typeof current === "object" &&
        current.type === "ParenthesizedExpression" &&
        current.expression
    ) {
        current = current.expression;
    }

    return current;
}

function isNumericComputationNode(node) {
    if (!node || typeof node !== "object") {
        return false;
    }

    switch (node.type) {
        case "Literal": {
            const value = toTrimmedString(node.value);
            if (value === "") {
                return false;
            }

            const numericValue = Number(value);
            return Number.isFinite(numericValue);
        }
        case "UnaryExpression": {
            if (node.operator === "+" || node.operator === "-") {
                return isNumericComputationNode(node.argument);
            }

            return false;
        }
        case "Identifier": {
            return true;
        }
        case "ParenthesizedExpression": {
            return isNumericComputationNode(node.expression);
        }
        case "BinaryExpression": {
            if (!isArithmeticBinaryOperator(node.operator)) {
                return false;
            }

            return (
                isNumericComputationNode(node.left) &&
                isNumericComputationNode(node.right)
            );
        }
        case "MemberIndexExpression": {
            return true;
        }
        case "MemberDotExpression": {
            return true;
        }
        case "CallExpression": {
            if (expressionIsStringLike(node)) {
                return false;
            }

            return true;
        }
        default: {
            return false;
        }
    }
}

function isArithmeticBinaryOperator(operator) {
    switch (operator) {
        case "+":
        case "-":
        case "*":
        case "/":
        case "div":
        case "%":
        case "mod": {
            return true;
        }
        default: {
            return false;
        }
    }
}

function binaryExpressionContainsString(node) {
    if (!node || node.type !== "BinaryExpression") {
        return false;
    }

    if (node.operator !== "+") {
        return false;
    }

    return (
        expressionIsStringLike(node.left) || expressionIsStringLike(node.right)
    );
}

function expressionIsStringLike(node) {
    if (!node || typeof node !== "object") {
        return false;
    }

    if (node.type === "Literal") {
        if (typeof node.value === "string" && /^\".*\"$/.test(node.value)) {
            return true;
        }

        return false;
    }

    if (node.type === "ParenthesizedExpression") {
        return expressionIsStringLike(node.expression);
    }

    if (node.type === "BinaryExpression" && node.operator === "+") {
        return (
            expressionIsStringLike(node.left) ||
            expressionIsStringLike(node.right)
        );
    }

    if (node.type === "CallExpression") {
        const calleeName = getIdentifierText(node.object);
        if (typeof calleeName === "string") {
            const normalized = calleeName.toLowerCase();
            if (normalized === "string" || normalized.startsWith("string_")) {
                return true;
            }
        }
    }

    return false;
}

const RADIAN_TRIG_TO_DEGREE = new Map([
    ["sin", "dsin"],
    ["cos", "dcos"],
    ["tan", "dtan"]
]);

const DEGREE_TO_RADIAN_CONVERSIONS = new Map([
    ["dsin", { name: "sin", expectedArgs: 1 }],
    ["dcos", { name: "cos", expectedArgs: 1 }],
    ["dtan", { name: "tan", expectedArgs: 1 }],
    ["darcsin", { name: "arcsin", expectedArgs: 1 }],
    ["darccos", { name: "arccos", expectedArgs: 1 }],
    ["darctan", { name: "arctan", expectedArgs: 1 }],
    ["darctan2", { name: "arctan2", expectedArgs: 2 }]
]);

const RADIAN_TO_DEGREE_CONVERSIONS = new Map([
    ["arcsin", { name: "darcsin", expectedArgs: 1 }],
    ["arccos", { name: "darccos", expectedArgs: 1 }],
    ["arctan", { name: "darctan", expectedArgs: 1 }],
    ["arctan2", { name: "darctan2", expectedArgs: 2 }]
]);

function buildLoopLengthDocs(path, print, hoistInfo) {
    const cachedLengthName = buildCachedSizeVariableName(
        hoistInfo.sizeIdentifierName,
        hoistInfo.cachedLengthSuffix
    );
    const loopSizeCallDoc = printWithoutExtraParens(
        path,
        print,
        "test",
        "right"
    );
    const iteratorDoc = printWithoutExtraParens(path, print, "test", "left");

    return {
        cachedLengthName,
        loopSizeCallDoc,
        iteratorDoc
    };
}

function unwrapParenthesizedExpression(childPath, print) {
    const childNode = childPath.getValue();
    if (childNode?.type === "ParenthesizedExpression") {
        return childPath.call(
            (innerPath) => unwrapParenthesizedExpression(innerPath, print),
            "expression"
        );
    }

    return print();
}

function getInnermostClauseExpression(node) {
    let current = node;

    while (current?.type === "ParenthesizedExpression") {
        current = current.expression;
    }

    return current;
}

function buildClauseGroup(doc) {
    return group([indent([ifBreak(line), doc]), ifBreak(line)]);
}

const INLINEABLE_SINGLE_STATEMENT_TYPES = new Set([
    "ReturnStatement",
    "ExitStatement",
    "ExpressionStatement",
    "CallExpression"
]);

function shouldInlineGuardWhenDisabled(path, options, bodyNode) {
    if (
        !path ||
        typeof path.getValue !== "function" ||
        typeof path.getParentNode !== "function"
    ) {
        return false;
    }

    const node = path.getValue();
    if (!node || node.type !== "IfStatement") {
        return false;
    }

    if (node.alternate) {
        return false;
    }

    let inlineCandidate = bodyNode ?? null;

    if (inlineCandidate?.type === "BlockStatement") {
        if (
            !Array.isArray(inlineCandidate.body) ||
            inlineCandidate.body.length !== 1
        ) {
            return false;
        }

        const [onlyStatement] = inlineCandidate.body;
        if (!INLINEABLE_SINGLE_STATEMENT_TYPES.has(onlyStatement?.type)) {
            return false;
        }

        if (hasComment(onlyStatement)) {
            return false;
        }

        const blockStartLine = inlineCandidate.start?.line;
        const blockEndLine = inlineCandidate.end?.line;
        if (
            blockStartLine == null ||
            blockEndLine == null ||
            blockStartLine !== blockEndLine
        ) {
            return false;
        }

        const blockSource = getSourceTextForNode(inlineCandidate, options);
        if (typeof blockSource !== "string" || !blockSource.includes(";")) {
            return false;
        }

        inlineCandidate = onlyStatement;
    }

    if (!INLINEABLE_SINGLE_STATEMENT_TYPES.has(inlineCandidate?.type)) {
        return false;
    }

    if (hasComment(bodyNode)) {
        return false;
    }

    if (
        inlineCandidate?.type === "ReturnStatement" &&
        inlineCandidate.argument !== undefined &&
        inlineCandidate.argument !== null
    ) {
        return false;
    }

    const parentNode = path.getParentNode();
    if (!parentNode || parentNode.type === "Program") {
        return false;
    }

    if (!findEnclosingFunctionForPath(path)) {
        return false;
    }

    const statementSource = getSourceTextForNode(node, options);
    if (
        typeof statementSource === "string" &&
        (statementSource.includes("\n") || statementSource.includes("\r"))
    ) {
        return false;
    }

    return true;
}

function wrapInClauseParens(path, print, clauseKey) {
    const clauseNode = path.getValue()?.[clauseKey];
    const clauseDoc = printWithoutExtraParens(path, print, clauseKey);

    const clauseExpressionNode = getInnermostClauseExpression(clauseNode);

    if (
        clauseExpressionNode?.type === "CallExpression" &&
        clauseExpressionNode.preserveOriginalCallText
    ) {
        return concat(["(", clauseDoc, ")"]);
    }

    return concat(["(", buildClauseGroup(clauseDoc), ")"]);
}

// prints any statement that matches the structure [keyword, clause, statement]
function printSingleClauseStatement(
    path,
    options,
    print,
    keyword,
    clauseKey,
    bodyKey
) {
    const node = path.getValue();
    const clauseNode = node?.[clauseKey];
    const clauseExpressionNode = getInnermostClauseExpression(clauseNode);
    const clauseDoc = wrapInClauseParens(path, print, clauseKey);
    const bodyNode = node?.[bodyKey];
    const allowSingleLineIfStatements =
        options?.allowSingleLineIfStatements ?? false;
    const clauseIsPreservedCall =
        clauseExpressionNode?.type === "CallExpression" &&
        clauseExpressionNode.preserveOriginalCallText === true;

    const allowCollapsedGuard =
        bodyNode &&
        !clauseIsPreservedCall &&
        (allowSingleLineIfStatements ||
            shouldInlineGuardWhenDisabled(path, options, bodyNode));

    if (allowCollapsedGuard) {
        let inlineReturnDoc = null;
        let inlineStatementType = null;

        if (
            INLINEABLE_SINGLE_STATEMENT_TYPES.has(bodyNode.type) &&
            !hasComment(bodyNode)
        ) {
            inlineReturnDoc = print(bodyKey);
            inlineStatementType = bodyNode.type;
        } else if (
            bodyNode.type === "BlockStatement" &&
            !hasComment(bodyNode) &&
            Array.isArray(bodyNode.body) &&
            bodyNode.body.length === 1
        ) {
            const [onlyStatement] = bodyNode.body;
            if (
                onlyStatement &&
                INLINEABLE_SINGLE_STATEMENT_TYPES.has(onlyStatement.type) &&
                !hasComment(onlyStatement)
            ) {
                const startLine = bodyNode.start?.line;
                const endLine = bodyNode.end?.line;
                const blockSource = getSourceTextForNode(bodyNode, options);
                const blockContainsSemicolon =
                    typeof blockSource === "string" &&
                    blockSource.includes(";");
                const canInlineBlock =
                    onlyStatement.type === "ExitStatement" ||
                    (startLine != undefined &&
                        endLine != undefined &&
                        startLine === endLine);

                if (blockContainsSemicolon && canInlineBlock) {
                    inlineReturnDoc = path.call(
                        (childPath) => childPath.call(print, "body", 0),
                        bodyKey
                    );
                    inlineStatementType = onlyStatement.type;
                }
            }
        }

        if (inlineReturnDoc) {
            return group([
                keyword,
                " ",
                clauseDoc,
                " { ",
                inlineReturnDoc,
                optionalSemicolon(inlineStatementType ?? "ReturnStatement"),
                " }"
            ]);
        }
    }

    const preserveBraceAdjacency = shouldPreserveClauseBlockAdjacency(
        options,
        clauseNode,
        bodyNode
    );

    return concat([
        keyword,
        " ",
        clauseDoc,
        preserveBraceAdjacency ? "" : " ",
        printInBlock(path, options, print, bodyKey)
    ]);
}

function shouldPreserveClauseBlockAdjacency(options, clauseNode, bodyNode) {
    if (!clauseNode || !bodyNode || bodyNode.type !== "BlockStatement") {
        return false;
    }

    const clauseEndIndex = getNodeEndIndex(clauseNode);
    const bodyStartIndex = getNodeStartIndex(bodyNode);

    if (
        typeof clauseEndIndex !== "number" ||
        typeof bodyStartIndex !== "number" ||
        bodyStartIndex < clauseEndIndex
    ) {
        return false;
    }

    if (bodyStartIndex !== clauseEndIndex) {
        return false;
    }

    return isLogicalComparisonClause(clauseNode);
}

function isLogicalComparisonClause(node) {
    const clauseExpression = unwrapLogicalClause(node);
    if (clauseExpression?.type !== "BinaryExpression") {
        return false;
    }

    if (!isLogicalOrOperator(clauseExpression.operator)) {
        return false;
    }

    return (
        isComparisonAndConjunction(clauseExpression.left) &&
        isComparisonAndConjunction(clauseExpression.right)
    );
}

function isComparisonAndConjunction(node) {
    const expression = unwrapLogicalClause(node);
    if (expression?.type !== "BinaryExpression") {
        return false;
    }

    if (!isLogicalAndOperator(expression.operator)) {
        return false;
    }

    if (!isComparisonExpression(expression.left)) {
        return false;
    }

    return isSimpleLogicalOperand(expression.right);
}

function isComparisonExpression(node) {
    const expression = unwrapLogicalClause(node);
    return (
        expression?.type === "BinaryExpression" &&
        COMPARISON_OPERATORS.has(expression.operator)
    );
}

function isSimpleLogicalOperand(node) {
    const expression = unwrapLogicalClause(node);
    if (!expression) {
        return false;
    }

    if (expression.type === "Identifier") {
        return true;
    }

    if (expression.type === "Literal") {
        return true;
    }

    if (expression.type === "UnaryExpression") {
        return isSimpleLogicalOperand(expression.argument);
    }

    return isComparisonExpression(expression);
}

function unwrapLogicalClause(node) {
    let current = node;
    while (current?.type === "ParenthesizedExpression") {
        current = current.expression;
    }
    return current ?? null;
}

function isLogicalOrOperator(operator) {
    return operator === "or" || operator === "||";
}

function isLogicalAndOperator(operator) {
    return operator === "and" || operator === "&&";
}

function printSimpleDeclaration(leftDoc, rightDoc) {
    return rightDoc ? [leftDoc, " = ", rightDoc] : leftDoc;
}

function resolveArgumentAliasInitializerDoc(path) {
    const node = path.getValue();
    if (!node || node.type !== "VariableDeclarator") {
        return null;
    }

    const initializer = node.init;
    if (!initializer || initializer.type !== "Identifier") {
        return null;
    }

    const match = ARGUMENT_IDENTIFIER_PATTERN.exec(initializer.name ?? "");
    if (!match) {
        return null;
    }

    const aliasIdentifier = node.id;
    if (!aliasIdentifier || aliasIdentifier.type !== "Identifier") {
        return null;
    }

    const aliasName = aliasIdentifier.name;
    if (!isNonEmptyString(aliasName)) {
        return null;
    }

    const argumentIndex = Number.parseInt(match[1], 10);
    if (!Number.isInteger(argumentIndex) || argumentIndex < 0) {
        return null;
    }

    const functionNode = findEnclosingFunctionForPath(path);
    if (!functionNode) {
        return null;
    }

    const docPreferences = preferredParamDocNamesByNode.get(functionNode);
    let parameterName = null;

    if (docPreferences && docPreferences.has(argumentIndex)) {
        const preferred = docPreferences.get(argumentIndex);
        if (isNonEmptyString(preferred)) {
            parameterName = preferred;
        }
    }

    if (!parameterName) {
        parameterName = getFunctionParameterNameByIndex(
            functionNode,
            argumentIndex
        );
    }

    if (
        !parameterName ||
        parameterName === aliasName ||
        parameterName === initializer.name
    ) {
        return null;
    }

    return parameterName;
}

function findEnclosingFunctionForPath(path) {
    if (!path || typeof path.getParentNode !== "function") {
        return null;
    }

    for (let depth = 0; ; depth += 1) {
        const parent =
            depth === 0 ? path.getParentNode() : path.getParentNode(depth);
        if (!parent) {
            break;
        }

        if (isFunctionLikeNode(parent)) {
            return parent;
        }
    }

    return null;
}

function getFunctionParameterNameByIndex(functionNode, index) {
    if (!functionNode || typeof functionNode !== "object") {
        return null;
    }

    const params = getFunctionParams(functionNode);

    if (!Number.isInteger(index) || index < 0 || index >= params.length) {
        return null;
    }

    const param = params[index];
    if (!param || typeof param !== "object") {
        return null;
    }

    if (param.type === "Identifier" && typeof param.name === "string") {
        return param.name;
    }

    if (
        param.type === "DefaultParameter" &&
        param.left?.type === "Identifier" &&
        typeof param.left.name === "string"
    ) {
        return param.left.name;
    }

    return null;
}

function getFunctionParams(functionNode) {
    if (!functionNode || typeof functionNode !== "object") {
        return [];
    }

    const { params } = functionNode;
    if (!Array.isArray(params)) {
        return [];
    }

    return params;
}

// prints empty parens with dangling comments
function printEmptyParens(path, _print, options) {
    const printed = group(
        [
            "(",
            indent([
                printDanglingCommentsAsGroup(
                    path,
                    options,
                    (comment) => !comment.attachToBrace
                )
            ]),
            ifBreak(line, "", { groupId: "emptyparen" }),
            ")"
        ],
        { id: "emptyparen" }
    );
    return printed;
}

// prints an empty block with dangling comments
function printEmptyBlock(path, options, print) {
    const node = path.getValue();
    const inlineCommentDoc = maybePrintInlineEmptyBlockComment(path, options);

    if (inlineCommentDoc) {
        return inlineCommentDoc;
    }

    const comments = getCommentArray(node);
    const hasPrintableComments = comments.some(isCommentNode);

    if (hasPrintableComments) {
        const sourceMetadata = resolvePrinterSourceMetadata(options);
        const shouldAddTrailingBlankLine =
            sourceMetadata.originalText !== null &&
            hasBlankLineBetweenLastCommentAndClosingBrace(
                node,
                sourceMetadata,
                sourceMetadata.originalText
            );

        const trailingDocs = [hardline, "}"];
        if (shouldAddTrailingBlankLine) {
            trailingDocs.unshift(lineSuffixBoundary, hardline);
        }

        // an empty block with comments
        return [
            "{",
            printDanglingComments(
                path,
                options,
                (comment) => comment.attachToBrace
            ),
            printDanglingCommentsAsGroup(
                path,
                options,
                (comment) => !comment.attachToBrace
            ),
            ...trailingDocs
        ];
    } else {
        return "{}";
    }
}

function maybePrintInlineEmptyBlockComment(path, options) {
    const node = path.getValue();
    if (!node) {
        return null;
    }

    const comments = getCommentArray(node);
    if (comments.length === 0) {
        return null;
    }

    const inlineIndex = findInlineBlockCommentIndex(comments);

    if (inlineIndex < 0) {
        return null;
    }

    const comment = comments[inlineIndex];
    const leadingSpacing = getInlineBlockCommentSpacing(comment.leadingWS, " ");
    const trailingSpacing = getInlineBlockCommentSpacing(
        comment.trailingWS,
        " "
    );

    return [
        "{",
        leadingSpacing,
        path.call(
            (commentPath) => printComment(commentPath, options),
            "comments",
            inlineIndex
        ),
        trailingSpacing,
        "}"
    ];
}

function findInlineBlockCommentIndex(comments) {
    let inlineIndex = -1;

    for (const [index, comment] of comments.entries()) {
        if (!isCommentNode(comment)) {
            continue;
        }

        if (!isInlineEmptyBlockComment(comment)) {
            return -1;
        }

        if (inlineIndex !== -1) {
            return -1;
        }

        inlineIndex = index;
    }

    return inlineIndex;
}

function isInlineEmptyBlockComment(comment) {
    if (!comment || comment.type !== "CommentBlock") {
        return false;
    }

    if (hasLineBreak(comment.leadingWS) || hasLineBreak(comment.trailingWS)) {
        return false;
    }

    if (typeof comment.lineCount === "number" && comment.lineCount > 1) {
        return false;
    }

    if (typeof comment.value === "string" && hasLineBreak(comment.value)) {
        return false;
    }

    return true;
}

function getInlineBlockCommentSpacing(text, fallback) {
    if (typeof text !== "string" || text.length === 0) {
        return fallback;
    }

    return hasLineBreak(text) ? fallback : text;
}

function hasLineBreak(text) {
    return typeof text === "string" && /[\r\n\u2028\u2029]/.test(text);
}

function isInLValueChain(path) {
    if (!path || typeof path.getParentNode !== "function") {
        return false;
    }

    const node = path.getValue();
    const parent = path.getParentNode();

    if (!parent || typeof parent.type !== "string") {
        return false;
    }

    if (
        parent.type === "CallExpression" &&
        Array.isArray(parent.arguments) &&
        parent.arguments.includes(node)
    ) {
        return false;
    }

    if (parent.type === "CallExpression" && parent.object === node) {
        const grandparent = path.getParentNode(1);

        if (!grandparent || typeof grandparent.type !== "string") {
            return false;
        }

        return isLValueExpression(grandparent.type);
    }

    return isLValueExpression(parent.type);
}

function isLValueExpression(nodeType) {
    return (
        nodeType === "MemberIndexExpression" ||
        nodeType === "CallExpression" ||
        nodeType === "MemberDotExpression"
    );
}<|MERGE_RESOLUTION|>--- conflicted
+++ resolved
@@ -4427,13 +4427,6 @@
         }
 
         if (trimmedSuffix.length === 0) {
-<<<<<<< HEAD
-            if (index < firstContentIndex) {
-                const blankLine =
-                    suffix.length > 0 ? `${prefix}${suffix}` : prefix;
-                promotedLines.push(blankLine);
-            }
-=======
             // Legacy doc comment blocks frequently include placeholder "// /"
             // separators that should not survive once the text is promoted to a
             // structured description. Emitting an empty doc comment line here
@@ -4442,7 +4435,6 @@
             // Skip those placeholder segments so the promoted description stays
             // contiguous while still respecting continuation padding when real
             // text follows.
->>>>>>> 3bb636d5
             continue;
         }
 
@@ -5490,6 +5482,30 @@
         return descriptionText.length > 0;
     });
 
+    const shouldPreserveDescriptionBreaks =
+        result?._preserveDescriptionBreaks === true ||
+        filteredResult._preserveDescriptionBreaks === true;
+
+    const isRemovableDocEntry = (line) =>
+        typeof line === "string" &&
+        (line.trim().length === 0 || line.trim() === "///");
+
+    let firstContentIndex = 0;
+    while (
+        firstContentIndex < filteredResult.length &&
+        isRemovableDocEntry(filteredResult[firstContentIndex])
+    ) {
+        firstContentIndex += 1;
+    }
+
+    let lastContentIndex = filteredResult.length - 1;
+    while (
+        lastContentIndex >= firstContentIndex &&
+        isRemovableDocEntry(filteredResult[lastContentIndex])
+    ) {
+        lastContentIndex -= 1;
+    }
+
     let sanitizedResult = filteredResult.filter((line) => {
         if (typeof line !== "string") {
             return true;
@@ -5498,6 +5514,7 @@
         return line.trim() !== "///";
     });
 
+    let leadingBlankRemovalCount = 0;
     while (sanitizedResult.length > 0) {
         const candidate = sanitizedResult[0];
         if (typeof candidate !== "string") {
@@ -5509,6 +5526,29 @@
         }
 
         sanitizedResult.shift();
+        leadingBlankRemovalCount += 1;
+    }
+
+    const interiorDocSeparators = [];
+    let placeholderCounter = 0;
+
+    for (let index = 0; index < filteredResult.length; index += 1) {
+        const line = filteredResult[index];
+        if (typeof line !== "string" || line.trim() !== "///") {
+            continue;
+        }
+
+        if (index > firstContentIndex && index < lastContentIndex) {
+            const removedBefore = placeholderCounter + leadingBlankRemovalCount;
+            const insertionIndex = Math.max(0, index - removedBefore);
+            interiorDocSeparators.push({ insertionIndex, line });
+        }
+
+        placeholderCounter += 1;
+    }
+
+    if (shouldPreserveDescriptionBreaks) {
+        sanitizedResult._preserveDescriptionBreaks = true;
     }
 
     const suppressLeadingBlank = result._suppressLeadingBlank === true;
@@ -5516,8 +5556,9 @@
         sanitizedResult._suppressLeadingBlank = true;
     }
 
+    let suppressAliasLeadingBlank = false;
     if (existingParamDocNamesByCanonical.size > 0) {
-        const suppressAliasLeadingBlank =
+        suppressAliasLeadingBlank =
             sanitizedResult._suppressLeadingBlank === true;
 
         sanitizedResult = sanitizedResult.map((line) => {
@@ -5543,12 +5584,16 @@
             return updateParamLineWithDocName(line, preferredName);
         });
 
+        if (shouldPreserveDescriptionBreaks) {
+            sanitizedResult._preserveDescriptionBreaks = true;
+        }
+
         if (suppressAliasLeadingBlank) {
             sanitizedResult._suppressLeadingBlank = true;
         }
     }
 
-    const suppressReturnsLeadingBlank =
+    let suppressReturnsLeadingBlank =
         sanitizedResult._suppressLeadingBlank === true;
     sanitizedResult = sanitizedResult.map((line) => {
         if (typeof line !== "string") {
@@ -5592,8 +5637,54 @@
         return parts.join(" ");
     });
 
+    if (shouldPreserveDescriptionBreaks) {
+        sanitizedResult._preserveDescriptionBreaks = true;
+    }
+
     if (suppressReturnsLeadingBlank) {
         sanitizedResult._suppressLeadingBlank = true;
+    }
+
+    if (interiorDocSeparators.length > 0) {
+        const finalPreserveDescriptionBreaks =
+            sanitizedResult._preserveDescriptionBreaks === true;
+        const finalSuppressLeadingBlank =
+            sanitizedResult._suppressLeadingBlank === true;
+
+        const normalized = [];
+        let sourceIndex = 0;
+
+        for (const { insertionIndex, line } of interiorDocSeparators) {
+            while (
+                sourceIndex < insertionIndex &&
+                sourceIndex < sanitizedResult.length
+            ) {
+                normalized.push(sanitizedResult[sourceIndex]);
+                sourceIndex += 1;
+            }
+
+            normalized.push(line);
+        }
+
+        while (sourceIndex < sanitizedResult.length) {
+            normalized.push(sanitizedResult[sourceIndex]);
+            sourceIndex += 1;
+        }
+
+        sanitizedResult = normalized;
+
+        if (shouldPreserveDescriptionBreaks || finalPreserveDescriptionBreaks) {
+            sanitizedResult._preserveDescriptionBreaks = true;
+        }
+
+        if (
+            finalSuppressLeadingBlank ||
+            suppressLeadingBlank ||
+            suppressAliasLeadingBlank ||
+            suppressReturnsLeadingBlank
+        ) {
+            sanitizedResult._suppressLeadingBlank = true;
+        }
     }
 
     const removedBlankDocLines =
@@ -5602,11 +5693,7 @@
         node.body._gmlSuppressDocLeadingBlank = true;
     }
 
-<<<<<<< HEAD
-    return sanitizedResult;
-=======
-    return convertLegacyReturnsDescriptionLinesToMetadata(filteredResult);
->>>>>>> 3bb636d5
+    return convertLegacyReturnsDescriptionLinesToMetadata(sanitizedResult);
 }
 
 function getCanonicalParamNameFromText(name) {
