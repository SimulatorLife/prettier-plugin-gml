import { builders, utils } from "prettier/doc";

import {
    DefineReplacementDirective,
    isLastStatement,
    optionalSemicolon,
    isNextLineEmpty,
    isPreviousLineEmpty,
    shouldAddNewlinesAroundStatement,
    hasComment,
    getNormalizedDefineReplacementDirective,
    isFunctionLikeDeclaration
} from "./util.js";
import {
    buildCachedSizeVariableName,
    getLoopLengthHoistInfo,
    getSizeRetrievalFunctionSuffixes
} from "./loop-size-hoisting.js";
import {
    getEnumNameAlignmentPadding,
    prepareEnumMembersForPrinting
} from "./enum-alignment.js";
import {
    isMacroLikeStatement,
    shouldForceBlankLineBetweenReturnPaths,
    shouldForceTrailingBlankLineForNestedFunction,
    shouldSuppressEmptyLineBetween
} from "./statement-spacing-policy.js";
import {
    printDanglingComments,
    printDanglingCommentsAsGroup,
    printComment
} from "../comments/comment-printer.js";
import {
    formatLineComment,
    normalizeDocCommentTypeAnnotations
} from "../comments/line-comment-formatting.js";
import { normalizeOptionalParamToken } from "../comments/optional-param-normalization.js";
import { resolveLineCommentOptions } from "../options/line-comment-options.js";
import { TRAILING_COMMA } from "../options/trailing-comma-option.js";
import { DEFAULT_DOC_COMMENT_MAX_WRAP_WIDTH } from "./doc-comment-wrap-width.js";
import {
    getCommentArray,
    isCommentNode,
    coercePositiveIntegerOption,
    getNonEmptyString,
    getNonEmptyTrimmedString,
    isNonEmptyString,
    isNonEmptyTrimmedString,
    isObjectOrFunction,
    toTrimmedString,
    asArray,
    isNonEmptyArray,
    getNodeType,
    toMutableArray,
    ensureSet,
    getNodeStartIndex,
    getNodeEndIndex,
    getNodeRangeIndices,
    getBodyStatements,
    getCallExpressionArguments,
    getCallExpressionIdentifier,
    getIdentifierText,
    getSingleVariableDeclarator,
    isCallExpressionIdentifierMatch,
    isBooleanLiteral,
    isUndefinedSentinel,
    enqueueObjectChildValues,
    isFunctionLikeNode,
    forEachNodeChild
} from "../shared/index.js";
import { maybeReportIdentifierCaseDryRun } from "gamemaker-language-semantic/identifier-case/identifier-case-report.js";
import {
    getIdentifierCaseRenameForNode,
    applyIdentifierCasePlanSnapshot
} from "gamemaker-language-semantic/identifier-case/plan-service.js";
import { teardownIdentifierCaseEnvironment } from "gamemaker-language-semantic/identifier-case/environment.js";
import {
    LogicalOperatorsStyle,
    normalizeLogicalOperatorsStyle
} from "../options/logical-operators-style.js";
import {
    ObjectWrapOption,
    resolveObjectWrapOption
} from "../options/object-wrap-option.js";

const {
    breakParent,
    join,
    line,
    group,
    conditionalGroup,
    indent,
    ifBreak,
    hardline,
    softline,
    concat,
    lineSuffix,
    lineSuffixBoundary
} = builders;
const { willBreak } = utils;

const FEATHER_COMMENT_OUT_SYMBOL = Symbol.for(
    "prettier.gml.feather.commentOut"
);
const FEATHER_COMMENT_TEXT_SYMBOL = Symbol.for(
    "prettier.gml.feather.commentText"
);

const preservedUndefinedDefaultParameters = new WeakSet();
const synthesizedUndefinedDefaultParameters = new WeakSet();
const ARGUMENT_IDENTIFIER_PATTERN = /^argument(\d+)$/;
const suppressedImplicitDocCanonicalByNode = new WeakMap();
const preferredParamDocNamesByNode = new WeakMap();
const forcedStructArgumentBreaks = new WeakMap();

const DOC_COMMENT_RETURN_TYPE_ALIASES = new Map([
    ["boolean", "bool"],
    ["bool", "bool"],
    ["integer", "int"],
    ["int", "int"],
    ["number", "real"],
    ["real", "real"],
    ["float", "real"],
    ["double", "real"],
    ["string", "string"],
    ["array", "array"],
    ["struct", "struct"],
    ["void", "void"]
]);

const DOC_DESCRIPTION_PARAGRAPH_BREAK_SENTINEL = "[[DOC_BREAK]]";

function stripTrailingLineTerminators(value) {
    if (typeof value !== "string") {
        return value;
    }

    let end = value.length;

    // Avoid allocating a regular expression-backed string when trimming
    // newline groups from macro bodies. The printer calls this helper while
    // assembling docs for every Feather macro, so slicing manually keeps the
    // hot path allocation-free when the text already lacks trailing line
    // terminators.
    while (end > 0 && value.charCodeAt(end - 1) === 0x0a) {
        end -= 1;

        if (end > 0 && value.charCodeAt(end - 1) === 0x0d) {
            end -= 1;
        }
    }

    return end === value.length ? value : value.slice(0, end);
}

function resolvePrinterSourceMetadata(options) {
    if (!isObjectOrFunction(options)) {
        return { originalText: null, locStart: null, locEnd: null };
    }

    const originalText =
        typeof options.originalText === "string" ? options.originalText : null;
    const locStart =
        typeof options.locStart === "function" ? options.locStart : null;
    const locEnd = typeof options.locEnd === "function" ? options.locEnd : null;

    return { originalText, locStart, locEnd };
}

function resolveNodeIndexRangeWithSource(node, sourceMetadata = {}) {
    const { locStart, locEnd } = sourceMetadata;
    const { start, end } = getNodeRangeIndices(node);

    const fallbackStart = typeof start === "number" ? start : 0;
    let fallbackEnd = fallbackStart;

    if (typeof end === "number") {
        const inclusiveEnd = end - 1;
        fallbackEnd = Math.max(inclusiveEnd, fallbackStart);
    }

    const resolvedStart =
        typeof locStart === "function" ? locStart(node) : null;
    const startIndex =
        typeof resolvedStart === "number" ? resolvedStart : fallbackStart;

    const resolvedEnd = typeof locEnd === "function" ? locEnd(node) : null;
    const computedEnd =
        typeof resolvedEnd === "number" ? resolvedEnd - 1 : fallbackEnd;
    const endIndex = Math.max(computedEnd, startIndex);

    return { startIndex, endIndex };
}

function sliceOriginalText(originalText, startIndex, endIndex) {
    if (typeof originalText !== "string" || originalText.length === 0) {
        return null;
    }

    if (typeof startIndex !== "number" || typeof endIndex !== "number") {
        return null;
    }

    if (endIndex <= startIndex) {
        return null;
    }

    return originalText.slice(startIndex, endIndex);
}

function macroTextHasExplicitTrailingBlankLine(text) {
    if (typeof text !== "string") {
        return false;
    }

    let newlineCount = 0;
    let index = text.length - 1;

    // The regex-based implementation previously allocated two RegExp instances
    // and two match result arrays on every invocation. Feather macros route
    // through this helper while printing trailing whitespace, so scanning the
    // string manually avoids those allocations while preserving the original
    // semantics (two newline sequences after any trailing spaces/tabs).
    while (index >= 0) {
        const code = text.charCodeAt(index);

        // Skip trailing spaces and tabs without affecting the newline count.
        if (code === 0x20 || code === 0x09) {
            index -= 1;
            continue;
        }

        if (code === 0x0a) {
            newlineCount += 1;
            index -= 1;

            // Skip the carriage return in CRLF sequences so they count as a
            // single newline boundary.
            if (index >= 0 && text.charCodeAt(index) === 0x0d) {
                index -= 1;
            }

            if (newlineCount >= 2) {
                return true;
            }

            continue;
        }

        if (code === 0x0d) {
            newlineCount += 1;
            index -= 1;

            if (newlineCount >= 2) {
                return true;
            }

            continue;
        }

        break;
    }

    return false;
}

function callPathMethod(path, methodName, { args, defaultValue } = {}) {
    if (!path) {
        return defaultValue;
    }

    const method = path[methodName];
    if (typeof method !== "function") {
        return defaultValue;
    }

    const normalizedArgs =
        args === undefined ? [] : Array.isArray(args) ? args : [args];

    return method.apply(path, normalizedArgs);
}

function isBlockWithinConstructor(path) {
    if (!path || typeof path.getParentNode !== "function") {
        return false;
    }

    for (let depth = 0; depth < 100; depth += 1) {
        const ancestor = callPathMethod(path, "getParentNode", {
            args: [depth],
            defaultValue: null
        });

        if (!ancestor) {
            break;
        }

        if (ancestor.type === "ConstructorDeclaration") {
            return true;
        }
    }

    return false;
}

function hasBlankLineBeforeLeadingComment(
    blockNode,
    sourceMetadata,
    originalText,
    firstStatementStartIndex
) {
    if (
        !blockNode ||
        typeof originalText !== "string" ||
        typeof firstStatementStartIndex !== "number"
    ) {
        return false;
    }

    const { startIndex: blockStartIndex } = resolveNodeIndexRangeWithSource(
        blockNode,
        sourceMetadata
    );

    if (
        typeof blockStartIndex !== "number" ||
        blockStartIndex >= firstStatementStartIndex
    ) {
        return false;
    }

    const openBraceIndex = originalText.indexOf("{", blockStartIndex);
    if (openBraceIndex === -1 || openBraceIndex >= firstStatementStartIndex) {
        return false;
    }

    const interiorSlice = sliceOriginalText(
        originalText,
        openBraceIndex + 1,
        firstStatementStartIndex
    );

    if (!interiorSlice) {
        return false;
    }

    const commentMatch = interiorSlice.match(/\/\/|\/\*/);
    if (!commentMatch || typeof commentMatch.index !== "number") {
        return false;
    }

    const textBeforeComment = interiorSlice.slice(0, commentMatch.index);
    if (textBeforeComment.trim().length > 0) {
        return false;
    }

    return /\r?\n[^\S\r\n]*\r?\n[^\S\r\n]*$/.test(textBeforeComment);
}

function hasBlankLineBetweenLastCommentAndClosingBrace(
    blockNode,
    sourceMetadata,
    originalText
) {
    if (!blockNode || typeof originalText !== "string") {
        return false;
    }

    const comments = getCommentArray(blockNode).filter(isCommentNode);
    if (comments.length === 0) {
        return false;
    }

    const lastComment = comments.at(-1);
    const commentEndIndex = getNodeEndIndex(lastComment);
    const { endIndex: blockEndIndex } = resolveNodeIndexRangeWithSource(
        blockNode,
        sourceMetadata
    );

    if (
        typeof commentEndIndex !== "number" ||
        typeof blockEndIndex !== "number"
    ) {
        return false;
    }

    const closingBraceIndex = blockEndIndex;
    if (commentEndIndex >= closingBraceIndex) {
        return false;
    }

    const betweenText = sliceOriginalText(
        originalText,
        commentEndIndex,
        closingBraceIndex
    );

    if (betweenText === null) {
        return false;
    }

    if (betweenText.trim().length > 0) {
        return false;
    }

    return /\r?\n[^\S\r\n]*\r?\n/.test(betweenText);
}

const BINARY_OPERATOR_INFO = new Map([
    ["*", { precedence: 13, associativity: "left" }],
    ["/", { precedence: 13, associativity: "left" }],
    ["div", { precedence: 13, associativity: "left" }],
    ["%", { precedence: 13, associativity: "left" }],
    ["mod", { precedence: 13, associativity: "left" }],
    ["+", { precedence: 12, associativity: "left" }],
    ["-", { precedence: 12, associativity: "left" }],
    ["<<", { precedence: 12, associativity: "left" }],
    [">>", { precedence: 12, associativity: "left" }],
    ["&", { precedence: 11, associativity: "left" }],
    ["^", { precedence: 10, associativity: "left" }],
    ["|", { precedence: 9, associativity: "left" }],
    ["<", { precedence: 8, associativity: "left" }],
    ["<=", { precedence: 8, associativity: "left" }],
    [">", { precedence: 8, associativity: "left" }],
    [">=", { precedence: 8, associativity: "left" }],
    ["==", { precedence: 7, associativity: "left" }],
    ["!=", { precedence: 7, associativity: "left" }],
    ["<>", { precedence: 7, associativity: "left" }],
    ["&&", { precedence: 6, associativity: "left" }],
    ["and", { precedence: 6, associativity: "left" }],
    ["||", { precedence: 5, associativity: "left" }],
    ["or", { precedence: 5, associativity: "left" }],
    ["??", { precedence: 4, associativity: "right" }]
]);

const COMPARISON_OPERATORS = new Set(["<", "<=", ">", ">=", "==", "!=", "<>"]);
const DOC_COMMENT_OUTPUT_FLAG = "_gmlHasDocCommentOutput";

function resolveLogicalOperatorsStyle(options) {
    return normalizeLogicalOperatorsStyle(options?.logicalOperatorsStyle);
}

function applyLogicalOperatorsStyle(operator, style) {
    if (operator === "&&") {
        return style === LogicalOperatorsStyle.KEYWORDS ? "and" : "&&";
    }

    if (operator === "||") {
        return style === LogicalOperatorsStyle.KEYWORDS ? "or" : "||";
    }

    return operator;
}

export function print(path, options, print) {
    const node = path.getValue();

    if (!node) {
        return concat("");
    }

    if (typeof node === "string") {
        return concat(node);
    }

    switch (node.type) {
        case "Program": {
            if (node && node.__identifierCasePlanSnapshot) {
                applyIdentifierCasePlanSnapshot(
                    node.__identifierCasePlanSnapshot,
                    options
                );
            }

            try {
                maybeReportIdentifierCaseDryRun(options);
                if (node.body.length === 0) {
                    return concat(printDanglingCommentsAsGroup(path, options));
                }
                return concat(printStatements(path, options, print, "body"));
            } finally {
                teardownIdentifierCaseEnvironment(options);
            }
        }
        case "BlockStatement": {
            if (node.body.length === 0) {
                return concat(printEmptyBlock(path, options, print));
            }

            let leadingDocs = [hardline];

            if (node._gmlForceInitialBlankLine) {
                leadingDocs = [hardline, hardline];
            }

            const sourceMetadata = resolvePrinterSourceMetadata(options);
            const { originalText } = sourceMetadata;
            if (originalText !== null) {
                const firstStatement = node.body[0];
                const { startIndex: firstStatementStartIndex } =
                    resolveNodeIndexRangeWithSource(
                        firstStatement,
                        sourceMetadata
                    );

                const preserveForConstructor =
                    typeof firstStatementStartIndex === "number" &&
                    isBlockWithinConstructor(path) &&
                    isPreviousLineEmpty(originalText, firstStatementStartIndex);

                const preserveForLeadingComment =
                    hasBlankLineBeforeLeadingComment(
                        node,
                        sourceMetadata,
                        originalText,
                        firstStatementStartIndex
                    );

                if (preserveForConstructor || preserveForLeadingComment) {
                    leadingDocs.push(lineSuffixBoundary, hardline);
                }
            }

            return concat([
                "{",
                printDanglingComments(
                    path,
                    options,
                    (comment) => comment.attachToBrace
                ),
                indent([
                    ...leadingDocs,
                    printStatements(path, options, print, "body")
                ]),
                hardline,
                "}"
            ]);
        }
        case "IfStatement": {
            const simplifiedReturn = printBooleanReturnIf(path, print);
            if (simplifiedReturn) {
                return simplifiedReturn;
            }
            return buildIfStatementDoc(path, options, print, node);
        }
        case "SwitchStatement": {
            const parts = [];
            const discriminantDoc = printWithoutExtraParens(
                path,
                print,
                "discriminant"
            );
            parts.push(["switch (", buildClauseGroup(discriminantDoc), ") "]);

            const braceIntro = [
                "{",
                printDanglingComments(
                    path,
                    options,
                    (comment) => comment.attachToBrace
                )
            ];

            if (node.cases.length === 0) {
                parts.push(
                    concat([
                        ...braceIntro,
                        printDanglingCommentsAsGroup(
                            path,
                            options,
                            (comment) => !comment.attachToBrace
                        ),
                        hardline,
                        "}"
                    ])
                );
            } else {
                parts.push(
                    concat([
                        ...braceIntro,
                        indent([path.map(print, "cases")]),
                        hardline,
                        "}"
                    ])
                );
            }

            return concat(parts);
        }
        case "SwitchCase": {
            const caseText = node.test === null ? "default" : "case ";
            const parts = [[hardline, caseText, print("test"), ":"]];
            const caseBody = node.body;
            if (isNonEmptyArray(caseBody)) {
                parts.push([
                    indent([
                        hardline,
                        printStatements(path, options, print, "body")
                    ])
                ]);
            }
            return concat(parts);
        }
        case "TernaryExpression": {
            const ternaryDoc = group([
                print("test"),
                indent([
                    line,
                    "? ",
                    print("consequent"),
                    line,
                    ": ",
                    print("alternate")
                ])
            ]);

            return shouldWrapTernaryExpression(path)
                ? concat(["(", ternaryDoc, ")"])
                : ternaryDoc;
        }
        case "ForStatement": {
            const shouldHoistLoopLengths =
                options?.optimizeLoopLengthHoisting ?? true;
            const sizeFunctionSuffixes = shouldHoistLoopLengths
                ? getSizeRetrievalFunctionSuffixes(options)
                : undefined;
            const hoistInfo = shouldHoistLoopLengths
                ? getLoopLengthHoistInfo(path.getValue(), sizeFunctionSuffixes)
                : null;
            if (hoistInfo) {
                const cachedLengthName = buildCachedSizeVariableName(
                    hoistInfo.sizeIdentifierName,
                    hoistInfo.cachedLengthSuffix
                );

                if (!loopLengthNameConflicts(path, cachedLengthName)) {
                    const { loopSizeCallDoc, iteratorDoc } =
                        buildLoopLengthDocs(path, print, hoistInfo);

                    const initDoc = path.getValue().init ? print("init") : "";
                    const updateDoc = path.getValue().update
                        ? print("update")
                        : "";
                    const testDoc = concat([
                        iteratorDoc,
                        " ",
                        path.getValue().test.operator,
                        " ",
                        cachedLengthName
                    ]);

                    const needsHoistedSeparator =
                        shouldInsertHoistedLoopSeparator(path, options);

                    return concat([
                        group([
                            "var ",
                            cachedLengthName,
                            " = ",
                            loopSizeCallDoc,
                            ";"
                        ]),
                        hardline,
                        "for (",
                        group([
                            indent([
                                ifBreak(line),
                                concat([
                                    initDoc,
                                    ";",
                                    line,
                                    testDoc,
                                    ";",
                                    line,
                                    updateDoc
                                ])
                            ])
                        ]),
                        ") ",
                        printInBlock(path, options, print, "body"),
                        needsHoistedSeparator ? hardline : ""
                    ]);
                }
            }

            return concat([
                "for (",
                group([
                    indent([
                        ifBreak(line),
                        concat([
                            print("init"),
                            ";",
                            line,
                            print("test"),
                            ";",
                            line,
                            print("update")
                        ])
                    ])
                ]),
                ") ",
                printInBlock(path, options, print, "body")
            ]);
        }
        case "DoUntilStatement": {
            return concat([
                "do ",
                printInBlock(path, options, print, "body"),
                " until (",
                buildClauseGroup(printWithoutExtraParens(path, print, "test")),
                ")",
                ";"
            ]);
        }
        case "WhileStatement": {
            return concat(
                printSingleClauseStatement(
                    path,
                    options,
                    print,
                    "while",
                    "test",
                    "body"
                )
            );
        }
        case "RepeatStatement": {
            return concat(
                printSingleClauseStatement(
                    path,
                    options,
                    print,
                    "repeat",
                    "test",
                    "body"
                )
            );
        }
        case "WithStatement": {
            return concat(
                printSingleClauseStatement(
                    path,
                    options,
                    print,
                    "with",
                    "test",
                    "body"
                )
            );
        }
        case "FunctionDeclaration":
        case "ConstructorDeclaration": {
            const parts = [];

            const sourceMetadata = resolvePrinterSourceMetadata(options);
            const { originalText } = sourceMetadata;
            const { startIndex: nodeStartIndex } =
                resolveNodeIndexRangeWithSource(node, sourceMetadata);

            let docCommentDocs = [];
            const lineCommentOptions = resolveLineCommentOptions(options);
            let needsLeadingBlankLine = false;

            if (isNonEmptyArray(node.docComments)) {
                const firstDocComment = node.docComments[0];
                if (
                    firstDocComment &&
                    typeof firstDocComment.leadingWS === "string"
                ) {
                    const blankLinePattern =
                        /(?:\r\n|\r|\n|\u2028|\u2029)\s*(?:\r\n|\r|\n|\u2028|\u2029)/;
                    if (blankLinePattern.test(firstDocComment.leadingWS)) {
                        needsLeadingBlankLine = true;
                    }
                }
                docCommentDocs = node.docComments
                    .map((comment) =>
                        formatLineComment(comment, lineCommentOptions)
                    )
                    .filter(
                        (text) => typeof text === "string" && text.trim() !== ""
                    );
            }

            if (
                shouldGenerateSyntheticDocForFunction(
                    path,
                    docCommentDocs,
                    options
                )
            ) {
                docCommentDocs = mergeSyntheticDocComments(
                    node,
                    docCommentDocs,
                    options
                );
                // Nested functions (those in BlockStatement parents) should have
                // a leading blank line before their synthetic doc comments
                const parentNode = path.getParentNode();
                if (
                    parentNode &&
                    parentNode.type === "BlockStatement" &&
                    !needsLeadingBlankLine
                ) {
                    needsLeadingBlankLine = true;
                }
            }

            if (docCommentDocs.length > 0) {
                node[DOC_COMMENT_OUTPUT_FLAG] = true;
                const suppressLeadingBlank =
                    docCommentDocs &&
                    docCommentDocs._suppressLeadingBlank === true;

                const hasLeadingNonDocComment =
                    !isNonEmptyArray(node.docComments) &&
                    originalText !== null &&
                    typeof nodeStartIndex === "number" &&
                    hasCommentImmediatelyBefore(originalText, nodeStartIndex);

                const hasExistingBlankLine =
                    originalText !== null &&
                    typeof nodeStartIndex === "number" &&
                    isPreviousLineEmpty(originalText, nodeStartIndex);

                if (
                    !suppressLeadingBlank &&
                    (needsLeadingBlankLine ||
                        (hasLeadingNonDocComment && !hasExistingBlankLine))
                ) {
                    parts.push(hardline);
                }
                parts.push(join(hardline, docCommentDocs), hardline);
            } else if (Object.hasOwn(node, DOC_COMMENT_OUTPUT_FLAG)) {
                delete node[DOC_COMMENT_OUTPUT_FLAG];
            }

            let functionNameDoc = "";
            if (isNonEmptyString(node.id)) {
                let renamed = null;
                if (node.idLocation && node.idLocation.start) {
                    renamed = getIdentifierCaseRenameForNode(
                        {
                            start: node.idLocation.start,
                            scopeId: node.scopeId ?? null
                        },
                        options
                    );
                }
                functionNameDoc = getNonEmptyString(renamed) ?? node.id;
            } else if (node.id) {
                functionNameDoc = print("id");
            }

            const hasFunctionName =
                typeof functionNameDoc === "string"
                    ? isNonEmptyString(functionNameDoc)
                    : Boolean(functionNameDoc);

            parts.push([
                "function",
                hasFunctionName ? " " : "",
                functionNameDoc
            ]);

            if (node.params.length > 0) {
                const {
                    inlineDoc: inlineParamDoc,
                    multilineDoc: multilineParamDoc
                } = buildFunctionParameterDocs(path, print, options, {
                    forceInline: shouldForceInlineFunctionParameters(
                        path,
                        options
                    )
                });

                parts.push(
                    conditionalGroup([inlineParamDoc, multilineParamDoc])
                );
            } else {
                parts.push(printEmptyParens(path, print, options));
            }

            if (node.type == "ConstructorDeclaration") {
                if (node.parent) {
                    parts.push(print("parent"));
                } else {
                    parts.push(" constructor");
                }
            }

            const inlineDefaultParameterDoc =
                maybePrintInlineDefaultParameterFunctionBody(path, print);

            if (inlineDefaultParameterDoc) {
                parts.push(" ", inlineDefaultParameterDoc);
                return concat(parts);
            }

            parts.push(" ");
            parts.push(printInBlock(path, options, print, "body"));
            return concat(parts);
        }
        case "ConstructorParentClause": {
            let params;
            params =
                node.params.length > 0
                    ? printCommaSeparatedList(
                          path,
                          print,
                          "params",
                          "(",
                          ")",
                          options,
                          {
                              // Constructor parent clauses participate in the
                              // surrounding function signature. Breaking the
                              // argument list across multiple lines changes
                              // the shape of the signature and regresses
                              // existing fixtures that rely on the entire
                              // clause remaining inline.
                              leadingNewline: false,
                              trailingNewline: false,
                              forceInline: true
                          }
                      )
                    : printEmptyParens(path, print, options);
            return concat([" : ", print("id"), params, " constructor"]);
        }
        case "DefaultParameter": {
            if (shouldOmitDefaultValueForParameter(path)) {
                return concat(print("left"));
            }
            return concat(
                printSimpleDeclaration(print("left"), print("right"))
            );
        }
        case "ExpressionStatement": {
            return print("expression");
        }
        case "AssignmentExpression": {
            const padding =
                node.operator === "=" &&
                typeof node._alignAssignmentPadding === "number"
                    ? Math.max(0, node._alignAssignmentPadding)
                    : 0;
            let spacing = " ".repeat(padding + 1);

            if (
                spacing.length === 1 &&
                shouldPreserveCompactUpdateAssignmentSpacing(path, options)
            ) {
                spacing = "";
            }

            return group([
                group(print("left")),
                spacing,
                node.operator,
                " ",
                group(print("right"))
            ]);
        }
        case "GlobalVarStatement": {
            if (options?.preserveGlobalVarStatements === false) {
                return null;
            }

            let decls = [];
            decls =
                node.declarations.length > 1
                    ? printCommaSeparatedList(
                          path,
                          print,
                          "declarations",
                          "",
                          "",
                          options,
                          {
                              leadingNewline: false,
                              trailingNewline: false
                          }
                      )
                    : path.map(print, "declarations");

            const keyword =
                typeof node.kind === "string" ? node.kind : "globalvar";

            return concat([keyword, " ", decls]);
        }
        case "VariableDeclaration": {
            const functionNode = findEnclosingFunctionNode(path);
            const declarators = asArray(node.declarations);
            const keptDeclarators = declarators.filter(
                (declarator) =>
                    !shouldOmitParameterAlias(declarator, functionNode, options)
            );

            if (keptDeclarators.length === 0) {
                return;
            }

            if (keptDeclarators.length !== declarators.length) {
                const original = node.declarations;
                node.declarations = keptDeclarators;
                try {
                    const decls =
                        keptDeclarators.length > 1
                            ? printCommaSeparatedList(
                                  path,
                                  print,
                                  "declarations",
                                  "",
                                  "",
                                  options,
                                  {
                                      leadingNewline: false,
                                      trailingNewline: false
                                  }
                              )
                            : path.map(print, "declarations");
                    return concat([node.kind, " ", decls]);
                } finally {
                    node.declarations = original;
                }
            }

            let decls = [];
            decls =
                node.declarations.length > 1
                    ? printCommaSeparatedList(
                          path,
                          print,
                          "declarations",
                          "",
                          "",
                          options,
                          {
                              leadingNewline: false,
                              trailingNewline: false
                          }
                      )
                    : path.map(print, "declarations");
            return concat([node.kind, " ", decls]);
        }
        case "VariableDeclarator": {
            const initializerOverride =
                resolveArgumentAliasInitializerDoc(path);
            if (initializerOverride) {
                return concat(
                    printSimpleDeclaration(print("id"), initializerOverride)
                );
            }
            return concat(printSimpleDeclaration(print("id"), print("init")));
        }
        case "ParenthesizedExpression": {
            if (shouldOmitSyntheticParens(path)) {
                return printWithoutExtraParens(path, print, "expression");
            }

            return concat([
                "(",
                printWithoutExtraParens(path, print, "expression"),
                ")"
            ]);
        }
        case "BinaryExpression": {
            let left = print("left");
            let operator = node.operator;
            let right;
            const logicalOperatorsStyle = resolveLogicalOperatorsStyle(options);

            const leftIsUndefined = isUndefinedSentinel(node.left);
            const rightIsUndefined = isUndefinedSentinel(node.right);

            if (
                (operator === "==" || operator === "!=") &&
                (leftIsUndefined || rightIsUndefined)
            ) {
                const expressionDoc = leftIsUndefined
                    ? printWithoutExtraParens(path, print, "right")
                    : printWithoutExtraParens(path, print, "left");
                const prefix =
                    operator === "!=" ? "!is_undefined(" : "is_undefined(";
                return group([prefix, expressionDoc, ")"]);
            }

            const booleanSimplification = simplifyBooleanBinaryExpression(
                path,
                print,
                node
            );
            if (booleanSimplification) {
                return booleanSimplification;
            }

            const canConvertDivisionToHalf =
                operator === "/" &&
                node?.right?.type === "Literal" &&
                node.right.value === "2" &&
                !hasComment(node) &&
                !hasComment(node.left);

            if (canConvertDivisionToHalf) {
                operator = "*";

                const literal = node.right;
                const originalValue = literal.value;

                literal.value = "0.5";
                try {
                    right = print("right");
                } finally {
                    literal.value = originalValue;
                }
            } else {
                right = print("right");
                const styledOperator = applyLogicalOperatorsStyle(
                    operator,
                    logicalOperatorsStyle
                );

                if (styledOperator === operator) {
                    switch (operator) {
                        case "%": {
                            operator = "mod";

                            break;
                        }
                        case "^^": {
                            operator = "xor";

                            break;
                        }
                        case "<>": {
                            operator = "!=";

                            break;
                        }
                        // Intentionally omit a default branch so any operator that is not
                        // covered above preserves the exact token emitted by the parser.
                        // Introducing a catch-all would make it easy to "fix" unfamiliar
                        // operators into something else, which risks corrupting source that
                        // relies on newly added or editor-specific syntax.
                    }
                } else {
                    operator = styledOperator;
                }
            }

            return group([left, " ", group([operator, line, right])]);
        }
        case "UnaryExpression":
        case "IncDecStatement":
        case "IncDecExpression": {
            if (node.prefix) {
                if (
                    node.operator === "+" &&
                    shouldOmitUnaryPlus(node.argument)
                ) {
                    return print("argument");
                }

                return concat([node.operator, print("argument")]);
            }

            return concat([print("argument"), node.operator]);
        }
        case "CallExpression": {
            if (node?.[FEATHER_COMMENT_OUT_SYMBOL]) {
                const commentText = getFeatherCommentCallText(node);
                const renderedText =
                    typeof node[FEATHER_COMMENT_TEXT_SYMBOL] === "string" &&
                    node[FEATHER_COMMENT_TEXT_SYMBOL].length > 0
                        ? node[FEATHER_COMMENT_TEXT_SYMBOL]
                        : commentText;

                if (renderedText) {
                    return concat(["// ", renderedText]);
                }

                return "//";
            }

            if (options && typeof options.originalText === "string") {
                const hasNestedPreservedArguments = Array.isArray(
                    node.arguments
                )
                    ? node.arguments.some(
                          (argument) =>
                              argument?.preserveOriginalCallText === true
                      )
                    : false;
                const startIndex = getNodeStartIndex(node);
                const endIndex = getNodeEndIndex(node);

                if (
                    typeof startIndex === "number" &&
                    typeof endIndex === "number" &&
                    endIndex > startIndex
                ) {
                    const synthesizedText =
                        synthesizeMissingCallArgumentSeparators(
                            node,
                            options.originalText,
                            startIndex,
                            endIndex
                        );

                    if (typeof synthesizedText === "string") {
                        return synthesizedText;
                    }

                    if (
                        node.preserveOriginalCallText &&
                        !hasNestedPreservedArguments
                    ) {
                        return options.originalText.slice(startIndex, endIndex);
                    }
                }
            }

            applyTrigonometricFunctionSimplification(path);
            let printedArgs = [];

            if (node.arguments.length === 0) {
                printedArgs = [printEmptyParens(path, print, options)];
            } else {
                const maxParamsPerLine = Number.isFinite(
                    options?.maxParamsPerLine
                )
                    ? options.maxParamsPerLine
                    : 0;
                const elementsPerLineLimit =
                    maxParamsPerLine > 0 ? maxParamsPerLine : Infinity;

                const callbackArguments = node.arguments.filter(
                    (argument) => argument?.type === "FunctionDeclaration"
                );
                const structArguments = node.arguments.filter(
                    (argument) => argument?.type === "StructExpression"
                );
                const structArgumentsToBreak = structArguments.filter(
                    (argument) => shouldForceBreakStructArgument(argument)
                );

                structArgumentsToBreak.forEach((argument) => {
                    forcedStructArgumentBreaks.set(
                        argument,
                        getStructAlignmentInfo(argument, options)
                    );
                });

                const hasSingleCallExpressionArgument =
                    maxParamsPerLine > 0 &&
                    node.arguments.length === 1 &&
                    node.arguments[0]?.type === "CallExpression";

                const shouldForceBreakArguments =
                    hasSingleCallExpressionArgument ||
                    (maxParamsPerLine > 0 &&
                        node.arguments.length > maxParamsPerLine) ||
                    callbackArguments.length > 1 ||
                    structArgumentsToBreak.length > 0;

                const shouldUseCallbackLayout = [
                    node.arguments[0],
                    node.arguments.at(-1)
                ].some(
                    (argumentNode) =>
                        argumentNode?.type === "FunctionDeclaration" ||
                        argumentNode?.type === "StructExpression"
                );

                const shouldIncludeInlineVariant =
                    shouldUseCallbackLayout && !shouldForceBreakArguments;

                const hasCallbackArguments = callbackArguments.length > 0;

                const { inlineDoc, multilineDoc } = buildCallArgumentsDocs(
                    path,
                    print,
                    options,
                    {
                        forceBreak: shouldForceBreakArguments,
                        maxElementsPerLine: elementsPerLineLimit,
                        includeInlineVariant: shouldIncludeInlineVariant,
                        hasCallbackArguments
                    }
                );

                if (shouldUseCallbackLayout) {
                    if (shouldForceBreakArguments) {
                        printedArgs = [concat([breakParent, multilineDoc])];
                    } else if (inlineDoc) {
                        printedArgs = [
                            conditionalGroup([inlineDoc, multilineDoc])
                        ];
                    } else {
                        printedArgs = [multilineDoc];
                    }
                } else {
                    printedArgs = shouldForceBreakArguments
                        ? [concat([breakParent, multilineDoc])]
                        : [multilineDoc];
                }
            }

            const calleeDoc = print("object");

            return isInLValueChain(path)
                ? concat([calleeDoc, ...printedArgs])
                : group([calleeDoc, ...printedArgs]);
        }
        case "MemberDotExpression": {
            if (
                isInLValueChain(path) &&
                path.parent?.type === "CallExpression"
            ) {
                const objectNode = path.getValue()?.object;
                const shouldAllowBreakBeforeDot =
                    objectNode &&
                    (objectNode.type === "CallExpression" ||
                        objectNode.type === "MemberDotExpression" ||
                        objectNode.type === "MemberIndexExpression");

                if (shouldAllowBreakBeforeDot) {
                    return concat([
                        print("object"),
                        softline,
                        ".",
                        print("property")
                    ]);
                }

                return concat([print("object"), ".", print("property")]);
            } else {
                // return [
                //     print("object"),
                //     ".",
                //     print("property")
                // ];
                const objectDoc = print("object");
                let propertyDoc = print("property");

                if (propertyDoc === undefined) {
                    propertyDoc = printCommaSeparatedList(
                        path,
                        print,
                        "property",
                        "",
                        "",
                        options
                    );
                }

                return concat([objectDoc, ".", propertyDoc]);
                // return [
                //     print("object"),
                //     ".",
                //     print("property")
                // ];
            }
        }
        case "MemberIndexExpression": {
            let accessor = print("accessor");
            if (accessor.length > 1) {
                accessor += " ";
            }
            let property = printCommaSeparatedList(
                path,
                print,
                "property",
                "",
                "",
                options
            );
            return concat([
                print("object"),
                accessor,
                group(indent(property)),
                "]"
            ]);
        }
        case "StructExpression": {
            if (node.properties.length === 0) {
                return concat(printEmptyBlock(path, options, print));
            }

            const shouldForceBreakStruct = forcedStructArgumentBreaks.has(node);
            const objectWrapOption = resolveObjectWrapOption(options);
            const shouldPreserveStructWrap =
                objectWrapOption === ObjectWrapOption.PRESERVE &&
                structLiteralHasLeadingLineBreak(node, options);

            return concat(
                printCommaSeparatedList(
                    path,
                    print,
                    "properties",
                    "{",
                    "}",
                    options,
                    {
                        forceBreak:
                            node.hasTrailingComma ||
                            shouldForceBreakStruct ||
                            shouldPreserveStructWrap,
                        // TODO: Keep struct literals flush with their braces for
                        // now. GameMaker's runtime formatter and the examples in
                        // the manual (https://manual.gamemaker.io/monthly/en/#t=GameMaker_Language%2FGML_Reference%2FVariable_Functions%2FStructs.htm)
                        // render `{foo: 1}` without internal padding, and our
                        // documentation screenshots rely on matching that
                        // output. If we decide to adopt spaced braces we need to
                        // coordinate fixture updates and call out the style
                        // shift in the changelog so downstream format-on-save
                        // hooks do not surprise teams mid-upgrade.
                        padding: ""
                    }
                )
            );
        }
        case "Property": {
            const parentNode =
                typeof path.getParentNode === "function"
                    ? path.getParentNode()
                    : null;
            const alignmentInfo = forcedStructArgumentBreaks.get(parentNode);
            const nameDoc = print("name");
            const valueDoc = print("value");
            const trailingCommentSuffix = buildStructPropertyCommentSuffix(
                path,
                options
            );

            if (alignmentInfo?.maxNameLength > 0) {
                const nameLength = getStructPropertyNameLength(node, options);
                const paddingWidth = Math.max(
                    alignmentInfo.maxNameLength - nameLength + 1,
                    1
                );
                const padding = " ".repeat(paddingWidth);

                return concat([
                    nameDoc,
                    padding,
                    ": ",
                    valueDoc,
                    trailingCommentSuffix
                ]);
            }

            const originalPrefix = getStructPropertyPrefix(node, options);
            if (originalPrefix) {
                return concat([
                    originalPrefix,
                    valueDoc,
                    trailingCommentSuffix
                ]);
            }

            return concat([nameDoc, ": ", valueDoc, trailingCommentSuffix]);
        }
        case "ArrayExpression": {
            const allowTrailingComma = shouldAllowTrailingComma(options);
            return concat(
                printCommaSeparatedList(
                    path,
                    print,
                    "elements",
                    "[",
                    "]",
                    options,
                    {
                        allowTrailingDelimiter: allowTrailingComma,
                        forceBreak: allowTrailingComma && node.hasTrailingComma
                    }
                )
            );
        }
        case "EnumDeclaration": {
            prepareEnumMembersForPrinting(node, getNodeName);
            return concat([
                "enum ",
                print("name"),
                " ",
                printCommaSeparatedList(
                    path,
                    print,
                    "members",
                    "{",
                    "}",
                    options,
                    {
                        forceBreak: node.hasTrailingComma
                    }
                )
            ]);
        }
        case "ReturnStatement": {
            return node.argument
                ? concat(["return ", print("argument")])
                : concat("return");
        }
        case "ThrowStatement": {
            return node.argument
                ? concat(["throw ", print("argument")])
                : "throw";
        }
        case "IdentifierStatement": {
            return print("name");
        }
        case "MacroDeclaration": {
            const macroText =
                typeof node._featherMacroText === "string"
                    ? node._featherMacroText
                    : options.originalText.slice(
                          node.start.index,
                          node.end.index + 1
                      );

            if (typeof node._featherMacroText === "string") {
                return concat(stripTrailingLineTerminators(macroText));
            }

            let textToPrint = macroText;

            const macroStartIndex = getNodeStartIndex(node);
            const { start: nameStartIndex, end: nameEndIndex } =
                getNodeRangeIndices(node.name);
            if (
                typeof macroStartIndex === "number" &&
                typeof nameStartIndex === "number" &&
                typeof nameEndIndex === "number" &&
                nameStartIndex >= macroStartIndex &&
                nameEndIndex >= nameStartIndex
            ) {
                const renamed = getIdentifierCaseRenameForNode(
                    node.name,
                    options
                );
                if (isNonEmptyString(renamed)) {
                    const relativeStart = nameStartIndex - macroStartIndex;
                    const relativeEnd = nameEndIndex - macroStartIndex;
                    const before = textToPrint.slice(0, relativeStart);
                    const after = textToPrint.slice(relativeEnd);
                    textToPrint = `${before}${renamed}${after}`;
                }
            }

            return concat(stripTrailingLineTerminators(textToPrint));
        }
        case "RegionStatement": {
            return concat(["#region", print("name")]);
        }
        case "EndRegionStatement": {
            return concat(["#endregion", print("name")]);
        }
        case "DefineStatement": {
            const directive =
                getNormalizedDefineReplacementDirective(node) ??
                DefineReplacementDirective.MACRO;
            const suffixDoc =
                typeof node.replacementSuffix === "string"
                    ? node.replacementSuffix
                    : print("name");

            if (typeof suffixDoc === "string") {
                const needsSeparator =
                    suffixDoc.length > 0 && !/^\s/.test(suffixDoc);

                return needsSeparator
                    ? concat([directive, " ", suffixDoc])
                    : concat([directive, suffixDoc]);
            }

            return concat([directive, suffixDoc]);
        }
        case "DeleteStatement": {
            return concat(["delete ", print("argument")]);
        }
        case "BreakStatement": {
            return concat("break");
        }
        case "ExitStatement": {
            return concat("exit");
        }
        case "ContinueStatement": {
            return concat("continue");
        }
        case "EmptyStatement": {
            return concat("");
        }
        case "Literal": {
            let value = node.value;

            if (!value.startsWith('"')) {
                if (value.startsWith(".")) {
                    // Normalize shorthand decimals like `.5` to `0.5` so the printer
                    // mirrors GameMaker's own serialization rules
                    // (https://manual.gamemaker.io/monthly/en/#t=GameMaker_Language%2FGML_Overview%2FNumbers.htm).
                    // Without the guard the formatter would emit the bare `.5`, but the
                    // next save inside GameMaker (or any tooling that round-trips through
                    // its compiler) reintroduces the leading zero. That churn breaks the
                    // idempotence guarantees exercised by
                    // `src/plugin/test/fix-missing-decimal-zeroes-option.test.js` and
                    // causes needless diffs in format-on-save flows.
                    value = "0" + value;
                }

                const decimalMatch = value.match(/^([-+]?\d+)\.(\d*)$/);
                if (decimalMatch) {
                    const [, integerPart, fractionalPart] = decimalMatch;
                    if (
                        fractionalPart.length === 0 ||
                        /^0+$/.test(fractionalPart)
                    ) {
                        // Collapse literals such as `1.` and `1.000` to `1` to keep the
                        // formatter stable with GameMaker's canonical output (see the
                        // numbers reference linked above). Leaving the dangling decimal
                        // segment would come back as a pure integer the moment the project
                        // is re-saved in the IDE, invalidating the doc snapshots and
                        // numeric literal regression tests that assert we emit the same
                        // text on every pass.
                        value = integerPart;
                    }
                }
            }
            return concat(value);
        }
        case "Identifier": {
            const prefix = shouldPrefixGlobalIdentifier(path) ? "global." : "";
            let identifierName = node.name;

            const argumentIndex =
                getArgumentIndexFromIdentifier(identifierName);
            if (argumentIndex !== null) {
                const functionNode = findEnclosingFunctionDeclaration(path);
                const preferredArgumentName = resolvePreferredParameterName(
                    functionNode,
                    argumentIndex,
                    node.name,
                    options
                );
                if (isNonEmptyString(preferredArgumentName)) {
                    identifierName = preferredArgumentName;
                }
            }

            const preferredParamName = getPreferredFunctionParameterName(
                path,
                node,
                options
            );
            if (isNonEmptyString(preferredParamName)) {
                identifierName = preferredParamName;
            }

            const renamed = getIdentifierCaseRenameForNode(node, options);
            if (isNonEmptyString(renamed)) {
                identifierName = renamed;
            }

            let extraPadding = 0;
            if (
                typeof path?.getParentNode === "function" &&
                typeof path?.getName === "function" &&
                path.getName() === "id"
            ) {
                const parentNode = path.getParentNode();
                if (
                    parentNode?.type === "VariableDeclarator" &&
                    typeof parentNode._alignAssignmentPadding === "number"
                ) {
                    extraPadding = Math.max(
                        0,
                        parentNode._alignAssignmentPadding
                    );
                }
            }

            const docs = [prefix, identifierName];
            if (extraPadding > 0) {
                docs.push(" ".repeat(extraPadding));
            }

            if (shouldSynthesizeUndefinedDefaultForIdentifier(path, node)) {
                docs.push(" = undefined");
                return concat(docs);
            }

            return concat(docs);
        }
        case "TemplateStringText": {
            return concat(node.value);
        }
        case "MissingOptionalArgument": {
            return concat("undefined");
        }
        case "NewExpression": {
            let argsPrinted;
            argsPrinted =
                node.arguments.length === 0
                    ? [printEmptyParens(path, print, options)]
                    : [
                          printCommaSeparatedList(
                              path,
                              print,
                              "arguments",
                              "(",
                              ")",
                              options
                          )
                      ];
            return concat(["new ", print("expression"), ...argsPrinted]);
        }
        case "EnumMember": {
            const extraPadding = getEnumNameAlignmentPadding(node);
            let nameDoc = print("name");
            if (extraPadding > 0) {
                nameDoc = concat([nameDoc, " ".repeat(extraPadding)]);
            }
            return concat(
                printSimpleDeclaration(nameDoc, print("initializer"))
            );
        }
        case "CatchClause": {
            const parts = [" catch "];
            if (node.param) {
                parts.push(["(", print("param"), ")"]);
            }
            if (node.body) {
                parts.push(" ", printInBlock(path, options, print, "body"));
            }
            return concat(parts);
        }
        case "Finalizer": {
            const parts = [" finally "];
            if (node.body) {
                parts.push(printInBlock(path, options, print, "body"));
            }
            return concat(parts);
        }
        case "TryStatement": {
            return concat([
                "try ",
                printInBlock(path, options, print, "block"),
                print("handler"),
                print("finalizer")
            ]);
        }
        case "TemplateStringExpression": {
            const hasAtomArray = Array.isArray(node.atoms);
            const atoms = hasAtomArray ? node.atoms : [];
            const literalTextParts = [];
            let shouldCollapseToLiteral = hasAtomArray;

            for (const atom of atoms) {
                if (atom?.type !== "TemplateStringText") {
                    shouldCollapseToLiteral = false;
                    break;
                }

                if (typeof atom.value !== "string") {
                    shouldCollapseToLiteral = false;
                    break;
                }

                literalTextParts.push(atom.value);
            }

            if (
                shouldCollapseToLiteral &&
                literalTextParts.length === atoms.length
            ) {
                const literalText = literalTextParts.join("");
                const stringLiteral = JSON.stringify(literalText);
                return concat(stringLiteral);
            }

            return concat(buildTemplateStringParts(atoms, path, print));
        }
        default: {
            console.warn(
                "Print.js:print encountered unhandled node type: " + node.type,
                node
            );
        }
    }
}

function getFeatherCommentCallText(node) {
    if (!node || node.type !== "CallExpression") {
        return "";
    }

    const calleeName = getIdentifierText(node.object);

    if (!calleeName) {
        return "";
    }

    const args = getCallExpressionArguments(node);

    if (!isNonEmptyArray(args)) {
        return `${calleeName}()`;
    }

    const placeholderArgs = args.map(() => "...").join(", ");
    return `${calleeName}(${placeholderArgs})`;
}

function buildTemplateStringParts(atoms, path, print) {
    const parts = ['$"'];
    const length = atoms.length;

    for (let index = 0; index < length; index += 1) {
        const atom = atoms[index];

        if (
            atom?.type === "TemplateStringText" &&
            typeof atom.value === "string"
        ) {
            parts.push(atom.value);
            continue;
        }

        // Lazily print non-text atoms on demand so pure-text templates avoid
        // allocating the `printedAtoms` array. This helper runs inside the
        // printer's expression loop, so skipping the extra array and iterator
        // bookkeeping removes two allocations for mixed templates while keeping
        // the doc emission identical.
        parts.push("{", path.call(print, "atoms", index), "}");
    }

    parts.push('"');
    return parts;
}

function printDelimitedList(
    path,
    print,
    listKey,
    startChar,
    endChar,
    {
        delimiter = ",",
        allowTrailingDelimiter = false,
        leadingNewline = true,
        trailingNewline = true,
        forceBreak = false,
        padding = "",
        addIndent = true,
        groupId,
        forceInline = false,
        maxElementsPerLine = Infinity
    }
) {
    const lineBreak = forceBreak ? hardline : line;
    const finalDelimiter = allowTrailingDelimiter ? delimiter : "";

    const innerDoc = [
        ifBreak(leadingNewline ? lineBreak : "", padding),
        printElements(
            path,
            print,
            listKey,
            delimiter,
            lineBreak,
            maxElementsPerLine
        )
    ];

    const groupElements = [
        startChar,
        addIndent ? indent(innerDoc) : innerDoc,
        // always print a trailing delimiter if the list breaks
        ifBreak([finalDelimiter, trailingNewline ? lineBreak : ""], padding),
        endChar
    ];

    const groupElementsNoBreak = [
        startChar,
        padding,
        printElements(path, print, listKey, delimiter, " ", maxElementsPerLine),
        padding,
        endChar
    ];

    return forceInline
        ? groupElementsNoBreak
        : group(groupElements, { groupId });
}

function synthesizeMissingCallArgumentSeparators(
    node,
    originalText,
    startIndex,
    endIndex
) {
    if (
        !node ||
        node.type !== "CallExpression" ||
        !Array.isArray(node.arguments) ||
        typeof originalText !== "string" ||
        typeof startIndex !== "number" ||
        typeof endIndex !== "number" ||
        endIndex <= startIndex
    ) {
        return null;
    }

    let cursor = startIndex;
    let normalizedText = "";
    let insertedSeparator = false;

    for (let index = 0; index < node.arguments.length; index += 1) {
        const argument = node.arguments[index];
        const argumentStart = getNodeStartIndex(argument);
        const argumentEnd = getNodeEndIndex(argument);

        if (
            typeof argumentStart !== "number" ||
            typeof argumentEnd !== "number" ||
            argumentStart < cursor ||
            argumentEnd > endIndex
        ) {
            return null;
        }

        normalizedText += originalText.slice(cursor, argumentStart);
        normalizedText += originalText.slice(argumentStart, argumentEnd);
        cursor = argumentEnd;

        if (index >= node.arguments.length - 1) {
            continue;
        }

        const nextArgument = node.arguments[index + 1];
        const nextStart = getNodeStartIndex(nextArgument);

        if (typeof nextStart !== "number" || nextStart < cursor) {
            return null;
        }

        const between = originalText.slice(cursor, nextStart);

        if (between.includes(",")) {
            normalizedText += between;
            cursor = nextStart;
            continue;
        }

        const trimmedBetween = between.trim();

        if (trimmedBetween.length === 0) {
            const previousChar =
                cursor > startIndex ? originalText[cursor - 1] : "";
            const nextChar =
                nextStart < originalText.length ? originalText[nextStart] : "";

            if (
                isNumericLiteralBoundaryCharacter(previousChar) &&
                isNumericLiteralBoundaryCharacter(nextChar)
            ) {
                normalizedText += "," + between;
                cursor = nextStart;
                insertedSeparator = true;
                continue;
            }
        }

        normalizedText += between;
        cursor = nextStart;
    }

    normalizedText += originalText.slice(cursor, endIndex);

    return insertedSeparator ? normalizedText : null;
}

function isNumericLiteralBoundaryCharacter(character) {
    return /[0-9.-]/.test(character ?? "");
}

function shouldAllowTrailingComma(options) {
    return options?.trailingComma === TRAILING_COMMA.ALL;
}

function buildCallArgumentsDocs(
    path,
    print,
    options,
    {
        forceBreak = false,
        maxElementsPerLine = Infinity,
        includeInlineVariant = false,
        hasCallbackArguments = false
    } = {}
) {
    const node = path.getValue();
    const simplePrefixLength = countLeadingSimpleCallArguments(node);
    const hasTrailingArguments =
        Array.isArray(node?.arguments) &&
        node.arguments.length > simplePrefixLength;

    if (
        simplePrefixLength > 1 &&
        hasTrailingArguments &&
        hasCallbackArguments &&
        maxElementsPerLine === Infinity
    ) {
        const inlineDoc = includeInlineVariant
            ? printCommaSeparatedList(
                  path,
                  print,
                  "arguments",
                  "(",
                  ")",
                  options,
                  {
                      addIndent: false,
                      forceInline: true,
                      leadingNewline: false,
                      trailingNewline: false,
                      maxElementsPerLine
                  }
              )
            : null;

        const multilineDoc = buildCallbackArgumentsWithSimplePrefix(
            path,
            print,
            simplePrefixLength
        );

        return { inlineDoc, multilineDoc };
    }

    const multilineDoc = printCommaSeparatedList(
        path,
        print,
        "arguments",
        "(",
        ")",
        options,
        {
            forceBreak,
            maxElementsPerLine
        }
    );

    const inlineDoc = includeInlineVariant
        ? printCommaSeparatedList(path, print, "arguments", "(", ")", options, {
              addIndent: false,
              forceInline: true,
              leadingNewline: false,
              trailingNewline: false,
              maxElementsPerLine
          })
        : null;

    return { inlineDoc, multilineDoc };
}

function buildFunctionParameterDocs(path, print, options, overrides = {}) {
    const forceInline = overrides.forceInline === true;

    const inlineDoc = printCommaSeparatedList(
        path,
        print,
        "params",
        "(",
        ")",
        options,
        {
            addIndent: false,
            allowTrailingDelimiter: false,
            forceInline: true,
            leadingNewline: false,
            trailingNewline: false
        }
    );

    const multilineDoc = forceInline
        ? inlineDoc
        : printCommaSeparatedList(path, print, "params", "(", ")", options, {
              allowTrailingDelimiter: false
          });

    return { inlineDoc, multilineDoc };
}

function shouldForceInlineFunctionParameters(path, options) {
    const node = path.getValue();

    if (!node || node.type !== "ConstructorDeclaration") {
        return false;
    }

    const parentNode = node.parent;
    if (!parentNode || parentNode.type !== "ConstructorParentClause") {
        return false;
    }

    if (!Array.isArray(node.params) || node.params.length === 0) {
        return false;
    }

    if (node.params.some((param) => hasComment(param))) {
        return false;
    }

    const { originalText } = resolvePrinterSourceMetadata(options);

    const firstParam = node.params[0];
    const lastParam = node.params.at(-1);
    const startIndex = getNodeStartIndex(firstParam);
    const endIndex = getNodeEndIndex(lastParam);

    const parameterSource = sliceOriginalText(
        originalText,
        startIndex,
        endIndex
    );

    if (parameterSource === null) {
        return false;
    }

    return !/[\r\n]/.test(parameterSource);
}

function maybePrintInlineDefaultParameterFunctionBody(path, print) {
    const node = path.getValue();
    const parentNode = path.parent;

    if (!node || node.type !== "FunctionDeclaration") {
        return null;
    }

    if (!parentNode || parentNode.type !== "DefaultParameter") {
        return null;
    }

    if (isNonEmptyArray(node.docComments)) {
        return null;
    }

    if (hasComment(node)) {
        return null;
    }

    const bodyNode = node.body;
    if (!bodyNode || bodyNode.type !== "BlockStatement") {
        return null;
    }

    if (hasComment(bodyNode)) {
        return null;
    }

    const statements = getBodyStatements(bodyNode);
    if (!Array.isArray(statements) || statements.length !== 1) {
        return null;
    }

    const [onlyStatement] = statements;
    if (!onlyStatement || hasComment(onlyStatement)) {
        return null;
    }

    if (onlyStatement.type !== "CallExpression") {
        return null;
    }

    const statementDoc = path.call(
        (bodyPath) => bodyPath.call(print, "body", 0),
        "body"
    );

    if (!statementDoc || willBreak(statementDoc)) {
        return null;
    }

    const semicolon = optionalSemicolon(onlyStatement.type);
    return group(["{ ", statementDoc, semicolon, " }"]);
}

function printCommaSeparatedList(
    path,
    print,
    listKey,
    startChar,
    endChar,
    options,
    overrides = {}
) {
    const allowTrailingDelimiter =
        overrides.allowTrailingDelimiter === undefined
            ? shouldAllowTrailingComma(options)
            : overrides.allowTrailingDelimiter;

    return printDelimitedList(path, print, listKey, startChar, endChar, {
        delimiter: ",",
        ...overrides,
        allowTrailingDelimiter
    });
}

// Force statement-shaped children into explicit `{}` blocks so every call site
// that relies on this helper inherits the same guard rails. The printer uses it
// for `if`, loop, and struct bodies where we always emit braces regardless of
// how the source was written. Centralizing the wrapping ensures semicolon
// bookkeeping stays wired through `optionalSemicolon`, keeps synthetic doc
// comments anchored to the block node they describe, and prevents individual
// callers from drifting in how they indent or collapse single-statement bodies.
// When we experimented with open-coding the wrapping logic in each printer, it
// was easy to miss one of those responsibilities and regress either the
// formatter's brace guarantees or the doc comment synthesis covered by the
// synthetic doc comment integration tests
// (`src/plugin/test/synthetic-doc-comments.test.js`).
function printInBlock(path, options, print, expressionKey) {
    const node = path.getValue()[expressionKey];
    return node.type === "BlockStatement"
        ? [print(expressionKey), optionalSemicolon(node.type)]
        : [
              "{",
              indent([
                  hardline,
                  print(expressionKey),
                  optionalSemicolon(node.type)
              ]),
              hardline,
              "}"
          ];
}

function shouldPrintBlockAlternateAsElseIf(node) {
    if (!node || node.type !== "BlockStatement") {
        return false;
    }

    if (hasComment(node)) {
        return false;
    }

    const body = getBodyStatements(node);
    if (body.length !== 1) {
        return false;
    }

    const [onlyStatement] = body;
    return onlyStatement?.type === "IfStatement";
}

// print a delimited sequence of elements
// handles the case where a trailing comment follows a delimiter
function printElements(
    path,
    print,
    listKey,
    delimiter,
    lineBreak,
    maxElementsPerLine = Infinity
) {
    const node = path.getValue();
    const finalIndex = node[listKey].length - 1;
    let itemsSinceLastBreak = 0;
    return path.map((childPath, index) => {
        const parts = [];
        const printed = print();
        const separator = index === finalIndex ? "" : delimiter;

        if (docHasTrailingComment(printed)) {
            printed.splice(-1, 0, separator);
            parts.push(printed);
        } else {
            parts.push(printed, separator);
        }

        if (index !== finalIndex) {
            const hasLimit =
                Number.isFinite(maxElementsPerLine) && maxElementsPerLine > 0;
            itemsSinceLastBreak += 1;
            if (hasLimit) {
                const childNode = childPath.getValue();
                const nextNode =
                    index < finalIndex ? node[listKey][index + 1] : null;
                const shouldBreakAfter =
                    isComplexArgumentNode(childNode) ||
                    isComplexArgumentNode(nextNode) ||
                    itemsSinceLastBreak >= maxElementsPerLine;

                if (shouldBreakAfter) {
                    parts.push(hardline);
                    itemsSinceLastBreak = 0;
                } else {
                    parts.push(" ");
                }
            } else {
                parts.push(lineBreak);
            }
        }

        return parts;
    }, listKey);
}

function isSimpleCallExpression(node) {
    if (!node || node.type !== "CallExpression") {
        return false;
    }

    if (!getCallExpressionIdentifier(node)) {
        return false;
    }

    const args = getCallExpressionArguments(node);
    if (args.length === 0) {
        return true;
    }

    if (args.length > 1) {
        return false;
    }

    const [onlyArgument] = args;
    const argumentType = getNodeType(onlyArgument);

    if (
        argumentType === "FunctionDeclaration" ||
        argumentType === "StructExpression" ||
        argumentType === "CallExpression"
    ) {
        return false;
    }

    if (hasComment(onlyArgument)) {
        return false;
    }

    return true;
}

function isComplexArgumentNode(node) {
    const nodeType = getNodeType(node);
    if (!nodeType) {
        return false;
    }

    if (nodeType === "CallExpression") {
        return !isSimpleCallExpression(node);
    }

    return (
        nodeType === "FunctionDeclaration" || nodeType === "StructExpression"
    );
}

const SIMPLE_CALL_ARGUMENT_TYPES = new Set([
    "Identifier",
    "Literal",
    "MemberDotExpression",
    "MemberIndexExpression",
    "ThisExpression",
    "BooleanLiteral",
    "UndefinedLiteral"
]);

function isSimpleCallArgument(node) {
    const nodeType = getNodeType(node);
    if (!nodeType) {
        return false;
    }

    if (isComplexArgumentNode(node)) {
        return false;
    }

    if (SIMPLE_CALL_ARGUMENT_TYPES.has(nodeType)) {
        return true;
    }

    if (nodeType === "Literal" && typeof node.value === "string") {
        const literalValue = node.value.toLowerCase();
        if (literalValue === "undefined" || literalValue === "noone") {
            return true;
        }
    }

    return false;
}

function countLeadingSimpleCallArguments(node) {
    if (!node || !Array.isArray(node.arguments)) {
        return 0;
    }

    let count = 0;
    for (const argument of node.arguments) {
        if (!isSimpleCallArgument(argument)) {
            break;
        }

        count += 1;
    }

    return count;
}

function buildCallbackArgumentsWithSimplePrefix(
    path,
    print,
    simplePrefixLength
) {
    const node = path.getValue();
    const args = asArray(node?.arguments);
    const parts = [];
    const trailingArguments = args.slice(simplePrefixLength);
    const isCallbackArgument = (argument) => {
        const argumentType = argument?.type;
        return (
            argumentType === "FunctionDeclaration" ||
            argumentType === "StructExpression"
        );
    };
    const firstCallbackIndex = trailingArguments.findIndex(isCallbackArgument);
    const hasTrailingNonCallbackArgument =
        firstCallbackIndex !== -1 &&
        trailingArguments
            .slice(firstCallbackIndex + 1)
            .some((argument) => !isCallbackArgument(argument));
    const shouldForcePrefixBreaks =
        simplePrefixLength > 1 && hasTrailingNonCallbackArgument;

    for (let index = 0; index < args.length; index += 1) {
        parts.push(path.call(print, "arguments", index));

        if (index >= args.length - 1) {
            continue;
        }

        parts.push(",");

        if (index < simplePrefixLength - 1 && !shouldForcePrefixBreaks) {
            parts.push(" ");
            continue;
        }

        parts.push(line);
    }

    const argumentGroup = group([
        "(",
        indent([softline, ...parts]),
        softline,
        ")"
    ]);

    return shouldForcePrefixBreaks
        ? concat([breakParent, argumentGroup])
        : argumentGroup;
}

function shouldForceBreakStructArgument(argument) {
    if (!argument || argument.type !== "StructExpression") {
        return false;
    }

    if (hasComment(argument)) {
        return true;
    }

    const properties = asArray(argument.properties);

    if (properties.length === 0) {
        return false;
    }

    if (
        properties.some(
            (property) =>
                hasComment(property) || property?._hasTrailingInlineComment
        )
    ) {
        return true;
    }

    return properties.length > 2;
}

function buildStructPropertyCommentSuffix(path, options) {
    const node =
        path && typeof path.getValue === "function" ? path.getValue() : null;
    const comments = asArray(node?._structTrailingComments);
    if (comments.length === 0) {
        return "";
    }

    const commentDocs = [];

    for (const comment of comments) {
        if (comment?._structPropertyTrailing === true) {
            const formatted = formatLineComment(
                comment,
                resolveLineCommentOptions(options)
            );
            if (formatted) {
                commentDocs.push(formatted);
            }
            comment._structPropertyHandled = true;
            comment.printed = true;
        }
    }

    if (commentDocs.length === 0) {
        return "";
    }

    const commentDoc =
        commentDocs.length === 1 ? commentDocs[0] : join(hardline, commentDocs);

    return lineSuffix([lineSuffixBoundary, " ", commentDoc]);
}

function getStructAlignmentInfo(structNode, options) {
    if (!structNode || structNode.type !== "StructExpression") {
        return null;
    }

    const properties = asArray(structNode.properties);

    let maxNameLength = 0;

    for (const property of properties) {
        const nameLength = getStructPropertyNameLength(property, options);
        if (nameLength > maxNameLength) {
            maxNameLength = nameLength;
        }
    }

    if (maxNameLength <= 0) {
        return { maxNameLength: 0 };
    }

    return { maxNameLength };
}

function getStructPropertyNameLength(property, options) {
    if (!property) {
        return 0;
    }

    const nameNode = property.name ?? property.key;
    if (typeof nameNode === "string") {
        return nameNode.length;
    }

    if (!nameNode) {
        return 0;
    }

    if (nameNode.type === "Identifier") {
        const identifierText = getIdentifierText(nameNode);
        return typeof identifierText === "string" ? identifierText.length : 0;
    }

    const source = getSourceTextForNode(nameNode, options);
    return typeof source === "string" ? source.length : 0;
}

function getNextNonWhitespaceCharacter(text, startIndex) {
    if (typeof text !== "string") {
        return null;
    }

    const { length } = text;
    for (let index = startIndex; index < length; index += 1) {
        const characterCode = text.charCodeAt(index);

        // Skip standard ASCII whitespace characters so the caller can reason
        // about the next syntactically meaningful token without repeatedly
        // slicing the original source text.
        switch (characterCode) {
            case 9: // \t
            case 10: // \n
            case 11: // vertical tab
            case 12: // form feed
            case 13: // \r
            case 32: {
                // space
                continue;
            }
            default: {
                return text.charAt(index);
            }
        }
    }

    return null;
}

function countTrailingBlankLines(text, startIndex) {
    if (typeof text !== "string") {
        return 0;
    }

    const { length } = text;
    let index = startIndex;
    let newlineCount = 0;

    while (index < length) {
        const characterCode = text.charCodeAt(index);

        if (characterCode === 59) {
            // ;
            index += 1;
            continue;
        }

        if (characterCode === 10) {
            // \n
            newlineCount += 1;
            index += 1;
            continue;
        }

        if (characterCode === 13) {
            // \r
            newlineCount += 1;
            index +=
                index + 1 < length && text.charCodeAt(index + 1) === 10 ? 2 : 1;
            continue;
        }

        if (
            characterCode === 9 || // \t
            characterCode === 11 || // vertical tab
            characterCode === 12 || // form feed
            characterCode === 32 // space
        ) {
            index += 1;
            continue;
        }

        break;
    }

    if (newlineCount === 0) {
        return 0;
    }

    return Math.max(0, newlineCount - 1);
}

function printStatements(path, options, print, childrenAttribute) {
    let previousNodeHadNewlineAddedAfter = false; // tracks newline added after the previous node

    const parentNode = path.getValue();
    const containerNode =
        typeof path.getParentNode === "function" ? path.getParentNode() : null;
    const statements =
        parentNode && Array.isArray(parentNode[childrenAttribute])
            ? parentNode[childrenAttribute]
            : null;
    if (statements) {
        applyAssignmentAlignment(statements, options, path, childrenAttribute);
    }

    const syntheticDocByNode = new Map();
    if (statements) {
        for (const statement of statements) {
            const docComment =
                getSyntheticDocCommentForStaticVariable(statement, options) ??
                getSyntheticDocCommentForFunctionAssignment(statement, options);
            if (docComment) {
                syntheticDocByNode.set(statement, docComment);
            }
        }
    }

    // Cache frequently used option lookups to avoid re-evaluating them in the tight map loop.
    const sourceMetadata = resolvePrinterSourceMetadata(options);
    const { locStart, locEnd } = sourceMetadata;
    const originalTextCache =
        sourceMetadata.originalText ?? options?.originalText ?? null;

    return path.map((childPath, index) => {
        const parts = [];
        const node = childPath.getValue();
        const isTopLevel = childPath.parent?.type === "Program";
        const printed = print();

        if (printed == undefined) {
            return [];
        }

        let semi = optionalSemicolon(node.type);
        const { startIndex: nodeStartIndex, endIndex: nodeEndIndex } =
            resolveNodeIndexRangeWithSource(node, sourceMetadata);

        const currentNodeRequiresNewline =
            shouldAddNewlinesAroundStatement(node, options) && isTopLevel;

        // Check if a newline should be added BEFORE the statement
        if (currentNodeRequiresNewline && !previousNodeHadNewlineAddedAfter) {
            const hasLeadingComment = isTopLevel
                ? hasCommentImmediatelyBefore(originalTextCache, nodeStartIndex)
                : false;

            if (
                isTopLevel &&
                !isPreviousLineEmpty(options.originalText, nodeStartIndex) &&
                !hasLeadingComment
            ) {
                parts.push(hardline);
            }
        }

        const syntheticDocRecord = syntheticDocByNode.get(node);
        const syntheticDocComment = syntheticDocRecord
            ? syntheticDocRecord.doc
            : null;
        if (syntheticDocComment) {
            parts.push(syntheticDocComment, hardline);
        }

        const textForSemicolons = originalTextCache || "";
        let hasTerminatingSemicolon = textForSemicolons[nodeEndIndex] === ";";
        if (!hasTerminatingSemicolon) {
            const textLength = textForSemicolons.length;
            let cursor = nodeEndIndex + 1;
            while (
                cursor < textLength &&
                isSkippableSemicolonWhitespace(
                    textForSemicolons.charCodeAt(cursor)
                )
            ) {
                cursor++;
            }
            hasTerminatingSemicolon = textForSemicolons[cursor] === ";";
        }

        const isVariableDeclaration = node.type === "VariableDeclaration";
        const isStaticDeclaration =
            isVariableDeclaration && node.kind === "static";
        const hasFunctionInitializer =
            isVariableDeclaration &&
            Array.isArray(node.declarations) &&
            node.declarations.some((declaration) => {
                const initType = declaration?.init?.type;
                return (
                    initType === "FunctionExpression" ||
                    initType === "FunctionDeclaration"
                );
            });

        const isFirstStatementInBlock =
            index === 0 && childPath.parent?.type !== "Program";

        const containerHasDocComment =
            containerNode?.[DOC_COMMENT_OUTPUT_FLAG] === true;

        const suppressFollowingEmptyLine =
            node?._featherSuppressFollowingEmptyLine === true ||
            node?._gmlSuppressFollowingEmptyLine === true;

        if (
            isFirstStatementInBlock &&
            isStaticDeclaration &&
            !syntheticDocComment &&
            !containerHasDocComment
        ) {
            parts.push(hardline);
        }

        if (semi === ";") {
            const initializerIsFunctionExpression =
                node.type === "VariableDeclaration" &&
                Array.isArray(node.declarations) &&
                node.declarations.length === 1 &&
                (node.declarations[0]?.init?.type === "FunctionExpression" ||
                    node.declarations[0]?.init?.type === "FunctionDeclaration");

            if (initializerIsFunctionExpression && !hasTerminatingSemicolon) {
                // Normalized legacy `#define` directives used to omit trailing
                // semicolons when rewriting to function expressions. The
                // formatter now standardizes those assignments so they always
                // emit an explicit semicolon, matching the golden fixtures and
                // keeping the output consistent regardless of the original
                // source style.
                semi = ";";
            }
        }

        const shouldDropConstructorMethodSemicolon =
            semi === ";" &&
            !hasTerminatingSemicolon &&
            node.type === "AssignmentExpression" &&
            isInsideConstructorFunction(childPath);

        if (shouldDropConstructorMethodSemicolon) {
            semi = "";
        }

        const assignmentExpressionForSemicolonCheck =
            node.type === "AssignmentExpression"
                ? node
                : node.type === "ExpressionStatement" &&
                    node.expression?.type === "AssignmentExpression"
                  ? node.expression
                  : null;

        const shouldOmitFunctionAssignmentSemicolon =
            semi === ";" &&
            !hasTerminatingSemicolon &&
            assignmentExpressionForSemicolonCheck?.operator === "=" &&
            assignmentExpressionForSemicolonCheck?.right?.type ===
                "FunctionDeclaration";

        if (shouldOmitFunctionAssignmentSemicolon) {
            semi = "";
        }

        const shouldOmitSemicolon =
            semi === ";" &&
            !hasTerminatingSemicolon &&
            syntheticDocComment &&
            !(syntheticDocRecord?.hasExistingDocLines ?? false) &&
            isLastStatement(childPath) &&
            !isStaticDeclaration;

        if (shouldOmitSemicolon) {
            semi = "";
        }

        // Preserve the `statement; // trailing comment` shape that GameMaker
        // authors rely on. When the child doc ends with a trailing comment token
        // we cannot blindly append the semicolon because Prettier would render
        // `statement // comment;`, effectively moving the comment past the
        // terminator. Inserting the semicolon right before the comment keeps the
        // formatter's "always add the final `;`" guarantee intact without
        // rewriting author comments or dropping the semicolon entirely—a
        // regression we previously hit when normalising legacy `#define`
        // assignments.
        const manualMathRatio = getManualMathRatio(node);
        const manualMathOriginalComment =
            typeof node._gmlManualMathOriginalComment === "string"
                ? node._gmlManualMathOriginalComment
                : null;

        if (docHasTrailingComment(printed)) {
            printed.splice(-1, 0, semi);
            parts.push(printed);
            if (manualMathOriginalComment) {
                parts.push("  // ", manualMathOriginalComment);
            }
            if (manualMathRatio) {
                parts.push(" ", manualMathRatio);
            }
        } else {
            parts.push(printed, semi);
            if (manualMathOriginalComment) {
                parts.push("  // ", manualMathOriginalComment);
            }
            if (manualMathRatio) {
                parts.push(" ", manualMathRatio);
            }
        }

        // Reset flag for next iteration
        previousNodeHadNewlineAddedAfter = false;

        // Check if a newline should be added AFTER the statement
        if (!isLastStatement(childPath)) {
            const nextNode = statements ? statements[index + 1] : null;
            const shouldSuppressExtraEmptyLine = shouldSuppressEmptyLineBetween(
                node,
                nextNode
            );
            const nextNodeIsMacro = isMacroLikeStatement(nextNode);
            const shouldSkipStandardHardline =
                shouldSuppressExtraEmptyLine &&
                isMacroLikeStatement(node) &&
                !nextNodeIsMacro;

            if (!shouldSkipStandardHardline) {
                parts.push(hardline);
            }

            const nextHasSyntheticDoc = nextNode
                ? syntheticDocByNode.has(nextNode)
                : false;
            const nextLineProbeIndex =
                node?.type === "DefineStatement" ||
                node?.type === "MacroDeclaration"
                    ? nodeEndIndex
                    : nodeEndIndex + 1;

            const suppressLeadingEmptyLine =
                nextNode?._featherSuppressLeadingEmptyLine === true;
            const forceFollowingEmptyLine =
                node?._featherForceFollowingEmptyLine === true ||
                node?._gmlForceFollowingEmptyLine === true;

            const nextLineEmpty =
                suppressFollowingEmptyLine || suppressLeadingEmptyLine
                    ? false
                    : isNextLineEmpty(options.originalText, nextLineProbeIndex);

            const isSanitizedMacro =
                node?.type === "MacroDeclaration" &&
                typeof node._featherMacroText === "string";
            const sanitizedMacroHasExplicitBlankLine =
                isSanitizedMacro &&
                macroTextHasExplicitTrailingBlankLine(node._featherMacroText);

            const isMacroLikeNode = isMacroLikeStatement(node);
            const isDefineMacroReplacement =
                getNormalizedDefineReplacementDirective(node) ===
                DefineReplacementDirective.MACRO;
            const shouldForceMacroPadding =
                isMacroLikeNode &&
                !isDefineMacroReplacement &&
                !nextNodeIsMacro &&
                !nextLineEmpty &&
                !shouldSuppressExtraEmptyLine &&
                !sanitizedMacroHasExplicitBlankLine;
            const shouldForceEarlyReturnPadding =
                !suppressFollowingEmptyLine &&
                shouldForceBlankLineBetweenReturnPaths(node, nextNode);

            if (shouldForceMacroPadding) {
                parts.push(hardline);
                previousNodeHadNewlineAddedAfter = true;
            } else if (
                forceFollowingEmptyLine &&
                !nextLineEmpty &&
                !shouldSuppressExtraEmptyLine &&
                !sanitizedMacroHasExplicitBlankLine
            ) {
                parts.push(hardline);
                previousNodeHadNewlineAddedAfter = true;
            } else if (
                shouldForceEarlyReturnPadding &&
                !nextLineEmpty &&
                !shouldSuppressExtraEmptyLine &&
                !sanitizedMacroHasExplicitBlankLine
            ) {
                parts.push(hardline);
                previousNodeHadNewlineAddedAfter = true;
            } else if (currentNodeRequiresNewline && !nextLineEmpty) {
                parts.push(hardline);
                previousNodeHadNewlineAddedAfter = true;
            } else if (
                nextLineEmpty &&
                !nextHasSyntheticDoc &&
                !shouldSuppressExtraEmptyLine &&
                !sanitizedMacroHasExplicitBlankLine
            ) {
                parts.push(hardline);
            }
        } else if (isTopLevel) {
            parts.push(hardline);
        } else {
            const parentNode = childPath.parent;
            const trailingProbeIndex =
                node?.type === "DefineStatement" ||
                node?.type === "MacroDeclaration"
                    ? nodeEndIndex
                    : nodeEndIndex + 1;
            const enforceTrailingPadding =
                shouldAddNewlinesAroundStatement(node);
            const blockParent =
                typeof childPath.getParentNode === "function"
                    ? childPath.getParentNode()
                    : childPath.parent;
            const constructorAncestor =
                typeof childPath.getParentNode === "function"
                    ? childPath.getParentNode(1)
                    : (blockParent?.parent ?? null);
            const isConstructorBlock =
                blockParent?.type === "BlockStatement" &&
                constructorAncestor?.type === "ConstructorDeclaration";
            const shouldPreserveConstructorStaticPadding =
                isStaticDeclaration &&
                hasFunctionInitializer &&
                isConstructorBlock;
            let shouldPreserveTrailingBlankLine = false;
            const hasAttachedDocComment =
                node?.[DOC_COMMENT_OUTPUT_FLAG] === true ||
                (Array.isArray(node?.docComments) &&
                    node.docComments.length > 0) ||
                Boolean(syntheticDocComment);
            const requiresTrailingPadding =
                enforceTrailingPadding &&
                parentNode?.type === "BlockStatement" &&
                !suppressFollowingEmptyLine;

            if (
                parentNode?.type === "BlockStatement" &&
                !suppressFollowingEmptyLine
            ) {
                const originalText =
                    typeof options.originalText === "string"
                        ? options.originalText
                        : null;
                const trailingBlankLineCount =
                    originalText === null
                        ? 0
                        : countTrailingBlankLines(
                              originalText,
                              trailingProbeIndex
                          );
                const hasExplicitTrailingBlankLine = trailingBlankLineCount > 0;
                const shouldCollapseExcessBlankLines =
                    trailingBlankLineCount > 1;

                if (enforceTrailingPadding) {
                    // Large statements such as nested function declarations and
                    // constructor bodies should remain visually separated from
                    // the closing brace. When padding is mandated by the node
                    // type we still respect explicitly authored spacing, but we
                    // guarantee a separator for nested function declarations so
                    // their closing braces do not collapse into the parent.
                    shouldPreserveTrailingBlankLine =
                        node?.type === "FunctionDeclaration"
                            ? true
                            : hasExplicitTrailingBlankLine;
                } else if (
                    shouldPreserveConstructorStaticPadding &&
                    hasExplicitTrailingBlankLine &&
                    !shouldCollapseExcessBlankLines
                ) {
                    shouldPreserveTrailingBlankLine = true;
                } else if (
                    hasExplicitTrailingBlankLine &&
                    originalText !== null
                ) {
                    const textLength = originalText.length;
                    let scanIndex = trailingProbeIndex;
                    let nextCharacter = null;

                    while (scanIndex < textLength) {
                        nextCharacter = getNextNonWhitespaceCharacter(
                            originalText,
                            scanIndex
                        );

                        if (nextCharacter === ";") {
                            if (hasFunctionInitializer) {
                                break;
                            }

                            const semicolonIndex = originalText.indexOf(
                                ";",
                                scanIndex
                            );
                            if (semicolonIndex === -1) {
                                nextCharacter = null;
                                break;
                            }
                            scanIndex = semicolonIndex + 1;
                            continue;
                        }

                        break;
                    }

                    const shouldPreserve =
                        nextCharacter === null ? false : nextCharacter !== "}";

                    shouldPreserveTrailingBlankLine =
                        shouldCollapseExcessBlankLines ? false : shouldPreserve;
                }
            }

            if (
                !shouldPreserveTrailingBlankLine &&
                !suppressFollowingEmptyLine
            ) {
                if (
                    shouldForceTrailingBlankLineForNestedFunction(
                        node,
                        parentNode,
                        containerNode
                    )
                ) {
                    shouldPreserveTrailingBlankLine = true;
                } else if (
                    hasAttachedDocComment &&
                    blockParent?.type === "BlockStatement"
                ) {
                    const isFunctionLike = isFunctionLikeDeclaration(node);

                    if (isFunctionLike) {
                        shouldPreserveTrailingBlankLine = true;
                    }
                }
            }

            const shouldForceConstructorNestedFunctionPadding =
                isConstructorBlock &&
                node?.type === "FunctionDeclaration" &&
                !suppressFollowingEmptyLine &&
                !shouldPreserveTrailingBlankLine;
            if (shouldPreserveTrailingBlankLine) {
                parts.push(hardline);
                previousNodeHadNewlineAddedAfter = true;
            } else if (shouldForceConstructorNestedFunctionPadding) {
                parts.push(hardline);
                previousNodeHadNewlineAddedAfter = true;
            } else if (requiresTrailingPadding) {
                parts.push(hardline);
                previousNodeHadNewlineAddedAfter = true;
            }
        }

        return parts;
    }, childrenAttribute);
}

export function applyAssignmentAlignment(
    statements,
    options,
    path = null,
    childrenAttribute = null
) {
    const minGroupSize = getAssignmentAlignmentMinimum(options);
    /** @type {Array<{ node: any, nameLength: number, isSelfMember: boolean }>} */
    const currentGroup = [];
    // Tracking the longest identifier as we build the group avoids mapping over
    // the nodes and spreading into Math.max during every flush. This helper
    // runs in tight printer loops, so staying allocation-free keeps it cheap.
    let currentGroupMaxLength = 0;
    let currentGroupHasAlias = false;
    let currentGroupSelfMemberCount = 0;

    const { originalText, locStart, locEnd } =
        resolvePrinterSourceMetadata(options);

    const insideFunctionBody = isPathInsideFunctionBody(
        path,
        childrenAttribute
    );
    const functionNode = insideFunctionBody
        ? findEnclosingFunctionNode(path)
        : null;
    const functionParameterNames = insideFunctionBody
        ? getFunctionParameterNameSetFromPath(path)
        : null;

    let previousEntry = null;

    const resetGroup = () => {
        currentGroup.length = 0;
        currentGroupMaxLength = 0;
        currentGroupHasAlias = false;
        currentGroupSelfMemberCount = 0;
    };

    const flushGroup = () => {
        if (currentGroup.length === 0) {
            resetGroup();
            return;
        }

        const groupEntries = [...currentGroup];
        const meetsAlignmentThreshold =
            minGroupSize > 0 && groupEntries.length >= minGroupSize;
        const hasSelfMembers = currentGroupSelfMemberCount > 0;
        const hasMixedSelfMembers =
            hasSelfMembers && currentGroupSelfMemberCount < groupEntries.length;
        const canAlign =
            meetsAlignmentThreshold &&
            currentGroupHasAlias &&
            !hasMixedSelfMembers;

        if (!canAlign) {
            for (const { node } of groupEntries) {
                node._alignAssignmentPadding = 0;
            }
            resetGroup();
            return;
        }

        const targetLength = currentGroupMaxLength;
        for (const { node, nameLength } of groupEntries) {
            node._alignAssignmentPadding = targetLength - nameLength;
        }

        resetGroup();
    };

    for (const statement of statements) {
        const entry = getSimpleAssignmentLikeEntry(
            statement,
            insideFunctionBody,
            functionParameterNames,
            functionNode,
            options
        );

        if (entry) {
            if (
                previousEntry &&
                previousEntry.skipBreakAfter !== true &&
                shouldBreakAssignmentAlignment(
                    previousEntry.locationNode,
                    entry.locationNode,
                    originalText,
                    locStart,
                    locEnd
                )
            ) {
                flushGroup();
                previousEntry = null;
            }

            const isSelfMember = entry.isSelfMemberAssignment === true;
            currentGroup.push({
                node: entry.paddingTarget,
                nameLength: entry.nameLength,
                isSelfMember
            });
            if (entry.nameLength > currentGroupMaxLength) {
                currentGroupMaxLength = entry.nameLength;
            }
            if (entry.enablesAlignment) {
                currentGroupHasAlias = true;
            }
            if (isSelfMember) {
                currentGroupSelfMemberCount += 1;
            }

            previousEntry = entry;
        } else {
            flushGroup();
            previousEntry = null;
        }
    }

    flushGroup();
}

function isPathInsideFunctionBody(path, childrenAttribute) {
    if (childrenAttribute !== "body") {
        return false;
    }

    const containerNode = callPathMethod(path, "getValue", {
        defaultValue: null
    });
    if (!containerNode || containerNode.type !== "BlockStatement") {
        return false;
    }

    const parentNode = callPathMethod(path, "getParentNode", {
        defaultValue: null
    });
    if (!parentNode || typeof parentNode.type !== "string") {
        return false;
    }

    if (
        parentNode.type === "FunctionDeclaration" ||
        parentNode.type === "FunctionExpression" ||
        parentNode.type === "ConstructorDeclaration"
    ) {
        return parentNode.body === containerNode;
    }

    return false;
}

function getSimpleAssignmentLikeEntry(
    statement,
    insideFunctionBody,
    functionParameterNames,
    functionNode,
    options
) {
    const memberLength = getMemberAssignmentLength(statement);
    if (typeof memberLength === "number") {
        return {
            locationNode: statement,
            paddingTarget: statement,
            nameLength: memberLength,
            enablesAlignment: true,
            isSelfMemberAssignment:
                statement.left?.object?.type === "Identifier" &&
                statement.left.object.name === "self"
        };
    }

    if (isSimpleAssignment(statement)) {
        const identifier = statement.left;
        if (!identifier || typeof identifier.name !== "string") {
            return null;
        }

        return {
            locationNode: statement,
            paddingTarget: statement,
            nameLength: identifier.name.length,
            enablesAlignment: true
        };
    }

    if (!insideFunctionBody) {
        return null;
    }

    const declarator = getSingleVariableDeclarator(statement);
    if (!declarator) {
        return null;
    }

    const id = declarator.id;
    if (!id || id.type !== "Identifier" || typeof id.name !== "string") {
        return null;
    }

    const init = declarator.init;
    if (!init) {
        return null;
    }

    let enablesAlignment = false;
    if (init.type === "Identifier" && typeof init.name === "string") {
        const argumentIndex = getArgumentIndexFromIdentifier(init.name);
        const hasNamedParameters =
            functionParameterNames && functionParameterNames.size > 0;

        if (argumentIndex !== null) {
            if (!options?.applyFeatherFixes || hasNamedParameters) {
                enablesAlignment = true;
            }
        } else if (functionParameterNames?.has(init.name)) {
            enablesAlignment = true;
        }
    }

    const skipBreakAfter = shouldOmitParameterAlias(
        declarator,
        functionNode,
        options
    );

    return {
        locationNode: statement,
        paddingTarget: declarator,
        nameLength: id.name.length,
        enablesAlignment,
        skipBreakAfter
    };
}

function getFunctionParameterNameSetFromPath(path) {
    if (!path || typeof path.getParentNode !== "function") {
        return null;
    }

    const functionNode = path.getParentNode();
    if (!functionNode || typeof functionNode !== "object") {
        return null;
    }

    const params = getFunctionParams(functionNode);
    if (params.length === 0) {
        return null;
    }

    const names = new Set();
    for (const param of params) {
        const identifier = getIdentifierFromParameterNode(param);
        if (
            identifier &&
            typeof identifier.name === "string" &&
            identifier.name.length > 0
        ) {
            names.add(identifier.name);
        }
    }

    return names.size > 0 ? names : null;
}

function getMemberAssignmentLength(statement) {
    if (
        !statement ||
        statement.type !== "AssignmentExpression" ||
        statement.operator !== "="
    ) {
        return null;
    }

    return getMemberExpressionLength(statement.left);
}

function getMemberExpressionLength(expression) {
    if (!expression || expression.type !== "MemberDotExpression") {
        return null;
    }

    let length = 0;
    let current = expression;

    while (current && current.type === "MemberDotExpression") {
        const { property, object } = current;
        if (
            !property ||
            property.type !== "Identifier" ||
            typeof property.name !== "string"
        ) {
            return null;
        }

        length += property.name.length + 1; // include the separating dot

        if (!object) {
            return null;
        }

        if (object.type === "Identifier") {
            length += object.name.length;
            return length;
        }

        if (object.type !== "MemberDotExpression") {
            return null;
        }

        current = object;
    }

    return null;
}

function getAssignmentAlignmentMinimum(options) {
    return coercePositiveIntegerOption(
        options?.alignAssignmentsMinGroupSize,
        3,
        {
            zeroReplacement: 0
        }
    );
}

function isSimpleAssignment(node) {
    return !!(
        node &&
        node.type === "AssignmentExpression" &&
        node.operator === "=" &&
        node.left &&
        node.left.type === "Identifier" &&
        typeof node.left.name === "string"
    );
}

function shouldBreakAssignmentAlignment(
    previousNode,
    nextNode,
    originalText,
    locStart,
    locEnd
) {
    if (
        !originalText ||
        typeof originalText !== "string" ||
        !previousNode ||
        !nextNode
    ) {
        return false;
    }

    const previousEnd = getNodeEndIndexForAlignment(previousNode, locEnd);
    const nextStart = getNodeStartIndexForAlignment(nextNode, locStart);

    if (
        !Number.isInteger(previousEnd) ||
        !Number.isInteger(nextStart) ||
        previousEnd >= nextStart
    ) {
        return false;
    }

    const between = originalText.slice(previousEnd + 1, nextStart);

    if (/\n[^\S\r\n]*\n/.test(between)) {
        return true;
    }

    return /(?:^|\n)\s*(?:\/\/|\/\*)/.test(between);
}

function getNodeStartIndexForAlignment(node, locStart) {
    if (!node) {
        return null;
    }

    if (typeof locStart === "function") {
        const resolved = locStart(node);
        if (Number.isInteger(resolved)) {
            return resolved;
        }
    }

    const startProp = node.start;
    if (typeof startProp === "number") {
        return startProp;
    }

    if (startProp && typeof startProp.index === "number") {
        return startProp.index;
    }

    return null;
}

function getNodeEndIndexForAlignment(node, locEnd) {
    if (!node) {
        return null;
    }

    if (typeof locEnd === "function") {
        const resolved = locEnd(node);
        if (Number.isInteger(resolved)) {
            return resolved - 1;
        }
    }

    const endProp = node.end;
    if (typeof endProp === "number") {
        return endProp;
    }

    if (endProp && typeof endProp.index === "number") {
        return endProp.index;
    }

    const startIndex = getNodeStartIndexForAlignment(node, null);
    return Number.isInteger(startIndex) ? startIndex : null;
}

function collectSyntheticDocCommentLines(node, options) {
    const rawComments = getCommentArray(node);
    if (!isNonEmptyArray(rawComments)) {
        return {
            existingDocLines: [],
            remainingComments: asArray(rawComments)
        };
    }

    const lineCommentOptions = resolveLineCommentOptions(options);
    const existingDocLines = [];
    const remainingComments = [];

    for (const comment of rawComments) {
        if (!comment || comment.type !== "CommentLine") {
            remainingComments.push(comment);
            continue;
        }

        const formatted = formatLineComment(comment, lineCommentOptions);
        if (
            typeof formatted !== "string" ||
            !formatted.trim().startsWith("///")
        ) {
            remainingComments.push(comment);
            continue;
        }

        comment.printed = true;
        existingDocLines.push(formatted);
    }

    return { existingDocLines, remainingComments };
}

function extractLeadingNonDocCommentLines(comments, options) {
    if (!isNonEmptyArray(comments)) {
        return {
            leadingLines: [],
            remainingComments: asArray(comments)
        };
    }

    const lineCommentOptions = resolveLineCommentOptions(options);
    const leadingLines = [];
    const remainingComments = [];
    let scanningLeadingComments = true;

    for (const comment of comments) {
        if (
            scanningLeadingComments &&
            comment &&
            comment.type === "CommentLine"
        ) {
            const formatted = formatLineComment(comment, lineCommentOptions);
            const trimmed =
                typeof formatted === "string" ? formatted.trim() : "";

            if (trimmed.length === 0) {
                comment.printed = true;
                continue;
            }

            if (trimmed.startsWith("//") && !trimmed.startsWith("///")) {
                comment.printed = true;
                leadingLines.push(formatted);
                continue;
            }
        }

        scanningLeadingComments = false;
        remainingComments.push(comment);
    }

    return { leadingLines, remainingComments };
}

function buildSyntheticDocComment(
    functionNode,
    existingDocLines,
    options,
    overrides = {}
) {
    const hasExistingDocLines = existingDocLines.length > 0;

    const syntheticLines = hasExistingDocLines
        ? mergeSyntheticDocComments(
              functionNode,
              existingDocLines,
              options,
              overrides
          )
        : reorderDescriptionLinesAfterFunction(
              computeSyntheticFunctionDocLines(
                  functionNode,
                  [],
                  options,
                  overrides
              )
          );

    const leadingCommentLines = Array.isArray(overrides?.leadingCommentLines)
        ? overrides.leadingCommentLines
              .map((line) => (typeof line === "string" ? line : null))
              .filter((line) => isNonEmptyTrimmedString(line))
        : [];

    if (syntheticLines.length === 0 && leadingCommentLines.length === 0) {
        return null;
    }

    const docLines =
        leadingCommentLines.length === 0
            ? syntheticLines
            : [
                  ...leadingCommentLines,
                  ...(syntheticLines.length > 0 ? ["", ...syntheticLines] : [])
              ];

    return {
        doc: concat([hardline, join(hardline, docLines)]),
        hasExistingDocLines
    };
}

function suppressConstructorAssignmentPadding(functionNode) {
    if (
        !functionNode ||
        functionNode.type !== "ConstructorDeclaration" ||
        functionNode.body?.type !== "BlockStatement" ||
        !Array.isArray(functionNode.body.body)
    ) {
        return;
    }

    for (const statement of functionNode.body.body) {
        if (!statement) {
            continue;
        }

        if (hasComment(statement)) {
            break;
        }

        if (statement.type === "AssignmentExpression") {
            statement._gmlSuppressFollowingEmptyLine = true;
            continue;
        }

        if (
            statement.type === "VariableDeclaration" &&
            statement.kind !== "static"
        ) {
            statement._gmlSuppressFollowingEmptyLine = true;
            continue;
        }

        break;
    }
}

function getSyntheticDocCommentForStaticVariable(node, options) {
    if (
        !node ||
        node.type !== "VariableDeclaration" ||
        node.kind !== "static"
    ) {
        return null;
    }

    const declarator = getSingleVariableDeclarator(node);
    if (!declarator || declarator.id?.type !== "Identifier") {
        return null;
    }

    if (declarator.init?.type !== "FunctionDeclaration") {
        return null;
    }

    const hasFunctionDoc =
        declarator.init.docComments && declarator.init.docComments.length > 0;

    const { existingDocLines, remainingComments } =
        collectSyntheticDocCommentLines(node, options);
    const {
        leadingLines: leadingCommentLines,
        remainingComments: updatedComments
    } = extractLeadingNonDocCommentLines(remainingComments, options);

    if (existingDocLines.length > 0 || leadingCommentLines.length > 0) {
        node.comments = updatedComments;
    }

    if (hasFunctionDoc && existingDocLines.length === 0) {
        return null;
    }

    const name = declarator.id.name;
    const functionNode = declarator.init;
    const syntheticOverrides = { nameOverride: name };
    if (node._overridesStaticFunction === true) {
        syntheticOverrides.includeOverrideTag = true;
    }

    if (leadingCommentLines.length > 0) {
        syntheticOverrides.leadingCommentLines = leadingCommentLines;
    }

    return buildSyntheticDocComment(
        functionNode,
        existingDocLines,
        options,
        syntheticOverrides
    );
}

function getSyntheticDocCommentForFunctionAssignment(node, options) {
    if (!node) {
        return null;
    }

    let assignment = null;
    let commentTarget = node;

    if (node.type === "ExpressionStatement") {
        assignment = node.expression;
    } else if (node.type === "AssignmentExpression") {
        assignment = node;
    } else {
        return null;
    }

    if (
        !assignment ||
        assignment.type !== "AssignmentExpression" ||
        assignment.operator !== "=" ||
        assignment.left?.type !== "Identifier" ||
        typeof assignment.left.name !== "string"
    ) {
        return null;
    }

    const functionNode = assignment.right;
    if (
        !functionNode ||
        (functionNode.type !== "FunctionDeclaration" &&
            functionNode.type !== "FunctionExpression" &&
            functionNode.type !== "ConstructorDeclaration")
    ) {
        return null;
    }

    suppressConstructorAssignmentPadding(functionNode);

    const hasFunctionDoc =
        Array.isArray(functionNode.docComments) &&
        functionNode.docComments.length > 0;

    const { existingDocLines, remainingComments } =
        collectSyntheticDocCommentLines(commentTarget, options);
    const {
        leadingLines: leadingCommentLines,
        remainingComments: updatedComments
    } = extractLeadingNonDocCommentLines(remainingComments, options);

    if (existingDocLines.length > 0 || leadingCommentLines.length > 0) {
        commentTarget.comments = updatedComments;
    }

    if (hasFunctionDoc && existingDocLines.length === 0) {
        return null;
    }

    const syntheticOverrides = { nameOverride: assignment.left.name };

    if (leadingCommentLines.length > 0) {
        syntheticOverrides.leadingCommentLines = leadingCommentLines;
    }

    return buildSyntheticDocComment(
        functionNode,
        existingDocLines,
        options,
        syntheticOverrides
    );
}

function isSkippableSemicolonWhitespace(charCode) {
    // Mirrors the range of characters matched by /\s/ without incurring the
    // per-iteration RegExp machinery cost.
    switch (charCode) {
        case 9: // tab
        case 10: // line feed
        case 11: // vertical tab
        case 12: // form feed
        case 13: // carriage return
        case 32: // space
        case 160:
        case 0x20_28:
        case 0x20_29: {
            // GameMaker occasionally serializes or copy/pastes scripts with the
            // U+00A0 non-breaking space and the U+2028/U+2029 line and
            // paragraph separators—for example when creators paste snippets
            // from the IDE or import JSON exports. Treat them as
            // semicolon-trimmable whitespace so the cleanup logic keeps
            // matching GameMaker's parser expectations instead of leaving stray
            // semicolons behind.
            return true;
        }
        default: {
            return false;
        }
    }
}

function isInlineWhitespace(charCode) {
    // These checks are intentionally tiny and branchless to avoid regex
    // allocations when scanning large source files inside tight loops.
    return (
        charCode === 9 || // tab
        charCode === 10 || // line feed
        charCode === 13 || // carriage return
        charCode === 32 // space
    );
}

function hasCommentImmediatelyBefore(text, index) {
    if (!text || typeof index !== "number") {
        return false;
    }

    let cursor = index - 1;

    while (cursor >= 0 && isInlineWhitespace(text.charCodeAt(cursor))) {
        cursor--;
    }

    if (cursor < 0) {
        return false;
    }

    const lineEndExclusive = cursor + 1;
    while (cursor >= 0) {
        const charCode = text.charCodeAt(cursor);
        if (charCode === 10 || charCode === 13) {
            break;
        }
        cursor--;
    }

    let lineStart = cursor + 1;
    while (
        lineStart < lineEndExclusive &&
        isInlineWhitespace(text.charCodeAt(lineStart))
    ) {
        lineStart++;
    }

    if (lineStart >= lineEndExclusive) {
        return false;
    }

    let lineEnd = lineEndExclusive - 1;
    while (
        lineEnd >= lineStart &&
        isInlineWhitespace(text.charCodeAt(lineEnd))
    ) {
        lineEnd--;
    }

    if (lineEnd < lineStart) {
        return false;
    }

    const first = text.charCodeAt(lineStart);
    const second =
        lineStart + 1 <= lineEnd ? text.charCodeAt(lineStart + 1) : -1;

    if (first === 47) {
        // '/'
        if (second === 47 || second === 42) {
            // '/', '*'
            return true;
        }
    } else if (first === 42) {
        // '*'
        return true;
    }

    return (
        lineEnd >= lineStart + 1 &&
        text.charCodeAt(lineEnd) === 47 &&
        text.charCodeAt(lineEnd - 1) === 42
    );
}

const RETURN_DOC_TAG_PATTERN = /^\/\/\/\s*@returns\b/i;

function dedupeReturnDocLines(lines, { includeNonReturnLine } = {}) {
    const shouldIncludeNonReturn =
        typeof includeNonReturnLine === "function"
            ? includeNonReturnLine
            : () => true;

    const deduped = [];
    const seenReturnLines = new Set();
    let removedAnyReturnLine = false;

    for (const line of lines) {
        if (typeof line !== "string") {
            deduped.push(line);
            continue;
        }

        const trimmed = toTrimmedString(line);
        if (!RETURN_DOC_TAG_PATTERN.test(trimmed)) {
            if (shouldIncludeNonReturn(line, trimmed)) {
                deduped.push(line);
            }
            continue;
        }

        if (trimmed.length === 0) {
            continue;
        }

        const key = trimmed.toLowerCase();
        if (seenReturnLines.has(key)) {
            removedAnyReturnLine = true;
            continue;
        }

        seenReturnLines.add(key);
        deduped.push(line);
    }

    return { lines: deduped, removed: removedAnyReturnLine };
}

function reorderDescriptionLinesAfterFunction(docLines) {
    const normalizedDocLines = toMutableArray(docLines);

    if (normalizedDocLines.length === 0) {
        return normalizedDocLines;
    }

    const descriptionBlocks = [];
    let earliestDescriptionIndex = Infinity;
    for (let index = 0; index < normalizedDocLines.length; index += 1) {
        const line = normalizedDocLines[index];
        if (
            typeof line !== "string" ||
            !/^\/\/\/\s*@description\b/i.test(line.trim())
        ) {
            continue;
        }

        const blockIndices = [index];
        let lookahead = index + 1;
        while (lookahead < normalizedDocLines.length) {
            const nextLine = normalizedDocLines[lookahead];
            if (
                typeof nextLine === "string" &&
                nextLine.startsWith("///") &&
                !parseDocCommentMetadata(nextLine)
            ) {
                blockIndices.push(lookahead);
                lookahead += 1;
                continue;
            }
            break;
        }

        descriptionBlocks.push(blockIndices);
        if (index < earliestDescriptionIndex) {
            earliestDescriptionIndex = index;
        }
        if (lookahead > index + 1) {
            index = lookahead - 1;
        }
    }

    if (descriptionBlocks.length === 0) {
        return normalizedDocLines;
    }

    const descriptionStartIndices = descriptionBlocks.map((block) => block[0]);

    const functionIndex = normalizedDocLines.findIndex(
        (line) =>
            typeof line === "string" &&
            /^\/\/\/\s*@function\b/i.test(line.trim())
    );

    if (functionIndex === -1) {
        return normalizedDocLines;
    }

    const firstReturnsIndex = normalizedDocLines.findIndex(
        (line, index) =>
            index > functionIndex &&
            typeof line === "string" &&
            /^\/\/\/\s*@returns\b/i.test(line.trim())
    );
    const allDescriptionsPrecedeReturns = descriptionStartIndices.every(
        (index) =>
            index > functionIndex &&
            (firstReturnsIndex === -1 || index < firstReturnsIndex)
    );

    if (
        earliestDescriptionIndex > functionIndex &&
        allDescriptionsPrecedeReturns
    ) {
        return normalizedDocLines;
    }

    // Membership checks run repeatedly when stripping or re-inserting
    // description lines. Hoist the indices into a Set so the hot filters avoid
    // rescanning the array for each element.
    const descriptionIndices = descriptionBlocks.flat();
    const descriptionIndexSet = new Set(descriptionIndices);

    const descriptionLines = [];
    for (const block of descriptionBlocks) {
        for (const blockIndex of block) {
            const docLine = normalizedDocLines[blockIndex];
            if (typeof docLine !== "string") {
                continue;
            }

            if (/^\/\/\/\s*@description\b/i.test(docLine.trim())) {
                const metadata = parseDocCommentMetadata(docLine);
                const descriptionText =
                    typeof metadata?.name === "string"
                        ? metadata.name.trim()
                        : "";

                if (descriptionText.length === 0) {
                    continue;
                }
            }

            descriptionLines.push(docLine);
        }
    }

    if (descriptionLines.length === 0) {
        return normalizedDocLines.filter(
            (_, index) => !descriptionIndexSet.has(index)
        );
    }

    const remainingLines = normalizedDocLines.filter(
        (_, index) => !descriptionIndexSet.has(index)
    );

    let lastFunctionIndex = -1;
    for (let index = remainingLines.length - 1; index >= 0; index -= 1) {
        const line = remainingLines[index];
        if (
            typeof line === "string" &&
            /^\/\/\/\s*@function\b/i.test(line.trim())
        ) {
            lastFunctionIndex = index;
            break;
        }
    }

    if (lastFunctionIndex === -1) {
        return [...remainingLines, ...descriptionLines];
    }

    let returnsInsertionIndex = remainingLines.length;
    for (
        let index = lastFunctionIndex + 1;
        index < remainingLines.length;
        index += 1
    ) {
        const line = remainingLines[index];
        if (
            typeof line === "string" &&
            /^\/\/\/\s*@returns\b/i.test(line.trim())
        ) {
            returnsInsertionIndex = index;
            break;
        }
    }

    return [
        ...remainingLines.slice(0, returnsInsertionIndex),
        ...descriptionLines,
        ...remainingLines.slice(returnsInsertionIndex)
    ];
}

<<<<<<< HEAD
function normalizeDocCommentNarrativeLines(lines) {
    if (!Array.isArray(lines) || lines.length === 0) {
        return Array.isArray(lines) ? [...lines] : lines;
    }

    const normalized = [];
    let descriptionSegments = [];

    const flushDescriptionSegments = () => {
        if (descriptionSegments.length === 0) {
            return;
        }

        const paragraphs = [];
        let paragraph = [];

        for (const segment of descriptionSegments) {
            if (segment === null) {
                if (paragraph.length > 0) {
                    paragraphs.push(paragraph.join(" "));
                    paragraph = [];
                }
                continue;
            }

            const trimmedSegment = segment.trim();
            if (trimmedSegment.length === 0) {
                continue;
            }

            paragraph.push(trimmedSegment);
        }

        if (paragraph.length > 0) {
            paragraphs.push(paragraph.join(" "));
        }

        descriptionSegments = [];

        if (paragraphs.length === 0) {
            return;
        }

        const appendContinuationParagraphs = (targetPrefix) => {
            const continuationPrefix =
                "/// " + " ".repeat(Math.max(targetPrefix.length - 4, 0));

            for (const paragraphText of paragraphs) {
                const continuationText =
                    paragraphText.length > 0
                        ? `${DOC_DESCRIPTION_PARAGRAPH_BREAK_SENTINEL} ${paragraphText}`
                        : DOC_DESCRIPTION_PARAGRAPH_BREAK_SENTINEL;
                normalized.push(
                    `${continuationPrefix}${continuationText}`.trimEnd()
                );
            }
        };

        const lastNormalizedLine = normalized.at(-1);
        if (
            typeof lastNormalizedLine === "string" &&
            /^\/\/\/\s*@description\b/i.test(lastNormalizedLine.trim())
        ) {
            const prefixMatch = lastNormalizedLine.match(
                /^(\/\/\/\s*@description\s+)/i
            );
            const descriptionPrefix = prefixMatch?.[1] ?? "/// @description ";

            appendContinuationParagraphs(descriptionPrefix);
            return;
        }

        normalized.push(`/// @description ${paragraphs[0]}`);

        if (paragraphs.length > 1) {
            const prefixMatch = normalized
                .at(-1)
                .match(/^(\/\/\/\s*@description\s+)/i);
            const descriptionPrefix = prefixMatch?.[1] ?? "/// @description ";
            const continuationPrefix =
                "/// " + " ".repeat(Math.max(descriptionPrefix.length - 4, 0));

            for (let index = 1; index < paragraphs.length; index += 1) {
                const paragraphText = paragraphs[index];
                const continuationText =
                    paragraphText.length > 0
                        ? `${DOC_DESCRIPTION_PARAGRAPH_BREAK_SENTINEL} ${paragraphText}`
                        : DOC_DESCRIPTION_PARAGRAPH_BREAK_SENTINEL;
                normalized.push(
                    `${continuationPrefix}${continuationText}`.trimEnd()
                );
            }
        }
    };

    const pushLine = (line) => {
        flushDescriptionSegments();
        normalized.push(line);
    };

    for (const line of lines) {
        if (typeof line !== "string") {
            pushLine(line);
            continue;
        }

        const trimmed = line.trim();
        if (!trimmed.startsWith("///")) {
            pushLine(line);
            continue;
        }

        const metadata = parseDocCommentMetadata(line);
        if (metadata) {
            pushLine(line);
            continue;
        }

        const rawBodyWithSpacing = trimmed.slice(3);
        const rawBody = rawBodyWithSpacing.trim();
        if (rawBody.length === 0) {
            if (descriptionSegments.length > 0) {
                descriptionSegments.push(null);
            }
            continue;
        }

        const returnsLine = normalizePlainReturnsDocLine(rawBody);
        if (returnsLine) {
            pushLine(returnsLine);
            continue;
        }

        const trimmedBody = rawBody.trim();
        const hasManualIndentation = /\s/.test(rawBodyWithSpacing[0] ?? "");
        if (hasManualIndentation) {
            const lastNormalizedLine = normalized.at(-1);
            if (
                typeof lastNormalizedLine === "string" &&
                /^\/\/\/\s*@description\b/i.test(lastNormalizedLine.trim())
            ) {
                pushLine(line);
                continue;
            }
        }

        const canStartDescription =
            descriptionSegments.length > 0 ||
            /^[A-Za-z0-9]/.test(trimmedBody) ||
            /^\*{1,2}[A-Za-z0-9]/.test(trimmedBody);

        if (!canStartDescription) {
            pushLine(line);
            continue;
        }

        descriptionSegments.push(trimmedBody);
    }

    flushDescriptionSegments();

    if (lines._suppressLeadingBlank) {
        normalized._suppressLeadingBlank = true;
    }

    return normalized;
}

function normalizePlainReturnsDocLine(body) {
    if (typeof body !== "string") {
        return null;
    }

    const match = body.match(/^returns?\s*:\s*(.*)$/i);
    if (!match) {
        return null;
    }

    let remainder = match[1]?.trim() ?? "";
    let typeAnnotation = "";
    let descriptionText = remainder;

    if (remainder.length > 0) {
        const typeMatch = remainder.match(/^([A-Za-z][A-Za-z0-9_]*)\b(.*)$/);
        if (typeMatch) {
            const [, rawType, trailing = ""] = typeMatch;
            if (trailing.length === 0 || /^[\s,.:;-]/.test(trailing)) {
                const normalizedTypeName = normalizeDocMetadataName(rawType);
                const alias = DOC_COMMENT_RETURN_TYPE_ALIASES.get(
                    normalizedTypeName?.toLowerCase() ?? ""
                );
                if (alias) {
                    typeAnnotation = `{${alias}} `;
                } else if (normalizedTypeName) {
                    typeAnnotation = `{${normalizedTypeName}} `;
                }
                descriptionText = trailing;
            }
        }
    }

    descriptionText = (descriptionText ?? "").replace(/^[\s,.:;-]+/, "");
    descriptionText = capitalizeDocCommentSentence(descriptionText);

    if (typeAnnotation.length === 0 && descriptionText.length === 0) {
        return "/// @returns";
    }

    const normalizedLine =
        `/// @returns ${typeAnnotation}${descriptionText}`.trimEnd();
    return normalizedLine;
}

function capitalizeDocCommentSentence(value) {
    if (typeof value !== "string") {
        return "";
    }

    const trimmed = value.trim();
    if (trimmed.length === 0) {
        return "";
    }

    for (let index = 0; index < trimmed.length; index += 1) {
        const char = trimmed[index];
        if (/[A-Za-z]/.test(char)) {
            if (char === char.toLowerCase()) {
                return (
                    trimmed.slice(0, index) +
                    char.toUpperCase() +
                    trimmed.slice(index + 1)
                );
            }
            break;
        }
    }

    return trimmed;
=======
function promoteLeadingDocCommentTextToDescription(docLines) {
    const normalizedLines = toMutableArray(docLines);

    if (normalizedLines.length === 0) {
        return normalizedLines;
    }

    const segments = [];
    let leadingCount = 0;

    while (leadingCount < normalizedLines.length) {
        const line = normalizedLines[leadingCount];
        if (typeof line !== "string") {
            break;
        }

        const trimmed = line.trim();
        const isDocLikeSummary =
            trimmed.startsWith("///") || /^\/\/\s*\//.test(trimmed);
        if (!isDocLikeSummary) {
            break;
        }

        const isTaggedLine =
            /^\/\/\/\s*@/i.test(trimmed) || /^\/\/\s*\/\s*@/i.test(trimmed);
        if (isTaggedLine) {
            break;
        }

        let match = line.match(/^(\s*\/\/\/)(.*)$/);
        if (!match) {
            const docLikeMatch = line.match(/^(\s*)\/\/\s*\/(.*)$/);
            if (!docLikeMatch) {
                break;
            }

            const [, indent = "", suffix = ""] = docLikeMatch;
            match = [line, `${indent}///`, suffix];
        }

        const [, prefix = "///", suffix = ""] = match;
        segments.push({ prefix, suffix });
        leadingCount += 1;
    }

    if (segments.length === 0) {
        return normalizedLines;
    }

    const firstContentIndex = segments.findIndex(
        ({ suffix }) => suffix.trim().length > 0
    );

    if (firstContentIndex === -1) {
        return normalizedLines;
    }

    const nextLine = normalizedLines[leadingCount];
    const nextLineTrimmed = typeof nextLine === "string" ? nextLine.trim() : "";
    if (
        typeof nextLine !== "string" ||
        (!/^\/\/\/\s*@/i.test(nextLineTrimmed) &&
            !/^\/\/\s*\/\s*@/i.test(nextLineTrimmed))
    ) {
        return normalizedLines;
    }

    const promotedLines = [];
    const firstSegment = segments[firstContentIndex];
    const indent = firstSegment.prefix.slice(
        0,
        Math.max(firstSegment.prefix.length - 3, 0)
    );
    const normalizedBasePrefix = `${indent}///`;
    const descriptionLinePrefix = `${normalizedBasePrefix} @description `;
    const continuationPadding = Math.max(
        descriptionLinePrefix.length - (indent.length + 4),
        0
    );
    const continuationPrefix = `${indent}/// ${" ".repeat(continuationPadding)}`;

    for (const [index, { prefix, suffix }] of segments.entries()) {
        const trimmedSuffix = suffix.trim();
        const hasLeadingWhitespace = suffix.length === 0 || /^\s/.test(suffix);

        if (index < firstContentIndex) {
            const normalizedSuffix = hasLeadingWhitespace
                ? suffix
                : ` ${suffix}`;
            promotedLines.push(`${prefix}${normalizedSuffix}`);
            continue;
        }

        if (index === firstContentIndex) {
            promotedLines.push(
                trimmedSuffix.length > 0
                    ? `${prefix} @description ${trimmedSuffix}`
                    : `${prefix} @description`
            );
            continue;
        }

        if (trimmedSuffix.length === 0) {
            const blankLine = suffix.length > 0 ? `${prefix}${suffix}` : prefix;
            promotedLines.push(blankLine);
            continue;
        }

        const continuationText = trimmedSuffix;
        const resolvedContinuation =
            continuationPrefix.length > 0
                ? `${continuationPrefix}${continuationText}`
                : `${prefix} ${continuationText}`;

        promotedLines.push(resolvedContinuation);
    }

    const remainder = normalizedLines.slice(leadingCount);
    const result = [...promotedLines, ...remainder];

    const hasContinuationSegments = segments.some(
        ({ suffix }, index) =>
            index > firstContentIndex && suffix.trim().length > 0
    );

    if (hasContinuationSegments) {
        result._preserveDescriptionBreaks = true;
    }

    if (normalizedLines._suppressLeadingBlank) {
        result._suppressLeadingBlank = true;
    }

    return result;
>>>>>>> 669b2b64
}

function mergeSyntheticDocComments(
    node,
    existingDocLines,
    options,
    overrides = {}
) {
<<<<<<< HEAD
    let normalizedExistingLines = normalizeDocCommentNarrativeLines(
        toMutableArray(existingDocLines)
=======
    let normalizedExistingLines = toMutableArray(existingDocLines);

    normalizedExistingLines = promoteLeadingDocCommentTextToDescription(
        normalizedExistingLines
>>>>>>> 669b2b64
    );
    let preserveDescriptionBreaks =
        normalizedExistingLines?._preserveDescriptionBreaks === true;

    normalizedExistingLines = reorderDescriptionLinesAfterFunction(
        normalizedExistingLines
    );

<<<<<<< HEAD
=======
    if (preserveDescriptionBreaks) {
        normalizedExistingLines._preserveDescriptionBreaks = true;
    }
>>>>>>> 669b2b64
    let removedExistingReturnDuplicates = false;
    ({
        lines: normalizedExistingLines,
        removed: removedExistingReturnDuplicates
    } = dedupeReturnDocLines(normalizedExistingLines));

    if (preserveDescriptionBreaks) {
        normalizedExistingLines._preserveDescriptionBreaks = true;
    }

    const syntheticLines = reorderDescriptionLinesAfterFunction(
        computeSyntheticFunctionDocLines(
            node,
            existingDocLines,
            options,
            overrides
        )
    );

    const implicitDocEntries =
        node?.type === "FunctionDeclaration" ||
        node?.type === "StructFunctionDeclaration"
            ? collectImplicitArgumentDocNames(node, options)
            : [];
    const declaredParamCount = Array.isArray(node?.params)
        ? node.params.length
        : 0;
    const hasImplicitDocEntries = implicitDocEntries.length > 0;
    const hasParamDocLines = normalizedExistingLines.some((line) => {
        if (typeof line !== "string") {
            return false;
        }

        return /^\/\/\/\s*@param\b/i.test(toTrimmedString(line));
    });
    const shouldForceParamPrune =
        hasParamDocLines && declaredParamCount === 0 && !hasImplicitDocEntries;

    if (syntheticLines.length === 0 && !shouldForceParamPrune) {
        return normalizedExistingLines;
    }

    if (normalizedExistingLines.length === 0) {
        return syntheticLines;
    }

    const docTagMatches = (line, pattern) => {
        const trimmed = toTrimmedString(line);
        if (trimmed.length === 0) {
            return false;
        }

        if (pattern.global || pattern.sticky) {
            pattern.lastIndex = 0;
        }

        return pattern.test(trimmed);
    };

    const isFunctionLine = (line) =>
        docTagMatches(line, /^\/\/\/\s*@function\b/i);
    const isOverrideLine = (line) =>
        docTagMatches(line, /^\/\/\/\s*@override\b/i);
    const isParamLine = (line) => docTagMatches(line, /^\/\/\/\s*@param\b/i);

    const isDescriptionLine = (line) =>
        docTagMatches(line, /^\/\/\/\s*@description\b/i);

    const functionLines = syntheticLines.filter(isFunctionLine);
    const syntheticFunctionMetadata = functionLines
        .map((line) => parseDocCommentMetadata(line))
        .find(
            (meta) => meta?.tag === "function" && typeof meta.name === "string"
        );
    const syntheticFunctionName =
        typeof syntheticFunctionMetadata?.name === "string"
            ? syntheticFunctionMetadata.name.trim()
            : null;
    let otherLines = syntheticLines.filter((line) => !isFunctionLine(line));
    const overrideLines = otherLines.filter(isOverrideLine);
    otherLines = otherLines.filter((line) => !isOverrideLine(line));
    let returnsLines = [];

    // Cache canonical names so we only parse each doc comment line at most once.
    const paramCanonicalNameCache = new Map();
    const getParamCanonicalName = (line, metadata) => {
        if (typeof line !== "string") {
            return null;
        }

        if (paramCanonicalNameCache.has(line)) {
            return paramCanonicalNameCache.get(line);
        }

        const docMetadata =
            metadata === undefined ? parseDocCommentMetadata(line) : metadata;
        const canonical =
            docMetadata?.tag === "param"
                ? getCanonicalParamNameFromText(docMetadata.name)
                : null;

        paramCanonicalNameCache.set(line, canonical);
        return canonical;
    };

    let mergedLines = [...normalizedExistingLines];

    const existingParamCanonicalSet = new Set();
    for (const line of normalizedExistingLines) {
        if (!isParamLine(line)) {
            continue;
        }

        const canonical = getParamCanonicalName(line);
        if (canonical) {
            existingParamCanonicalSet.add(canonical);
        }
    }

    let removedAnyLine = removedExistingReturnDuplicates;

    if (functionLines.length > 0) {
        const existingFunctionIndices = mergedLines
            .map((line, index) => (isFunctionLine(line) ? index : -1))
            .filter((index) => index !== -1);

        if (existingFunctionIndices.length > 0) {
            const [firstIndex, ...duplicateIndices] = existingFunctionIndices;
            mergedLines = [...mergedLines];

            for (let i = duplicateIndices.length - 1; i >= 0; i--) {
                mergedLines.splice(duplicateIndices[i], 1);
                removedAnyLine = true;
            }

            mergedLines.splice(firstIndex, 1, ...functionLines);
            removedAnyLine = true;
        } else {
<<<<<<< HEAD
            const firstContentIndex = mergedLines.findIndex((line) => {
                if (typeof line !== "string") {
                    return false;
                }
=======
            const firstParamIndex = mergedLines.findIndex(isParamLine);

            const insertionIndex =
                firstParamIndex === -1 ? mergedLines.length : firstParamIndex;
            const precedingLine =
                insertionIndex > 0 ? mergedLines[insertionIndex - 1] : null;
            const trimmedPreceding =
                typeof precedingLine === "string" ? precedingLine.trim() : "";
            const isDocCommentLine =
                typeof trimmedPreceding === "string" &&
                /^\/\/\//.test(trimmedPreceding);
            const isDocTagLine =
                isDocCommentLine && /^\/\/\/\s*@/i.test(trimmedPreceding);

            let precedingDocTag = null;
            if (isDocCommentLine && isDocTagLine) {
                const metadata = parseDocCommentMetadata(precedingLine);
                if (metadata && typeof metadata.tag === "string") {
                    precedingDocTag = metadata.tag.toLowerCase();
                }
            }

            const shouldSeparateDocTag = precedingDocTag === "deprecated";

            const needsSeparatorBeforeFunction =
                trimmedPreceding !== "" &&
                typeof precedingLine === "string" &&
                !isFunctionLine(precedingLine) &&
                (!isDocCommentLine || !isDocTagLine || shouldSeparateDocTag);
>>>>>>> 669b2b64

                return line.trim() !== "";
            });

            const insertionIndex =
                firstContentIndex === -1
                    ? mergedLines.length
                    : firstContentIndex;

            mergedLines = [
                ...mergedLines.slice(0, insertionIndex),
                ...functionLines,
                ...mergedLines.slice(insertionIndex)
            ];
            removedAnyLine = true;
        }
    }

    if (overrideLines.length > 0) {
        const existingOverrideIndices = mergedLines
            .map((line, index) => (isOverrideLine(line) ? index : -1))
            .filter((index) => index !== -1);

        if (existingOverrideIndices.length > 0) {
            const [firstOverrideIndex, ...duplicateOverrideIndices] =
                existingOverrideIndices;
            mergedLines = [...mergedLines];

            for (let i = duplicateOverrideIndices.length - 1; i >= 0; i -= 1) {
                mergedLines.splice(duplicateOverrideIndices[i], 1);
                removedAnyLine = true;
            }

            mergedLines.splice(firstOverrideIndex, 1, ...overrideLines);
            removedAnyLine = true;
        } else {
            const firstFunctionIndex = mergedLines.findIndex(isFunctionLine);
            const insertionIndex =
                firstFunctionIndex === -1 ? 0 : firstFunctionIndex;

            mergedLines = [
                ...mergedLines.slice(0, insertionIndex),
                ...overrideLines,
                ...mergedLines.slice(insertionIndex)
            ];
            removedAnyLine = true;
        }
    }

    const paramLineIndices = new Map();
    for (const [index, line] of mergedLines.entries()) {
        if (!isParamLine(line)) {
            continue;
        }

        const canonical = getParamCanonicalName(line);
        if (canonical) {
            paramLineIndices.set(canonical, index);
        }
    }

    const existingParamAliasKeys = new Set();
    for (const canonical of paramLineIndices.keys()) {
        const aliasKey = getParamAliasComparisonKey(canonical);
        if (aliasKey) {
            existingParamAliasKeys.add(aliasKey);
        }
    }

    if (otherLines.length > 0) {
        const normalizedOtherLines = [];

        for (const line of otherLines) {
            const metadata = parseDocCommentMetadata(line);
            const canonical = getParamCanonicalName(line, metadata);

            if (
                canonical &&
                paramLineIndices.has(canonical) &&
                metadata?.name
            ) {
                const lineIndex = paramLineIndices.get(canonical);
                const existingLine = mergedLines[lineIndex];
                const existingMetadata = parseDocCommentMetadata(existingLine);
                const existingName =
                    typeof existingMetadata?.name === "string"
                        ? existingMetadata.name.trim()
                        : "";

                if (
                    existingName.length === 0 ||
                    shouldReplaceParamDocName(existingName, metadata.name)
                ) {
                    const updatedLine = updateParamLineWithDocName(
                        existingLine,
                        metadata.name
                    );
                    if (updatedLine !== existingLine) {
                        mergedLines[lineIndex] = updatedLine;
                        removedAnyLine = true;
                    }
                }
                continue;
            }

            const aliasCanonical = metadata?.name
                ? getCanonicalParamNameFromText(metadata.name)
                : canonical;
            const aliasKey = getParamAliasComparisonKey(aliasCanonical);

            if (aliasKey && existingParamAliasKeys.has(aliasKey)) {
                continue;
            }

            if (aliasKey) {
                existingParamAliasKeys.add(aliasKey);
            }

            normalizedOtherLines.push(line);
        }

        otherLines = normalizedOtherLines;
    }

    if (otherLines.length > 0) {
        const nonReturnLines = [];
        const extractedReturns = [];

        for (const line of otherLines) {
            const metadata = parseDocCommentMetadata(line);
            if (metadata?.tag === "returns") {
                extractedReturns.push(line);
                continue;
            }

            nonReturnLines.push(line);
        }

        if (extractedReturns.length > 0) {
            otherLines = nonReturnLines;
            returnsLines = extractedReturns;
        }
    }

    const syntheticParamNames = new Set(
        otherLines
            .map((line) => getParamCanonicalName(line))
            .filter(isNonEmptyString)
    );

    if (syntheticParamNames.size > 0) {
        const beforeLength = mergedLines.length;
        mergedLines = mergedLines.filter((line) => {
            if (!isParamLine(line)) {
                return true;
            }

            const canonical = getParamCanonicalName(line);
            if (!canonical) {
                return false;
            }

            return !syntheticParamNames.has(canonical);
        });
        if (mergedLines.length !== beforeLength) {
            removedAnyLine = true;
        }
    }

    const lastFunctionIndex = mergedLines.findLastIndex(isFunctionLine);
    let insertionIndex = lastFunctionIndex === -1 ? 0 : lastFunctionIndex + 1;

    if (lastFunctionIndex === -1) {
        while (
            insertionIndex < mergedLines.length &&
            typeof mergedLines[insertionIndex] === "string" &&
            mergedLines[insertionIndex].trim() === ""
        ) {
            insertionIndex += 1;
        }
    }

    while (
        insertionIndex < mergedLines.length &&
        typeof mergedLines[insertionIndex] === "string" &&
        isParamLine(mergedLines[insertionIndex])
    ) {
        insertionIndex += 1;
    }

    let result = [
        ...mergedLines.slice(0, insertionIndex),
        ...otherLines,
        ...mergedLines.slice(insertionIndex)
    ];

    if (returnsLines.length > 0) {
        const { lines: dedupedReturns } = dedupeReturnDocLines(returnsLines, {
            includeNonReturnLine: (line, trimmed) => trimmed.length > 0
        });

        if (dedupedReturns.length > 0) {
            const filteredResult = [];
            let removedExistingReturns = false;

            for (const line of result) {
                if (
                    typeof line === "string" &&
                    /^\/\/\/\s*@returns\b/i.test(toTrimmedString(line))
                ) {
                    removedExistingReturns = true;
                    continue;
                }

                filteredResult.push(line);
            }

            let appendIndex = filteredResult.length;

            while (
                appendIndex > 0 &&
                typeof filteredResult[appendIndex - 1] === "string" &&
                filteredResult[appendIndex - 1].trim() === ""
            ) {
                appendIndex -= 1;
            }

            result = [
                ...filteredResult.slice(0, appendIndex),
                ...dedupedReturns,
                ...filteredResult.slice(appendIndex)
            ];

            if (removedExistingReturns) {
                removedAnyLine = true;
            }
        }
    }

    const dedupedResult = dedupeReturnDocLines(result);
    result = dedupedResult.lines;
    if (dedupedResult.removed) {
        removedAnyLine = true;
    }

    if (result.length > 0) {
        const reorderedWithoutReturns = [];
        const trailingReturnLines = [];

        for (const line of result) {
            if (
                typeof line === "string" &&
                RETURN_DOC_TAG_PATTERN.test(line.trim())
            ) {
                trailingReturnLines.push(line);
                continue;
            }

            reorderedWithoutReturns.push(line);
        }

        if (trailingReturnLines.length > 0) {
            result = [...reorderedWithoutReturns, ...trailingReturnLines];
        }
    }

    const paramDocsByCanonical = new Map();

    for (const line of result) {
        if (typeof line !== "string") {
            continue;
        }

        if (!isParamLine(line)) {
            continue;
        }

        const canonical = getParamCanonicalName(line);
        if (canonical) {
            paramDocsByCanonical.set(canonical, line);
        }
    }

    const suppressedCanonicals = suppressedImplicitDocCanonicalByNode.get(node);

    if (suppressedCanonicals && suppressedCanonicals.size > 0) {
        for (const canonical of suppressedCanonicals) {
            if (existingParamCanonicalSet.has(canonical)) {
                continue;
            }

            paramDocsByCanonical.delete(canonical);
        }
    }

    if (implicitDocEntries.length > 0) {
        const canonicalNames = new Set();
        const fallbackCanonicalsToRemove = new Set();

        for (const entry of implicitDocEntries) {
            if (entry?.canonical) {
                canonicalNames.add(entry.canonical);
            }

            if (
                entry?.fallbackCanonical &&
                entry.fallbackCanonical !== entry.canonical &&
                entry.hasDirectReference !== true
            ) {
                fallbackCanonicalsToRemove.add(entry.fallbackCanonical);
            }
        }

        for (const fallbackCanonical of fallbackCanonicalsToRemove) {
            if (!canonicalNames.has(fallbackCanonical)) {
                paramDocsByCanonical.delete(fallbackCanonical);
            }
        }
    }

    let orderedParamDocs = [];
    if (Array.isArray(node.params)) {
        for (const param of node.params) {
            const paramInfo = getParameterDocInfo(param, node, options);
            const canonical = paramInfo?.name
                ? getCanonicalParamNameFromText(paramInfo.name)
                : null;
            if (canonical && paramDocsByCanonical.has(canonical)) {
                orderedParamDocs.push(paramDocsByCanonical.get(canonical));
                paramDocsByCanonical.delete(canonical);
                continue;
            }

            if (canonical) {
                const aliasKey = getParamAliasComparisonKey(canonical);
                if (aliasKey) {
                    for (const [
                        docCanonical,
                        docLine
                    ] of paramDocsByCanonical.entries()) {
                        const docAliasKey =
                            getParamAliasComparisonKey(docCanonical);
                        if (docAliasKey && docAliasKey === aliasKey) {
                            orderedParamDocs.push(docLine);
                            paramDocsByCanonical.delete(docCanonical);
                            break;
                        }
                    }
                }
            }
        }
    }

    if (orderedParamDocs.length === 0) {
        for (const entry of implicitDocEntries) {
            const canonical = entry?.canonical;
            if (canonical && paramDocsByCanonical.has(canonical)) {
                orderedParamDocs.push(paramDocsByCanonical.get(canonical));
                paramDocsByCanonical.delete(canonical);
            }
        }
    }

    const shouldDropRemainingParamDocs =
        !hasImplicitDocEntries &&
        declaredParamCount === 0 &&
        paramDocsByCanonical.size > 0;

    if (!shouldDropRemainingParamDocs) {
        for (const doc of paramDocsByCanonical.values()) {
            orderedParamDocs.push(doc);
        }
    }

    if (orderedParamDocs.length > 0) {
        const docsByCanonical = new Map();
        for (const docLine of orderedParamDocs) {
            if (typeof docLine !== "string") {
                continue;
            }

            const canonical = getParamCanonicalName(docLine);
            if (canonical) {
                docsByCanonical.set(canonical, docLine);
            }
        }

        const preferredDocs = preferredParamDocNamesByNode.get(node);
        const implicitEntryByIndex = new Map();
        for (const entry of implicitDocEntries) {
            if (entry && Number.isInteger(entry.index)) {
                implicitEntryByIndex.set(entry.index, entry);
            }
        }
        const reordered = [];

        if (Array.isArray(node.params)) {
            for (const [index, param] of node.params.entries()) {
                const implicitEntry = implicitEntryByIndex.get(index);
                if (implicitEntry) {
                    const implicitCanonical =
                        implicitEntry.canonical ||
                        getCanonicalParamNameFromText(implicitEntry.name);
                    if (
                        implicitCanonical &&
                        docsByCanonical.has(implicitCanonical)
                    ) {
                        reordered.push(docsByCanonical.get(implicitCanonical));
                        docsByCanonical.delete(implicitCanonical);
                        continue;
                    }
                }

                const preferredName = preferredDocs?.get(index);
                if (preferredName) {
                    const preferredCanonical =
                        getCanonicalParamNameFromText(preferredName);
                    if (
                        preferredCanonical &&
                        docsByCanonical.has(preferredCanonical)
                    ) {
                        reordered.push(docsByCanonical.get(preferredCanonical));
                        docsByCanonical.delete(preferredCanonical);
                        continue;
                    }
                }

                const paramInfo = getParameterDocInfo(param, node, options);
                const paramCanonical = paramInfo?.name
                    ? getCanonicalParamNameFromText(paramInfo.name)
                    : null;
                if (paramCanonical && docsByCanonical.has(paramCanonical)) {
                    reordered.push(docsByCanonical.get(paramCanonical));
                    docsByCanonical.delete(paramCanonical);
                    continue;
                }

                if (paramCanonical) {
                    const paramAliasKey =
                        getParamAliasComparisonKey(paramCanonical);

                    if (paramAliasKey) {
                        for (const [
                            docCanonical,
                            docLine
                        ] of docsByCanonical.entries()) {
                            const docAliasKey =
                                getParamAliasComparisonKey(docCanonical);

                            if (docAliasKey && docAliasKey === paramAliasKey) {
                                reordered.push(docLine);
                                docsByCanonical.delete(docCanonical);
                                break;
                            }
                        }
                    }
                }
            }
        }

        for (const docLine of docsByCanonical.values()) {
            reordered.push(docLine);
        }

        orderedParamDocs = reordered;
    }

    const finalDocs = [];
    let insertedParams = false;

    for (const line of result) {
        if (isParamLine(line)) {
            if (!insertedParams && orderedParamDocs.length > 0) {
                finalDocs.push(...orderedParamDocs);
                insertedParams = true;
            }
            continue;
        }

        finalDocs.push(line);
    }

    if (!insertedParams && orderedParamDocs.length > 0) {
        finalDocs.push(...orderedParamDocs);
    }

    let reorderedDocs = finalDocs;

    const descriptionStartIndex = reorderedDocs.findIndex(isDescriptionLine);
    if (descriptionStartIndex !== -1) {
        let descriptionEndIndex = descriptionStartIndex + 1;

        while (
            descriptionEndIndex < reorderedDocs.length &&
            typeof reorderedDocs[descriptionEndIndex] === "string" &&
            reorderedDocs[descriptionEndIndex].startsWith("///") &&
            !parseDocCommentMetadata(reorderedDocs[descriptionEndIndex])
        ) {
            descriptionEndIndex += 1;
        }

        const descriptionBlock = reorderedDocs.slice(
            descriptionStartIndex,
            descriptionEndIndex
        );
        const docsWithoutDescription = [
            ...reorderedDocs.slice(0, descriptionStartIndex),
            ...reorderedDocs.slice(descriptionEndIndex)
        ];

        let shouldOmitDescriptionBlock = false;
        if (descriptionBlock.length === 1) {
            const descriptionMetadata = parseDocCommentMetadata(
                descriptionBlock[0]
            );
            const descriptionText =
                typeof descriptionMetadata?.name === "string"
                    ? descriptionMetadata.name.trim()
                    : "";

            // Omit empty description blocks
            if (descriptionText.length === 0) {
                shouldOmitDescriptionBlock = true;
            } else if (
                syntheticFunctionName &&
                descriptionText.startsWith(syntheticFunctionName)
            ) {
                // Omit alias-style descriptions like "functionName()"
                const remainder = descriptionText.slice(
                    syntheticFunctionName.length
                );
                const trimmedRemainder = remainder.trim();
                if (
                    trimmedRemainder.startsWith("(") &&
                    trimmedRemainder.endsWith(")")
                ) {
                    shouldOmitDescriptionBlock = true;
                }
            }
        }

        if (shouldOmitDescriptionBlock) {
            reorderedDocs = docsWithoutDescription;
        } else {
            let lastParamIndex = -1;
            for (const [index, element] of docsWithoutDescription.entries()) {
                if (isParamLine(element)) {
                    lastParamIndex = index;
                }
            }

            const insertionAfterParams =
                lastParamIndex === -1
                    ? docsWithoutDescription.length
                    : lastParamIndex + 1;

            reorderedDocs = [
                ...docsWithoutDescription.slice(0, insertionAfterParams),
                ...descriptionBlock,
                ...docsWithoutDescription.slice(insertionAfterParams)
            ];
        }
    }

    reorderedDocs = reorderDescriptionLinesAfterFunction(reorderedDocs);

    if (suppressedCanonicals && suppressedCanonicals.size > 0) {
        reorderedDocs = reorderedDocs.filter((line) => {
            if (!isParamLine(line)) {
                return true;
            }

            const canonical = getParamCanonicalName(line);
            if (!canonical) {
                return true;
            }

            if (existingParamCanonicalSet.has(canonical)) {
                return true;
            }

            return !suppressedCanonicals.has(canonical);
        });
    }

    reorderedDocs = reorderedDocs.map((line) => {
        if (!isParamLine(line)) {
            return line;
        }

        const match = line.match(
            /^(\/\/\/\s*@param\s*)(\{[^}]*\}\s*)?(\s*\S+)(.*)$/i
        );
        if (!match) {
            return normalizeDocCommentTypeAnnotations(line);
        }

        const [, prefix, rawTypeSection = "", rawName = "", remainder = ""] =
            match;
        const normalizedPrefix = `${prefix.replace(/\s*$/, "")} `;
        let normalizedTypeSection = rawTypeSection.trim();
        if (
            normalizedTypeSection.startsWith("{") &&
            normalizedTypeSection.endsWith("}")
        ) {
            const innerType = normalizedTypeSection.slice(1, -1);
            const normalizedInner = innerType.replaceAll("|", ",");
            normalizedTypeSection = `{${normalizedInner}}`;
        }
        const typePart =
            normalizedTypeSection.length > 0 ? `${normalizedTypeSection} ` : "";
        let normalizedName = rawName.trim();
        let remainingRemainder = remainder;

        if (
            normalizedName.startsWith("[") &&
            !normalizedName.endsWith("]") &&
            typeof remainingRemainder === "string" &&
            remainingRemainder.length > 0
        ) {
            let bracketBalance = 0;

            for (const char of normalizedName) {
                if (char === "[") {
                    bracketBalance += 1;
                } else if (char === "]") {
                    bracketBalance -= 1;
                }
            }

            if (bracketBalance > 0) {
                let sliceIndex = 0;

                while (
                    sliceIndex < remainingRemainder.length &&
                    bracketBalance > 0
                ) {
                    const char = remainingRemainder[sliceIndex];
                    if (char === "[") {
                        bracketBalance += 1;
                    } else if (char === "]") {
                        bracketBalance -= 1;
                    }
                    sliceIndex += 1;
                }

                if (bracketBalance <= 0) {
                    const continuation = remainingRemainder.slice(
                        0,
                        sliceIndex
                    );
                    normalizedName = `${normalizedName}${continuation}`.trim();
                    remainingRemainder = remainingRemainder.slice(sliceIndex);
                }
            }
        }

        const remainderText = remainingRemainder.trim();
        const hasDescription = remainderText.length > 0;
        let descriptionPart = "";

        if (hasDescription) {
            const hyphenMatch = remainingRemainder.match(/^(\s*-\s*)(.*)$/);
            let normalizedDescription = "";
            let hyphenSpacing = " - ";

            if (hyphenMatch) {
                const [, rawHyphenSpacing = "", rawDescription = ""] =
                    hyphenMatch;
                normalizedDescription = rawDescription.trim();

                const trailingSpaceMatch = rawHyphenSpacing.match(/-(\s*)$/);
                if (trailingSpaceMatch) {
                    const originalSpaceCount = trailingSpaceMatch[1].length;
                    const preservedSpaceCount = Math.max(
                        1,
                        Math.min(originalSpaceCount, 2)
                    );
                    hyphenSpacing = ` - ${" ".repeat(preservedSpaceCount - 1)}`;
                }
            } else {
                normalizedDescription = remainderText.replace(/^[-\s]+/, "");
            }

            if (normalizedDescription.length > 0) {
                descriptionPart = `${hyphenSpacing}${normalizedDescription}`;
            }
        }

        const updatedLine = `${normalizedPrefix}${typePart}${normalizedName}${descriptionPart}`;
        return normalizeDocCommentTypeAnnotations(updatedLine);
    });

    if (preserveDescriptionBreaks) {
        result = reorderedDocs;
    } else {
        const wrappedDocs = [];
        const normalizedPrintWidth = coercePositiveIntegerOption(
            options?.printWidth,
            120
        );
        const wrapWidth = Math.min(
            normalizedPrintWidth,
            DEFAULT_DOC_COMMENT_MAX_WRAP_WIDTH
        );

        const wrapSegments = (text, firstAvailable, continuationAvailable) => {
            if (firstAvailable <= 0) {
                return [text];
            }

            const words = text.split(/\s+/).filter((word) => word.length > 0);
            if (words.length === 0) {
                return [];
            }

<<<<<<< HEAD
        const segments = [];
        let current = "";
        let currentAvailable = firstAvailable;

        const commitCurrent = () => {
            if (current.length === 0) {
                return;
            }

            segments.push(current);
            current = "";
            currentAvailable = continuationAvailable;
        };

        for (const word of words) {
            if (word === DOC_DESCRIPTION_PARAGRAPH_BREAK_SENTINEL) {
                commitCurrent();
                if (segments.length === 0) {
                    currentAvailable = firstAvailable;
                }
                continue;
            }

            if (current.length === 0) {
                current = word;
                continue;
            }

            const endsSentence = /[.!?]["')\]]?$/.test(current);
            const startsSentence = /^[A-Z]/.test(word);
            if (
                endsSentence &&
                startsSentence &&
                currentAvailable >= 60 &&
                current.length >=
                    Math.max(Math.floor(currentAvailable * 0.6), 24)
            ) {
                commitCurrent();
                current = word;
                continue;
            }

            if (current.length + 1 + word.length > currentAvailable) {
                commitCurrent();
                current = word;
                continue;
            }

            current += ` ${word}`;
        }

        if (current.length > 0) {
            commitCurrent();
        }
=======
            const segments = [];
            let current = words[0];
            let currentAvailable = firstAvailable;

            for (let index = 1; index < words.length; index += 1) {
                const word = words[index];

                const endsSentence = /[.!?]["')\]]?$/.test(current);
                const startsSentence = /^[A-Z]/.test(word);
                if (
                    endsSentence &&
                    startsSentence &&
                    currentAvailable >= 60 &&
                    current.length >=
                        Math.max(Math.floor(currentAvailable * 0.6), 24)
                ) {
                    segments.push(current);
                    current = word;
                    currentAvailable = continuationAvailable;
                    continue;
                }

                if (current.length + 1 + word.length > currentAvailable) {
                    segments.push(current);
                    current = word;
                    currentAvailable = continuationAvailable;
                } else {
                    current += ` ${word}`;
                }
            }

            segments.push(current);
>>>>>>> 669b2b64

            const lastIndex = segments.length - 1;
            if (lastIndex >= 2) {
                // `Array#at` handles negative indices but introduces an extra bounds
                // check on every call. This helper runs for every doc comment we
                // wrap, so prefer direct index math to keep the hot path lean.
                const lastSegment = segments[lastIndex];
                const isSingleWord =
                    typeof lastSegment === "string" && !/\s/.test(lastSegment);

                if (isSingleWord) {
                    const maxSingleWordLength = Math.max(
                        Math.min(continuationAvailable / 2, 16),
                        8
                    );

                    if (lastSegment.length <= maxSingleWordLength) {
                        const penultimateIndex = lastIndex - 1;
                        const mergedSegment =
                            segments[penultimateIndex] + ` ${lastSegment}`;

                        segments[penultimateIndex] = mergedSegment;
                        segments.pop();
                    }
                }
            }

            return segments;
        };

        for (let index = 0; index < reorderedDocs.length; index += 1) {
            const line = reorderedDocs[index];
            if (isDescriptionLine(line)) {
                const blockLines = [line];
                let lookahead = index + 1;

                while (lookahead < reorderedDocs.length) {
                    const nextLine = reorderedDocs[lookahead];
                    if (
                        typeof nextLine === "string" &&
                        nextLine.startsWith("///") &&
                        !parseDocCommentMetadata(nextLine)
                    ) {
                        blockLines.push(nextLine);
                        lookahead += 1;
                        continue;
                    }
                    break;
                }

                index = lookahead - 1;

                const prefixMatch = line.match(/^(\/\/\/\s*@description\s+)/i);
                if (!prefixMatch) {
                    wrappedDocs.push(...blockLines);
                    continue;
                }

                const prefix = prefixMatch[1];
                const continuationPrefix =
                    "/// " + " ".repeat(Math.max(prefix.length - 4, 0));
                const descriptionText = blockLines
                    .map((docLine, blockIndex) => {
                        if (blockIndex === 0) {
                            return docLine.slice(prefix.length).trim();
                        }

                        if (docLine.startsWith(continuationPrefix)) {
                            return docLine
                                .slice(continuationPrefix.length)
                                .trim();
                        }

                        if (docLine.startsWith("///")) {
                            return docLine.slice(3).trim();
                        }

                        return docLine.trim();
                    })
                    .filter((segment) => segment.length > 0)
                    .join(" ");

                if (descriptionText.length === 0) {
                    wrappedDocs.push(...blockLines);
                    continue;
                }

                const available = Math.max(wrapWidth - prefix.length, 16);
                const continuationAvailable = Math.max(
                    Math.min(available, 62),
                    16
                );
                const segments = wrapSegments(
                    descriptionText,
                    available,
                    continuationAvailable
                );

                if (segments.length === 0) {
                    wrappedDocs.push(...blockLines);
                    continue;
                }

                if (
                    blockLines.length > 1 &&
                    segments.length > blockLines.length
                ) {
                    const paddedBlockLines = blockLines.map(
                        (docLine, blockIndex) => {
                            if (
                                blockIndex === 0 ||
                                typeof docLine !== "string"
                            ) {
                                return docLine;
                            }

                            if (
                                !docLine.startsWith("///") ||
                                parseDocCommentMetadata(docLine)
                            ) {
                                return docLine;
                            }

                            if (docLine.startsWith(continuationPrefix)) {
                                return docLine;
                            }

                            const trimmedContinuation = docLine
                                .slice(3)
                                .replace(/^\s+/, "");

                            if (trimmedContinuation.length === 0) {
                                return docLine;
                            }

                            return `${continuationPrefix}${trimmedContinuation}`;
                        }
                    );

                    wrappedDocs.push(...paddedBlockLines);
                    continue;
                }

                wrappedDocs.push(`${prefix}${segments[0]}`);
                for (
                    let segmentIndex = 1;
                    segmentIndex < segments.length;
                    segmentIndex += 1
                ) {
                    wrappedDocs.push(
                        `${continuationPrefix}${segments[segmentIndex]}`
                    );
                }
                continue;
            }

            wrappedDocs.push(line);
        }

        reorderedDocs = wrappedDocs;

        result = reorderedDocs;
    }

    if (removedAnyLine || otherLines.length > 0) {
        result._suppressLeadingBlank = true;
    }

    const filteredResult = result.filter((line) => {
        if (typeof line !== "string") {
            return true;
        }

        if (!/^\/\/\/\s*@description\b/i.test(line.trim())) {
            return true;
        }

        const metadata = parseDocCommentMetadata(line);
        const descriptionText =
            typeof metadata?.name === "string" ? metadata.name.trim() : "";

        return descriptionText.length > 0;
    });

    if (result._suppressLeadingBlank) {
        filteredResult._suppressLeadingBlank = true;
    }

    return filteredResult;
}

function getCanonicalParamNameFromText(name) {
    if (typeof name !== "string") {
        return null;
    }

    let trimmed = name.trim();

    if (trimmed.startsWith("[")) {
        let depth = 0;
        let closingIndex = -1;

        let index = 0;
        for (const char of trimmed) {
            if (char === "[") {
                depth += 1;
            } else if (char === "]") {
                depth -= 1;
                if (depth === 0) {
                    closingIndex = index;
                    break;
                }
            }

            index += 1;
        }

        if (closingIndex > 0) {
            trimmed = trimmed.slice(1, closingIndex);
        }
    }

    const equalsIndex = trimmed.indexOf("=");
    if (equalsIndex !== -1) {
        trimmed = trimmed.slice(0, equalsIndex);
    }

    const normalized = normalizeDocMetadataName(trimmed.trim());
    return normalized && normalized.length > 0 ? normalized : null;
}

function getParamAliasComparisonKey(canonicalName) {
    if (typeof canonicalName !== "string" || canonicalName.length === 0) {
        return null;
    }

    return canonicalName.replaceAll(/[_\s]+/g, "").toLowerCase();
}

function getPreferredFunctionParameterName(path, node, options) {
    const context = findFunctionParameterContext(path);
    if (context) {
        const { functionNode, paramIndex } = context;
        if (!functionNode || !Number.isInteger(paramIndex) || paramIndex < 0) {
            return null;
        }

        const params = getFunctionParams(functionNode);
        if (paramIndex >= params.length) {
            return null;
        }

        const identifier = getIdentifierFromParameterNode(params[paramIndex]);
        const currentName =
            (identifier && typeof identifier.name === "string"
                ? identifier.name
                : null) ??
            (node && typeof node.name === "string" ? node.name : null);

        const preferredName = resolvePreferredParameterName(
            functionNode,
            paramIndex,
            currentName,
            options
        );

        if (isNonEmptyString(preferredName)) {
            return preferredName;
        }

        return null;
    }

    if (!node || typeof node.name !== "string") {
        return null;
    }

    const argumentIndex = getArgumentIndexFromIdentifier(node.name);
    if (!Number.isInteger(argumentIndex) || argumentIndex < 0) {
        return null;
    }

    const functionNode = findEnclosingFunctionNode(path);
    if (!functionNode) {
        return null;
    }

    const preferredName = resolvePreferredParameterName(
        functionNode,
        argumentIndex,
        node.name,
        options
    );

    if (isNonEmptyString(preferredName)) {
        return preferredName;
    }

    const params = getFunctionParams(functionNode);
    if (argumentIndex >= params.length) {
        return null;
    }

    const identifier = getIdentifierFromParameterNode(params[argumentIndex]);
    if (!identifier || typeof identifier.name !== "string") {
        return null;
    }

    const normalizedIdentifier = normalizePreferredParameterName(
        identifier.name
    );
    if (
        normalizedIdentifier &&
        normalizedIdentifier !== node.name &&
        isValidIdentifierName(normalizedIdentifier)
    ) {
        return normalizedIdentifier;
    }

    return null;
}

function resolvePreferredParameterName(
    functionNode,
    paramIndex,
    currentName,
    options
) {
    if (!functionNode || !Number.isInteger(paramIndex) || paramIndex < 0) {
        return null;
    }

    const params = getFunctionParams(functionNode);
    if (paramIndex >= params.length) {
        return null;
    }

    const hasRenamableCurrentName =
        typeof currentName === "string" &&
        getArgumentIndexFromIdentifier(currentName) !== null;

    if (!hasRenamableCurrentName) {
        return null;
    }

    const preferredSource = resolvePreferredParameterSource(
        functionNode,
        paramIndex,
        currentName,
        options
    );

    const normalizedName = normalizePreferredParameterName(preferredSource);
    if (!normalizedName || normalizedName === currentName) {
        return null;
    }

    return isValidIdentifierName(normalizedName) ? normalizedName : null;
}

function resolvePreferredParameterSource(
    functionNode,
    paramIndex,
    currentName,
    options
) {
    const docPreferences = preferredParamDocNamesByNode.get(functionNode);
    if (docPreferences?.has(paramIndex)) {
        return docPreferences.get(paramIndex) ?? null;
    }

    const implicitEntries = collectImplicitArgumentDocNames(
        functionNode,
        options
    );
    if (!Array.isArray(implicitEntries)) {
        return null;
    }

    const implicitEntry = implicitEntries.find(
        (entry) => entry && entry.index === paramIndex
    );
    if (!implicitEntry) {
        return null;
    }

    if (
        implicitEntry.canonical &&
        implicitEntry.canonical !== implicitEntry.fallbackCanonical
    ) {
        return implicitEntry.name || implicitEntry.canonical;
    }

    if (implicitEntry.name && implicitEntry.name !== currentName) {
        return implicitEntry.name;
    }

    return null;
}

function findEnclosingFunctionNode(path) {
    if (!path || typeof path.getParentNode !== "function") {
        return null;
    }

    for (let depth = 0; ; depth += 1) {
        const parent =
            depth === 0 ? path.getParentNode() : path.getParentNode(depth);
        if (!parent) {
            break;
        }

        if (isFunctionLikeDeclaration(parent)) {
            return parent;
        }
    }

    return null;
}

function findFunctionParameterContext(path) {
    if (!path || typeof path.getParentNode !== "function") {
        return null;
    }

    let candidate = path.getValue();
    for (let depth = 0; ; depth += 1) {
        const parent =
            depth === 0 ? path.getParentNode() : path.getParentNode(depth);
        if (!parent) {
            break;
        }

        if (parent.type === "DefaultParameter") {
            candidate = parent;
            continue;
        }

        if (
            parent.type === "FunctionDeclaration" ||
            parent.type === "ConstructorDeclaration"
        ) {
            const params = toMutableArray(parent.params);
            const index = params.indexOf(candidate);
            if (index !== -1) {
                return { functionNode: parent, paramIndex: index };
            }
        }

        candidate = parent;
    }

    return null;
}

function shouldOmitParameterAlias(declarator, functionNode, options) {
    if (
        !declarator ||
        declarator.type !== "VariableDeclarator" ||
        !declarator.id ||
        declarator.id.type !== "Identifier" ||
        !declarator.init ||
        declarator.init.type !== "Identifier"
    ) {
        return false;
    }

    const argumentIndex = getArgumentIndexFromIdentifier(declarator.init.name);
    if (argumentIndex === null) {
        return false;
    }

    const preferredName = resolvePreferredParameterName(
        functionNode,
        argumentIndex,
        declarator.init.name,
        options
    );

    const normalizedAlias = normalizePreferredParameterName(declarator.id.name);
    if (!normalizedAlias) {
        return false;
    }

    if (!functionNode) {
        return false;
    }

    const params = getFunctionParams(functionNode);
    if (argumentIndex < 0 || argumentIndex >= params.length) {
        return false;
    }

    const identifier = getIdentifierFromParameterNode(params[argumentIndex]);
    if (!identifier || typeof identifier.name !== "string") {
        return false;
    }

    const normalizedParamName = normalizePreferredParameterName(
        identifier.name
    );

    if (
        typeof normalizedParamName === "string" &&
        normalizedParamName.length > 0 &&
        normalizedParamName === normalizedAlias
    ) {
        return true;
    }

    const normalizedPreferred = preferredName
        ? normalizePreferredParameterName(preferredName)
        : null;

    if (normalizedPreferred && normalizedPreferred === normalizedAlias) {
        return true;
    }

    return false;
}

function getIdentifierFromParameterNode(param) {
    if (!param || typeof param !== "object") {
        return null;
    }

    if (param.type === "Identifier") {
        return param;
    }

    if (
        param.type === "DefaultParameter" &&
        param.left?.type === "Identifier"
    ) {
        return param.left;
    }

    return null;
}

function isInsideConstructorFunction(path) {
    if (!path || typeof path.getParentNode !== "function") {
        return false;
    }

    let functionAncestorDepth = null;

    for (let depth = 0; ; depth += 1) {
        const ancestor =
            depth === 0 ? path.getParentNode() : path.getParentNode(depth);
        if (!ancestor) {
            break;
        }

        if (
            functionAncestorDepth === null &&
            ancestor.type === "FunctionDeclaration"
        ) {
            const functionParent = path.getParentNode(depth + 1);
            if (!functionParent || functionParent.type !== "BlockStatement") {
                return false;
            }

            functionAncestorDepth = depth;
            continue;
        }

        if (ancestor.type === "ConstructorDeclaration") {
            return functionAncestorDepth !== null;
        }
    }

    return false;
}

function findEnclosingFunctionDeclaration(path) {
    if (!path || typeof path.getParentNode !== "function") {
        return null;
    }

    for (let depth = 0; ; depth += 1) {
        const parent =
            depth === 0 ? path.getParentNode() : path.getParentNode(depth);
        if (!parent) {
            break;
        }

        if (parent.type === "FunctionDeclaration") {
            return parent;
        }
    }

    return null;
}

function shouldSynthesizeUndefinedDefaultForIdentifier(path, node) {
    if (!node || !synthesizedUndefinedDefaultParameters.has(node)) {
        return false;
    }

    if (!path || typeof path.getParentNode !== "function") {
        return false;
    }

    const parent = path.getParentNode();
    if (!parent || parent.type !== "FunctionDeclaration") {
        return false;
    }

    const params = getFunctionParams(parent);
    return params.includes(node);
}

function normalizePreferredParameterName(name) {
    if (typeof name !== "string" || name.length === 0) {
        return null;
    }

    const canonical = getCanonicalParamNameFromText(name);
    if (canonical && canonical.length > 0) {
        return canonical;
    }

    const normalized = normalizeDocMetadataName(name);
    if (typeof normalized !== "string" || normalized.length === 0) {
        return null;
    }

    return normalized.trim();
}

function isValidIdentifierName(name) {
    return typeof name === "string" && /^[A-Za-z_$][A-Za-z0-9_$]*$/.test(name);
}

function isOptionalParamDocName(name) {
    return typeof name === "string" && /^\s*\[[^\]]+\]\s*$/.test(name);
}

function updateParamLineWithDocName(line, newDocName) {
    if (typeof line !== "string" || typeof newDocName !== "string") {
        return line;
    }

    const prefixMatch = line.match(/^(\/\/\/\s*@param(?:\s+\{[^}]+\})?\s*)/i);
    if (!prefixMatch) {
        return `/// @param ${newDocName}`;
    }

    const prefix = prefixMatch[0];
    const remainder = line.slice(prefix.length);
    if (remainder.length === 0) {
        return `${prefix}${newDocName}`;
    }

    const updatedRemainder = remainder.replace(/^[^\s]+/, newDocName);
    return `${prefix}${updatedRemainder}`;
}

function shouldReplaceParamDocName(existingName, newName) {
    if (typeof existingName !== "string" || typeof newName !== "string") {
        return false;
    }

    const trimmedExisting = existingName.trim();
    const trimmedNew = newName.trim();

    if (trimmedExisting === trimmedNew) {
        return false;
    }

    const existingCanonical = getCanonicalParamNameFromText(trimmedExisting);
    const newCanonical = getCanonicalParamNameFromText(trimmedNew);

    if (!existingCanonical || !newCanonical) {
        return false;
    }

    if (existingCanonical !== newCanonical) {
        return false;
    }

    const existingHasDefault = trimmedExisting.includes("=");
    const newHasDefault = trimmedNew.includes("=");

    if (newHasDefault && !existingHasDefault) {
        return true;
    }

    return false;
}

function computeSyntheticFunctionDocLines(
    node,
    existingDocLines,
    options,
    overrides = {}
) {
    if (!node) {
        return [];
    }

    const metadata = Array.isArray(existingDocLines)
        ? existingDocLines.map(parseDocCommentMetadata).filter(Boolean)
        : [];
    const orderedParamMetadata = metadata.filter(
        (meta) => meta.tag === "param"
    );

    const hasReturnsTag = metadata.some((meta) => meta.tag === "returns");
    const hasOverrideTag = metadata.some((meta) => meta.tag === "override");
    const documentedParamNames = new Set();
    const paramMetadataByCanonical = new Map();
    const overrideName = overrides?.nameOverride;
    const functionName = overrideName ?? getNodeName(node);
    const existingFunctionMetadata = metadata.find(
        (meta) => meta.tag === "function"
    );
    const normalizedFunctionName =
        typeof functionName === "string" &&
        isNonEmptyTrimmedString(functionName)
            ? normalizeDocMetadataName(functionName)
            : null;
    const normalizedExistingFunctionName =
        typeof existingFunctionMetadata?.name === "string" &&
        isNonEmptyTrimmedString(existingFunctionMetadata.name)
            ? normalizeDocMetadataName(existingFunctionMetadata.name)
            : null;

    for (const meta of metadata) {
        if (meta.tag !== "param") {
            continue;
        }

        const rawName = typeof meta.name === "string" ? meta.name : null;
        if (!rawName) {
            continue;
        }

        documentedParamNames.add(rawName);

        const canonical = getCanonicalParamNameFromText(rawName);
        if (canonical && !paramMetadataByCanonical.has(canonical)) {
            paramMetadataByCanonical.set(canonical, meta);
        }
    }

    const shouldInsertOverrideTag =
        overrides?.includeOverrideTag === true && !hasOverrideTag;

    const lines = [];

    if (shouldInsertOverrideTag) {
        lines.push("/// @override");
    }

    const shouldInsertFunctionTag =
        normalizedFunctionName &&
        (normalizedExistingFunctionName === null ||
            normalizedExistingFunctionName !== normalizedFunctionName);

    if (shouldInsertFunctionTag) {
        lines.push(`/// @function ${functionName}`);
    }

    const implicitArgumentDocNames = collectImplicitArgumentDocNames(
        node,
        options
    );
    const implicitDocEntryByIndex = new Map();

    for (const entry of implicitArgumentDocNames) {
        if (!entry) {
            continue;
        }

        const { index } = entry;
        if (!Number.isInteger(index) || index < 0) {
            continue;
        }

        if (!implicitDocEntryByIndex.has(index)) {
            implicitDocEntryByIndex.set(index, entry);
        }
    }

    if (!Array.isArray(node.params)) {
        for (const { name: docName } of implicitArgumentDocNames) {
            if (documentedParamNames.has(docName)) {
                continue;
            }

            documentedParamNames.add(docName);
            lines.push(`/// @param ${docName}`);
        }

        return maybeAppendReturnsDoc(lines, node, hasReturnsTag, overrides);
    }

    for (const [paramIndex, param] of node.params.entries()) {
        const paramInfo = getParameterDocInfo(param, node, options);
        if (!paramInfo || !paramInfo.name) {
            continue;
        }
        const ordinalMetadata =
            Number.isInteger(paramIndex) && paramIndex >= 0
                ? (orderedParamMetadata[paramIndex] ?? null)
                : null;
        const rawOrdinalName =
            typeof ordinalMetadata?.name === "string" &&
            ordinalMetadata.name.length > 0
                ? ordinalMetadata.name
                : null;
        const canonicalOrdinal = rawOrdinalName
            ? getCanonicalParamNameFromText(rawOrdinalName)
            : null;
        const implicitDocEntry = implicitDocEntryByIndex.get(paramIndex);
        const paramIdentifier = getIdentifierFromParameterNode(param);
        const paramIdentifierName =
            typeof paramIdentifier?.name === "string"
                ? paramIdentifier.name
                : null;
        const isGenericArgumentName =
            typeof paramIdentifierName === "string" &&
            getArgumentIndexFromIdentifier(paramIdentifierName) !== null;
        const implicitName =
            implicitDocEntry &&
            typeof implicitDocEntry.name === "string" &&
            implicitDocEntry.name &&
            implicitDocEntry.canonical !== implicitDocEntry.fallbackCanonical
                ? implicitDocEntry.name
                : null;
        const canonicalParamName =
            (implicitDocEntry?.canonical && implicitDocEntry.canonical) ||
            getCanonicalParamNameFromText(paramInfo.name);
        const existingMetadata =
            (canonicalParamName &&
                paramMetadataByCanonical.has(canonicalParamName) &&
                paramMetadataByCanonical.get(canonicalParamName)) ||
            null;
        const existingDocName = existingMetadata?.name;
        const hasCompleteOrdinalDocs =
            Array.isArray(node.params) &&
            orderedParamMetadata.length === node.params.length;
        const shouldAdoptOrdinalName =
            Boolean(rawOrdinalName) &&
            ((Boolean(canonicalOrdinal) &&
                Boolean(canonicalParamName) &&
                canonicalOrdinal === canonicalParamName) ||
                isGenericArgumentName);

        if (
            hasCompleteOrdinalDocs &&
            node &&
            typeof paramIndex === "number" &&
            shouldAdoptOrdinalName
        ) {
            const documentedParamCanonical =
                getCanonicalParamNameFromText(paramInfo.name) ?? null;
            if (
                documentedParamCanonical &&
                paramMetadataByCanonical.has(documentedParamCanonical)
            ) {
                // The parameter already appears in the documented metadata;
                // avoid overriding it with mismatched ordinal ordering.
            } else {
                let preferredDocs = preferredParamDocNamesByNode.get(node);
                if (!preferredDocs) {
                    preferredDocs = new Map();
                    preferredParamDocNamesByNode.set(node, preferredDocs);
                }
                if (!preferredDocs.has(paramIndex)) {
                    preferredDocs.set(paramIndex, rawOrdinalName);
                }
            }
        }
        if (
            !shouldAdoptOrdinalName &&
            canonicalOrdinal &&
            canonicalParamName &&
            canonicalOrdinal !== canonicalParamName &&
            node &&
            !paramMetadataByCanonical.has(canonicalParamName)
        ) {
            const canonicalOrdinalMatchesDeclaredParam = Array.isArray(
                node?.params
            )
                ? node.params.some((candidate, candidateIndex) => {
                      if (candidateIndex === paramIndex) {
                          return false;
                      }

                      const candidateInfo = getParameterDocInfo(
                          candidate,
                          node,
                          options
                      );
                      const candidateCanonical = candidateInfo?.name
                          ? getCanonicalParamNameFromText(candidateInfo.name)
                          : null;

                      return candidateCanonical === canonicalOrdinal;
                  })
                : false;

            if (!canonicalOrdinalMatchesDeclaredParam) {
                let suppressedCanonicals =
                    suppressedImplicitDocCanonicalByNode.get(node);
                if (!suppressedCanonicals) {
                    suppressedCanonicals = new Set();
                    suppressedImplicitDocCanonicalByNode.set(
                        node,
                        suppressedCanonicals
                    );
                }
                suppressedCanonicals.add(canonicalOrdinal);
            }
        }
        const ordinalDocName =
            hasCompleteOrdinalDocs &&
            (!existingDocName || existingDocName.length === 0) &&
            shouldAdoptOrdinalName
                ? rawOrdinalName
                : null;
        let effectiveImplicitName = implicitName;
        if (effectiveImplicitName && ordinalDocName) {
            const canonicalImplicit =
                getCanonicalParamNameFromText(effectiveImplicitName) ?? null;
            const fallbackCanonical =
                implicitDocEntry?.fallbackCanonical ??
                getCanonicalParamNameFromText(paramInfo.name);

            if (
                canonicalOrdinal &&
                canonicalOrdinal !== fallbackCanonical &&
                canonicalOrdinal !== canonicalImplicit
            ) {
                const ordinalLength = canonicalOrdinal.length;
                const implicitLength =
                    (canonicalImplicit && canonicalImplicit.length > 0) ||
                    isNonEmptyTrimmedString(effectiveImplicitName);

                if (ordinalLength > implicitLength) {
                    effectiveImplicitName = null;
                    if (implicitDocEntry) {
                        implicitDocEntry._suppressDocLine = true;
                        if (implicitDocEntry.canonical && node) {
                            let suppressedCanonicals =
                                suppressedImplicitDocCanonicalByNode.get(node);
                            if (!suppressedCanonicals) {
                                suppressedCanonicals = new Set();
                                suppressedImplicitDocCanonicalByNode.set(
                                    node,
                                    suppressedCanonicals
                                );
                            }
                            suppressedCanonicals.add(
                                implicitDocEntry.canonical
                            );
                        }
                        if (canonicalOrdinal) {
                            implicitDocEntry.canonical = canonicalOrdinal;
                        }
                        if (ordinalDocName) {
                            implicitDocEntry.name = ordinalDocName;
                            if (node) {
                                let preferredDocs =
                                    preferredParamDocNamesByNode.get(node);
                                if (!preferredDocs) {
                                    preferredDocs = new Map();
                                    preferredParamDocNamesByNode.set(
                                        node,
                                        preferredDocs
                                    );
                                }
                                preferredDocs.set(paramIndex, ordinalDocName);
                            }
                        }
                    }
                }
            }
        }

        const optionalOverrideFlag = paramInfo?.optionalOverride === true;
        const defaultIsUndefined =
            param?.type === "DefaultParameter" &&
            isUndefinedSentinel(param.right);
        const shouldOmitUndefinedDefault =
            defaultIsUndefined &&
            shouldOmitUndefinedDefaultForFunctionNode(node);
        const hasExistingMetadata = Boolean(existingMetadata);
        const hasOptionalDocName =
            param?.type === "DefaultParameter" &&
            isOptionalParamDocName(existingDocName);
        const baseDocName =
            (effectiveImplicitName &&
                effectiveImplicitName.length > 0 &&
                effectiveImplicitName) ||
            (ordinalDocName && ordinalDocName.length > 0 && ordinalDocName) ||
            paramInfo.name;
        const parameterSourceText = getSourceTextForNode(param, options);
        const defaultCameFromSource =
            defaultIsUndefined &&
            typeof parameterSourceText === "string" &&
            parameterSourceText.includes("=");
        let shouldMarkOptional =
            Boolean(paramInfo.optional) || hasOptionalDocName;
        const hasSiblingExplicitDefault = Array.isArray(node?.params)
            ? node.params.some((candidate, candidateIndex) => {
                  if (candidateIndex === paramIndex || !candidate) {
                      return false;
                  }

                  if (candidate.type !== "DefaultParameter") {
                      return false;
                  }

                  return !isUndefinedSentinel(candidate.right);
              })
            : false;
        const hasPriorExplicitDefault = Array.isArray(node?.params)
            ? node.params.slice(0, paramIndex).some((candidate) => {
                  if (!candidate || candidate.type !== "DefaultParameter") {
                      return false;
                  }

                  return !isUndefinedSentinel(candidate.right);
              })
            : false;
        const shouldApplyOptionalSuppression =
            hasExistingMetadata || !hasSiblingExplicitDefault;
        if (
            !shouldMarkOptional &&
            !hasExistingMetadata &&
            hasSiblingExplicitDefault &&
            hasPriorExplicitDefault &&
            param?.type !== "DefaultParameter"
        ) {
            shouldMarkOptional = true;
        }
        if (shouldApplyOptionalSuppression) {
            if (
                shouldMarkOptional &&
                defaultIsUndefined &&
                shouldOmitUndefinedDefault &&
                paramInfo?.explicitUndefinedDefault === true &&
                !optionalOverrideFlag &&
                !hasOptionalDocName
            ) {
                shouldMarkOptional = false;
            }
            if (
                shouldMarkOptional &&
                shouldOmitUndefinedDefault &&
                paramInfo.optional &&
                defaultCameFromSource &&
                !hasOptionalDocName
            ) {
                shouldMarkOptional = false;
            }
        }
        if (
            shouldMarkOptional &&
            param?.type === "Identifier" &&
            !synthesizedUndefinedDefaultParameters.has(param)
        ) {
            synthesizedUndefinedDefaultParameters.add(param);
        }
        if (shouldMarkOptional && defaultIsUndefined) {
            preservedUndefinedDefaultParameters.add(param);
        }
        const docName = shouldMarkOptional ? `[${baseDocName}]` : baseDocName;

        const normalizedExistingType = normalizeParamDocType(
            existingMetadata?.type
        );
        const normalizedOrdinalType = normalizeParamDocType(
            ordinalMetadata?.type
        );
        const docType = normalizedExistingType ?? normalizedOrdinalType;

        if (documentedParamNames.has(docName)) {
            if (implicitDocEntry?.name) {
                documentedParamNames.add(implicitDocEntry.name);
            }
            continue;
        }
        documentedParamNames.add(docName);
        if (implicitDocEntry?.name) {
            documentedParamNames.add(implicitDocEntry.name);
        }

        const typePrefix = docType ? `{${docType}} ` : "";
        lines.push(`/// @param ${typePrefix}${docName}`);
    }

    for (const entry of implicitArgumentDocNames) {
        if (!entry || entry._suppressDocLine) {
            continue;
        }

        const { name: docName, index, canonical, fallbackCanonical } = entry;
        const isFallbackEntry = canonical === fallbackCanonical;
        if (
            isFallbackEntry &&
            Number.isInteger(index) &&
            orderedParamMetadata[index] &&
            typeof orderedParamMetadata[index].name === "string" &&
            orderedParamMetadata[index].name.length > 0
        ) {
            continue;
        }

        if (documentedParamNames.has(docName)) {
            continue;
        }

        documentedParamNames.add(docName);
        lines.push(`/// @param ${docName}`);
    }

    return maybeAppendReturnsDoc(lines, node, hasReturnsTag, overrides).map(
        (line) => normalizeDocCommentTypeAnnotations(line)
    );
}

function normalizeParamDocType(typeText) {
    return getNonEmptyTrimmedString(typeText);
}

function collectImplicitArgumentDocNames(functionNode, options) {
    if (
        !functionNode ||
        (functionNode.type !== "FunctionDeclaration" &&
            functionNode.type !== "StructFunctionDeclaration")
    ) {
        return [];
    }

    const referenceInfo = gatherImplicitArgumentReferences(functionNode);
    const entries = buildImplicitArgumentDocEntries(referenceInfo);
    const suppressedCanonicals =
        suppressedImplicitDocCanonicalByNode.get(functionNode);

    if (!suppressedCanonicals || suppressedCanonicals.size === 0) {
        return entries;
    }

    return entries.filter((entry) => {
        if (!entry || !entry.canonical) {
            return true;
        }

        return !suppressedCanonicals.has(entry.canonical);
    });
}

// Collects index/reference bookkeeping for implicit `arguments[index]` usages
// within a function. The traversal tracks alias declarations, direct
// references, and the set of indices that require doc entries so the caller
// can format them without dipping into low-level mutation logic.
function gatherImplicitArgumentReferences(functionNode) {
    const referencedIndices = new Set();
    const aliasByIndex = new Map();
    const directReferenceIndices = new Set();

    const visit = (node, parent, property) => {
        if (!node || typeof node !== "object") {
            return;
        }

        if (node === functionNode) {
            if (functionNode.body) {
                visit(functionNode.body, node, "body");
            }
            return;
        }

        if (Array.isArray(node)) {
            for (const [index, element] of node.entries()) {
                visit(element, parent, index);
            }
            return;
        }

        if (
            node !== functionNode &&
            (node.type === "FunctionDeclaration" ||
                node.type === "StructFunctionDeclaration" ||
                node.type === "FunctionExpression" ||
                node.type === "ConstructorDeclaration")
        ) {
            return;
        }

        let skipAliasInitializer = false;
        if (node.type === "VariableDeclarator") {
            const aliasIndex = getArgumentIndexFromNode(node.init);
            if (
                aliasIndex !== null &&
                node.id?.type === "Identifier" &&
                !aliasByIndex.has(aliasIndex)
            ) {
                const aliasName = normalizeDocMetadataName(node.id.name);
                if (isNonEmptyString(aliasName)) {
                    aliasByIndex.set(aliasIndex, aliasName);
                    referencedIndices.add(aliasIndex);
                    skipAliasInitializer = true;
                }
            }
        }

        const directIndex = getArgumentIndexFromNode(node);
        if (directIndex !== null) {
            referencedIndices.add(directIndex);
            if (!skipAliasInitializer || property !== "init") {
                directReferenceIndices.add(directIndex);
            }
        }

        forEachNodeChild(node, (value, key) => {
            if (skipAliasInitializer && key === "init") {
                return;
            }

            visit(value, node, key);
        });
    };

    visit(functionNode.body, functionNode, "body");

    return { referencedIndices, aliasByIndex, directReferenceIndices };
}

function buildImplicitArgumentDocEntries({
    referencedIndices,
    aliasByIndex,
    directReferenceIndices
}) {
    if (!referencedIndices || referencedIndices.size === 0) {
        return [];
    }

    const sortedIndices = [...referencedIndices].sort(
        (left, right) => left - right
    );

    return sortedIndices.map((index) =>
        createImplicitArgumentDocEntry({
            index,
            aliasByIndex,
            directReferenceIndices
        })
    );
}

function createImplicitArgumentDocEntry({
    index,
    aliasByIndex,
    directReferenceIndices
}) {
    const fallbackName = `argument${index}`;
    const alias = aliasByIndex?.get(index);
    const docName = (alias && alias.length > 0 && alias) || fallbackName;
    const canonical = getCanonicalParamNameFromText(docName) ?? docName;
    const fallbackCanonical =
        getCanonicalParamNameFromText(fallbackName) ?? fallbackName;

    return {
        name: docName,
        canonical,
        fallbackCanonical,
        index,
        hasDirectReference: directReferenceIndices?.has(index) === true
    };
}

function getArgumentIndexFromNode(node) {
    if (!node || typeof node !== "object") {
        return null;
    }

    if (node.type === "Identifier") {
        return getArgumentIndexFromIdentifier(node.name);
    }

    if (
        node.type === "MemberIndexExpression" &&
        node.object?.type === "Identifier" &&
        node.object.name === "argument" &&
        Array.isArray(node.property) &&
        node.property.length === 1 &&
        node.property[0]?.type === "Literal"
    ) {
        const literal = node.property[0];
        const parsed = Number.parseInt(literal.value, 10);
        return Number.isInteger(parsed) && parsed >= 0 ? parsed : null;
    }

    return null;
}

function getArgumentIndexFromIdentifier(name) {
    if (typeof name !== "string") {
        return null;
    }

    const match = name.match(/^argument(\d+)$/);
    if (!match) {
        return null;
    }

    const parsed = Number.parseInt(match[1], 10);
    return Number.isInteger(parsed) && parsed >= 0 ? parsed : null;
}

function maybeAppendReturnsDoc(
    lines,
    functionNode,
    hasReturnsTag,
    overrides = {}
) {
    if (!Array.isArray(lines)) {
        return [];
    }

    if (overrides?.suppressReturns === true) {
        return lines;
    }

    if (
        hasReturnsTag ||
        !functionNode ||
        functionNode.type !== "FunctionDeclaration" ||
        functionNode._suppressSyntheticReturnsDoc
    ) {
        return lines;
    }

    const body = functionNode.body;
    const statements =
        body?.type === "BlockStatement" && Array.isArray(body.body)
            ? body.body
            : null;

    if (!statements) {
        return [...lines, "/// @returns {undefined}"];
    }

    if (statements.length === 0) {
        return [...lines, "/// @returns {undefined}"];
    }

    if (functionReturnsNonUndefinedValue(functionNode)) {
        return lines;
    }

    return [...lines, "/// @returns {undefined}"];
}

function functionReturnsNonUndefinedValue(functionNode) {
    if (!functionNode || functionNode.type !== "FunctionDeclaration") {
        return false;
    }

    const body = functionNode.body;
    if (body?.type !== "BlockStatement" || !Array.isArray(body.body)) {
        return false;
    }

    const stack = [...body.body];
    const visited = new Set();

    while (stack.length > 0) {
        const current = stack.pop();
        if (!current || typeof current !== "object") {
            continue;
        }

        if (visited.has(current)) {
            continue;
        }
        visited.add(current);

        switch (current.type) {
            case "FunctionDeclaration":
            case "ConstructorDeclaration":
            case "FunctionExpression": {
                continue;
            }
            case "ReturnStatement": {
                const argument = current.argument;
                if (!argument) {
                    continue;
                }

                if (!isUndefinedSentinel(argument)) {
                    return true;
                }

                continue;
            }
            default: {
                break;
            }
        }

        for (const value of Object.values(current)) {
            enqueueObjectChildValues(stack, value);
        }
    }

    return false;
}

function parseDocCommentMetadata(line) {
    if (typeof line !== "string") {
        return null;
    }

    const trimmed = line.trim();
    const match = trimmed.match(/^\/\/\/\s*@([a-z]+)\b\s*(.*)$/i);
    if (!match) {
        return null;
    }

    const tag = match[1].toLowerCase();
    const remainder = match[2].trim();

    if (tag === "param") {
        let paramSection = remainder;
        let type = null;

        if (paramSection.startsWith("{")) {
            const typeMatch = paramSection.match(/^\{([^}]*)\}\s*(.*)$/);
            if (typeMatch) {
                type = typeMatch[1]?.trim() ?? null;
                paramSection = typeMatch[2] ?? "";
            }
        }

        let name = null;
        if (paramSection.startsWith("[")) {
            let depth = 0;
            for (let i = 0; i < paramSection.length; i++) {
                const char = paramSection[i];
                if (char === "[") {
                    depth += 1;
                } else if (char === "]") {
                    depth -= 1;
                    if (depth === 0) {
                        name = paramSection.slice(0, i + 1);
                        break;
                    }
                }
            }
        }

        if (!name) {
            const paramMatch = paramSection.match(/^(\S+)/);
            name = paramMatch ? paramMatch[1] : null;
        }
        if (typeof name === "string") {
            name = normalizeOptionalParamToken(name);
        }

        return {
            tag,
            name,
            type: type ?? null
        };
    }

    return { tag, name: remainder };
}

function getSourceTextForNode(node, options) {
    if (!node) {
        return null;
    }

    const { originalText, locStart, locEnd } =
        resolvePrinterSourceMetadata(options);

    if (originalText === null) {
        return null;
    }

    const startIndex =
        typeof locStart === "function"
            ? locStart(node)
            : getNodeStartIndex(node);
    const endIndex =
        typeof locEnd === "function" ? locEnd(node) : getNodeEndIndex(node);

    if (typeof startIndex !== "number" || typeof endIndex !== "number") {
        return null;
    }

    if (endIndex <= startIndex) {
        return null;
    }

    return originalText.slice(startIndex, endIndex).trim();
}

function resolveDefaultParameterDocText(defaultNode, options) {
    if (!defaultNode) {
        return null;
    }

    const sourceText = getSourceTextForNode(defaultNode, options);
    const normalized = getNonEmptyTrimmedString(sourceText);

    if (normalized) {
        return normalized;
    }

    return resolveStaticExpressionDocText(defaultNode);
}

function resolveStaticExpressionDocText(node) {
    if (!node || typeof node !== "object") {
        return null;
    }

    switch (node.type) {
        case "Literal": {
            const rawValue = getNonEmptyTrimmedString(node.raw);
            if (rawValue) {
                return rawValue;
            }

            if (typeof node.value === "string") {
                return JSON.stringify(node.value);
            }

            if (
                typeof node.value === "number" ||
                typeof node.value === "boolean"
            ) {
                return String(node.value);
            }

            if (node.value === null) {
                return "null";
            }

            return null;
        }
        case "Identifier": {
            return getNonEmptyTrimmedString(node.name);
        }
        case "UnaryExpression": {
            const operator = getNonEmptyTrimmedString(node.operator);
            if (!operator) {
                return null;
            }

            const argumentText = resolveStaticExpressionDocText(node.argument);

            return argumentText ? `${operator}${argumentText}` : null;
        }
        case "ParenthesizedExpression": {
            const expressionText = resolveStaticExpressionDocText(
                node.expression
            );

            return expressionText ? `(${expressionText})` : null;
        }
        default: {
            return null;
        }
    }
}

function shouldPreserveCompactUpdateAssignmentSpacing(path, options) {
    if (
        !path ||
        typeof path.getValue !== "function" ||
        typeof path.getParentNode !== "function"
    ) {
        return false;
    }

    const node = path.getValue();
    if (!node || node.type !== "AssignmentExpression") {
        return false;
    }

    if (node.operator === "=") {
        return false;
    }

    const parent = path.getParentNode();
    if (parent?.type !== "ForStatement") {
        return false;
    }

    if (callPathMethod(path, "getName") !== "update") {
        return false;
    }

    const source = getSourceTextForNode(node, options);
    if (typeof source !== "string" || source.length === 0) {
        return false;
    }

    const operatorIndex = source.indexOf(node.operator);
    if (operatorIndex <= 0) {
        return false;
    }

    const beforeChar = source[operatorIndex - 1] ?? "";
    if (/\s/.test(beforeChar)) {
        return false;
    }

    const afterChar = source[operatorIndex + node.operator.length] ?? "";
    if (!/\s/.test(afterChar)) {
        return false;
    }

    return true;
}

function structLiteralHasLeadingLineBreak(node, options) {
    if (!node) {
        return false;
    }

    const { originalText } = resolvePrinterSourceMetadata(options);

    if (!isNonEmptyArray(node.properties)) {
        return false;
    }

    const { start, end } = getNodeRangeIndices(node);
    const source = sliceOriginalText(originalText, start, end);
    if (source === null) {
        return false;
    }
    const openBraceIndex = source.indexOf("{");
    if (openBraceIndex === -1) {
        return false;
    }

    for (let index = openBraceIndex + 1; index < source.length; index += 1) {
        const character = source[index];

        if (character === "\n") {
            return true;
        }

        if (character === "\r") {
            if (source[index + 1] === "\n") {
                return true;
            }
            return true;
        }

        if (character.trim() === "") {
            continue;
        }

        if (character === "/") {
            const lookahead = source[index + 1];

            if (lookahead === "/") {
                index += 2;
                while (index < source.length) {
                    const commentChar = source[index];
                    if (commentChar === "\n") {
                        return true;
                    }
                    if (commentChar === "\r") {
                        if (source[index + 1] === "\n") {
                            return true;
                        }
                        return true;
                    }

                    index += 1;
                }

                return false;
            }

            if (lookahead === "*") {
                index += 2;
                while (index < source.length - 1) {
                    const commentChar = source[index];
                    if (commentChar === "\n") {
                        return true;
                    }
                    if (commentChar === "\r") {
                        if (source[index + 1] === "\n") {
                            return true;
                        }
                        return true;
                    }

                    if (commentChar === "*" && source[index + 1] === "/") {
                        index += 1;
                        break;
                    }

                    index += 1;
                }

                continue;
            }
        }

        if (character === "}") {
            return false;
        }

        return false;
    }

    return false;
}

function getStructPropertyPrefix(node, options) {
    if (!node) {
        return null;
    }

    const { originalText } = resolvePrinterSourceMetadata(options);

    const propertyStart = getNodeStartIndex(node);
    const valueStart = getNodeStartIndex(node?.value);

    const prefix = sliceOriginalText(originalText, propertyStart, valueStart);

    if (!prefix || !prefix.includes(":")) {
        return null;
    }

    const colonIndex = prefix.indexOf(":");
    const beforeColon = prefix.slice(0, colonIndex);
    const afterColon = prefix.slice(colonIndex + 1);
    const hasWhitespaceBefore = /\s$/.test(beforeColon);
    const hasWhitespaceAfter = /^\s/.test(afterColon);

    if (!hasWhitespaceBefore && !hasWhitespaceAfter) {
        return null;
    }

    return prefix;
}

function getNormalizedParameterName(paramNode) {
    if (!paramNode) {
        return null;
    }

    const rawName = getIdentifierText(paramNode);
    if (typeof rawName !== "string" || rawName.length === 0) {
        return null;
    }

    const normalizedName = normalizeDocMetadataName(rawName);
    return getNonEmptyString(normalizedName);
}

function getParameterDocInfo(paramNode, functionNode, options) {
    if (!paramNode) {
        return null;
    }

    if (paramNode.type === "Identifier") {
        const name = getNormalizedParameterName(paramNode);
        return name
            ? {
                  name,
                  optional: false,
                  optionalOverride: false,
                  explicitUndefinedDefault: false
              }
            : null;
    }

    if (paramNode.type === "DefaultParameter") {
        const name = getNormalizedParameterName(paramNode.left);
        if (!name) {
            return null;
        }

        const defaultIsUndefined = isUndefinedSentinel(paramNode.right);
        const signatureOmitsUndefinedDefault =
            defaultIsUndefined &&
            shouldOmitUndefinedDefaultForFunctionNode(functionNode);
        const isConstructorLike =
            functionNode?.type === "ConstructorDeclaration" ||
            functionNode?.type === "ConstructorParentClause";

        const shouldIncludeDefaultText =
            !defaultIsUndefined ||
            (!signatureOmitsUndefinedDefault && !isConstructorLike);

        const defaultText = shouldIncludeDefaultText
            ? resolveDefaultParameterDocText(paramNode.right, options)
            : null;

        const docName = defaultText ? `${name}=${defaultText}` : name;

        const optionalOverride = paramNode?._featherOptionalParameter === true;
        const searchName = getNormalizedParameterName(
            paramNode.left ?? paramNode
        );
        const explicitUndefinedDefaultFromSource =
            defaultIsUndefined &&
            typeof searchName === "string" &&
            searchName.length > 0 &&
            typeof options?.originalText === "string" &&
            options.originalText.includes(`${searchName} = undefined`);
        const optional = defaultIsUndefined
            ? optionalOverride ||
              !signatureOmitsUndefinedDefault ||
              shouldOmitUndefinedDefaultForFunctionNode(functionNode)
            : true;

        return {
            name: docName,
            optional,
            optionalOverride,
            explicitUndefinedDefault: explicitUndefinedDefaultFromSource
        };
    }

    if (paramNode.type === "MissingOptionalArgument") {
        return null;
    }

    const fallbackName = getNormalizedParameterName(paramNode);
    return fallbackName
        ? {
              name: fallbackName,
              optional: false,
              optionalOverride: false,
              explicitUndefinedDefault: false
          }
        : null;
}

function shouldOmitDefaultValueForParameter(path) {
    const node = path.getValue();
    if (!node || node.type !== "DefaultParameter") {
        return false;
    }

    if (
        preservedUndefinedDefaultParameters.has(node) ||
        !isUndefinedSentinel(node.right) ||
        typeof path.getParentNode !== "function"
    ) {
        return false;
    }

    let depth = 0;
    while (true) {
        const ancestor =
            depth === 0 ? path.getParentNode() : path.getParentNode(depth);
        if (!ancestor) {
            break;
        }

        if (shouldOmitUndefinedDefaultForFunctionNode(ancestor)) {
            return true;
        }

        depth += 1;
    }

    return false;
}

function shouldOmitUndefinedDefaultForFunctionNode(functionNode) {
    if (!functionNode || !functionNode.type) {
        return false;
    }

    if (
        functionNode.type === "ConstructorDeclaration" ||
        functionNode.type === "ConstructorParentClause"
    ) {
        return false;
    }

    return functionNode.type === "FunctionDeclaration";
}

function printBooleanReturnIf(path, print) {
    const node = path.getValue();
    if (
        !node ||
        node.type !== "IfStatement" ||
        !node.consequent ||
        !node.alternate ||
        hasComment(node)
    ) {
        return null;
    }

    const consequentReturn = getBooleanReturnBranch(node.consequent);
    const alternateReturn = getBooleanReturnBranch(node.alternate);

    if (!consequentReturn || !alternateReturn) {
        return null;
    }

    if (consequentReturn.value === alternateReturn.value) {
        return null;
    }

    const conditionDoc = printWithoutExtraParens(path, print, "test");
    const conditionNode = node.test;

    const argumentDoc =
        consequentReturn.value === "true"
            ? conditionDoc
            : negateExpressionDoc(conditionDoc, conditionNode);

    return concat([
        "return ",
        argumentDoc,
        optionalSemicolon("ReturnStatement")
    ]);
}

function getBooleanReturnBranch(branchNode) {
    if (!branchNode || hasComment(branchNode)) {
        return null;
    }

    if (branchNode.type === "BlockStatement") {
        const statements = Array.isArray(branchNode.body)
            ? branchNode.body
            : [];
        if (statements.length !== 1) {
            return null;
        }

        const [onlyStatement] = statements;
        if (
            hasComment(onlyStatement) ||
            onlyStatement.type !== "ReturnStatement"
        ) {
            return null;
        }

        return getBooleanReturnStatementInfo(onlyStatement);
    }

    if (branchNode.type === "ReturnStatement") {
        return getBooleanReturnStatementInfo(branchNode);
    }

    return null;
}

/**
 * Builds the document representation for an if statement, ensuring that the
 * orchestration logic in the main printer delegates the clause assembly and
 * alternate handling to a single abstraction layer.
 */
function buildIfStatementDoc(path, options, print, node) {
    const parts = [
        printSingleClauseStatement(
            path,
            options,
            print,
            "if",
            "test",
            "consequent"
        )
    ];

    const elseDoc = buildIfAlternateDoc(path, options, print, node);
    if (elseDoc) {
        parts.push([" else ", elseDoc]);
    }

    return concat(parts);
}

function buildIfAlternateDoc(path, options, print, node) {
    if (!node || node.alternate == null) {
        return null;
    }

    const alternateNode = node.alternate;

    if (alternateNode.type === "IfStatement") {
        // Keep chained `else if` statements unwrapped. Printing the alternate
        // with braces would produce `else { if (...) ... }`, which breaks the
        // cascade that GameMaker expects, introduces an extra block for the
        // runtime to evaluate, and diverges from the control-structure style
        // documented in the GameMaker manual (see https://manual.gamemaker.io/monthly/en/#t=GML_Overview%2FGML_Syntax.htm%23ElseIf).
        // By delegating directly to the child printer we preserve the
        // flattened `else if` ladder that authors wrote and that downstream
        // tools rely on when parsing the control flow.
        return print("alternate");
    }

    if (shouldPrintBlockAlternateAsElseIf(alternateNode)) {
        return path.call(
            (alternatePath) => alternatePath.call(print, "body", 0),
            "alternate"
        );
    }

    return printInBlock(path, options, print, "alternate");
}

function getBooleanReturnStatementInfo(returnNode) {
    if (!returnNode || hasComment(returnNode)) {
        return null;
    }

    const argument = returnNode.argument;
    if (!argument || hasComment(argument) || !isBooleanLiteral(argument)) {
        return null;
    }

    return { value: argument.value.toLowerCase() };
}

function simplifyBooleanBinaryExpression(path, print, node) {
    if (!node) {
        return null;
    }

    if (node.operator !== "==" && node.operator !== "!=") {
        return null;
    }

    const leftBoolean = isBooleanLiteral(node.left);
    const rightBoolean = isBooleanLiteral(node.right);

    if (!leftBoolean && !rightBoolean) {
        return null;
    }

    const booleanNode = leftBoolean ? node.left : node.right;
    const expressionKey = leftBoolean ? "right" : "left";
    const expressionNode = leftBoolean ? node.right : node.left;
    const expressionDoc = printWithoutExtraParens(path, print, expressionKey);
    const isEquality = node.operator === "==";
    const isTrue = booleanNode.value.toLowerCase() === "true";

    if (isTrue) {
        return isEquality
            ? expressionDoc
            : negateExpressionDoc(expressionDoc, expressionNode);
    }

    return isEquality
        ? negateExpressionDoc(expressionDoc, expressionNode)
        : expressionDoc;
}

function applyTrigonometricFunctionSimplification(path) {
    const node = path.getValue();
    if (!node || node.type !== "CallExpression") {
        return;
    }

    simplifyTrigonometricCall(node);
}

function simplifyTrigonometricCall(node) {
    if (!node || node.type !== "CallExpression") {
        return false;
    }

    if (hasComment(node)) {
        return false;
    }

    const identifierName = getIdentifierText(node.object);
    if (!identifierName) {
        return false;
    }

    const normalizedName = identifierName.toLowerCase();

    if (applyInnerDegreeWrapperConversion(node, normalizedName)) {
        return true;
    }

    if (normalizedName === "degtorad") {
        return applyOuterTrigConversion(node, DEGREE_TO_RADIAN_CONVERSIONS);
    }

    if (normalizedName === "radtodeg") {
        return applyOuterTrigConversion(node, RADIAN_TO_DEGREE_CONVERSIONS);
    }

    return false;
}

function applyInnerDegreeWrapperConversion(node, functionName) {
    const mapping = RADIAN_TRIG_TO_DEGREE.get(functionName);
    if (!mapping) {
        return false;
    }

    const args = getCallExpressionArguments(node);
    if (args.length !== 1) {
        return false;
    }

    const [firstArg] = args;
    if (
        !isCallExpressionIdentifierMatch(firstArg, "degtorad", {
            caseInsensitive: true
        })
    ) {
        return false;
    }

    if (hasComment(firstArg)) {
        return false;
    }

    const wrappedArgs = getCallExpressionArguments(firstArg);
    if (wrappedArgs.length !== 1) {
        return false;
    }

    updateCallExpressionNameAndArgs(node, mapping, wrappedArgs);
    return true;
}

function applyOuterTrigConversion(node, conversionMap) {
    const args = getCallExpressionArguments(node);
    if (args.length !== 1) {
        return false;
    }

    const [firstArg] = args;
    if (!firstArg || firstArg.type !== "CallExpression") {
        return false;
    }

    if (hasComment(firstArg)) {
        return false;
    }

    const innerName = getIdentifierText(firstArg.object);
    if (!innerName) {
        return false;
    }

    const mapping = conversionMap.get(innerName.toLowerCase());
    if (!mapping) {
        return false;
    }

    const innerArgs = getCallExpressionArguments(firstArg);
    if (
        typeof mapping.expectedArgs === "number" &&
        innerArgs.length !== mapping.expectedArgs
    ) {
        return false;
    }

    updateCallExpressionNameAndArgs(node, mapping.name, innerArgs);
    return true;
}

function updateCallExpressionNameAndArgs(node, newName, newArgs) {
    if (!node || node.type !== "CallExpression") {
        return;
    }

    if (!node.object || node.object.type !== "Identifier") {
        node.object = { type: "Identifier", name: newName };
    } else {
        node.object.name = newName;
    }

    node.arguments = toMutableArray(newArgs, { clone: true });
}

function negateExpressionDoc(expressionDoc, expressionNode) {
    if (needsParensForNegation(expressionNode)) {
        return group(["!", "(", expressionDoc, ")"]);
    }
    return group(["!", expressionDoc]);
}

function needsParensForNegation(node) {
    if (!node) {
        return true;
    }

    if (node.type === "ParenthesizedExpression") {
        return needsParensForNegation(node.expression);
    }

    return [
        "BinaryExpression",
        "AssignmentExpression",
        "TernaryExpression",
        "LogicalExpression"
    ].includes(node.type);
}

function shouldPrefixGlobalIdentifier(path) {
    const node = path.getValue();
    if (!node || !node.isGlobalIdentifier) {
        return false;
    }

    const parent = path.getParentNode();
    if (!parent) {
        return true;
    }

    if (parent.type === "MemberDotExpression" && parent.property === node) {
        return false;
    }

    if (parent.type === "Property" && parent.name === node) {
        return false;
    }

    if (parent.type === "VariableDeclarator" && parent.id === node) {
        return false;
    }

    if (parent.type === "FunctionDeclaration" && parent.id === node) {
        return false;
    }

    if (parent.type === "ConstructorDeclaration" && parent.id === node) {
        return false;
    }

    if (parent.type === "ConstructorParentClause" && parent.id === node) {
        return false;
    }

    if (parent.type === "EnumMember" && parent.name === node) {
        return false;
    }

    return true;
}

function shouldGenerateSyntheticDocForFunction(
    path,
    existingDocLines,
    options
) {
    const node = path.getValue();
    const parent = path.getParentNode();
    if (
        !node ||
        !parent ||
        (parent.type !== "Program" && parent.type !== "BlockStatement")
    ) {
        return false;
    }

    if (node.type === "ConstructorDeclaration") {
        return true;
    }

    if (
        node.type !== "FunctionDeclaration" &&
        node.type !== "StructFunctionDeclaration"
    ) {
        return false;
    }

    const syntheticLines = computeSyntheticFunctionDocLines(
        node,
        existingDocLines,
        options
    );

    if (syntheticLines.length > 0) {
        return true;
    }

    const hasParamDocLines = existingDocLines.some((line) => {
        if (typeof line !== "string") {
            return false;
        }

        const trimmed = toTrimmedString(line);
        return /^\/\/\/\s*@param\b/i.test(trimmed);
    });

    if (hasParamDocLines) {
        const declaredParamCount = Array.isArray(node.params)
            ? node.params.length
            : 0;
        let hasImplicitDocEntries = false;

        if (
            node.type === "FunctionDeclaration" ||
            node.type === "StructFunctionDeclaration"
        ) {
            const implicitEntries = collectImplicitArgumentDocNames(
                node,
                options
            );
            hasImplicitDocEntries = implicitEntries.length > 0;
        }

        if (declaredParamCount === 0 && !hasImplicitDocEntries) {
            return true;
        }
    }

    return (
        Array.isArray(node.params) &&
        node.params.some((param) => {
            return param?.type === "DefaultParameter";
        })
    );
}

function findSiblingListAndIndex(parent, targetNode) {
    if (!parent || !targetNode) {
        return null;
    }

    // Iterate using `for...in` to preserve the original hot-path optimization
    // while keeping the scan readable and short-circuiting as soon as the node
    // is located.
    for (const key in parent) {
        if (!Object.hasOwn(parent, key)) {
            continue;
        }

        const value = parent[key];
        if (!Array.isArray(value)) {
            continue;
        }

        for (let index = 0; index < value.length; index += 1) {
            if (value[index] === targetNode) {
                return { list: value, index };
            }
        }
    }

    return null;
}

function loopLengthNameConflicts(path, cachedLengthName) {
    if (typeof cachedLengthName !== "string" || cachedLengthName.length === 0) {
        return false;
    }

    const siblingInfo = getParentStatementList(path);
    if (!siblingInfo) {
        return false;
    }

    const { siblingList, nodeIndex } = siblingInfo;
    for (const [index, element] of siblingList.entries()) {
        if (index === nodeIndex) {
            continue;
        }

        if (nodeDeclaresIdentifier(element, cachedLengthName)) {
            return true;
        }
    }

    return false;
}

function nodeDeclaresIdentifier(node, identifierName) {
    if (!node || typeof identifierName !== "string") {
        return false;
    }

    if (node.type === "VariableDeclaration") {
        const declarations = node.declarations;
        if (!Array.isArray(declarations)) {
            return false;
        }

        for (const declarator of declarations) {
            if (!declarator || declarator.type !== "VariableDeclarator") {
                continue;
            }

            const declaratorName = getIdentifierText(declarator.id);
            if (declaratorName === identifierName) {
                return true;
            }
        }

        return false;
    }

    if (node.type === "ForStatement") {
        return nodeDeclaresIdentifier(node.init, identifierName);
    }

    const nodeIdName = getIdentifierText(node.id);
    return nodeIdName === identifierName;
}

function getParentStatementList(path) {
    if (
        typeof path?.getValue !== "function" ||
        typeof path.getParentNode !== "function"
    ) {
        return null;
    }

    const node = path.getValue();
    if (!node) {
        return null;
    }

    const parent = path.getParentNode();
    if (!parent) {
        return null;
    }

    const siblingInfo = findSiblingListAndIndex(parent, node);
    if (!siblingInfo) {
        return null;
    }

    return {
        siblingList: siblingInfo.list,
        nodeIndex: siblingInfo.index
    };
}

function shouldInsertHoistedLoopSeparator(path, options) {
    if (typeof path?.getValue !== "function") {
        return false;
    }

    const node = path.getValue();
    if (node?.type !== "ForStatement") {
        return false;
    }

    const siblingInfo = getParentStatementList(path);
    if (!siblingInfo) {
        return false;
    }

    const nextNode = siblingInfo.siblingList[siblingInfo.nodeIndex + 1];
    if (nextNode?.type !== "ForStatement") {
        return false;
    }

    return options?.optimizeLoopLengthHoisting ?? true;
}

function getNodeName(node) {
    if (!node) {
        return null;
    }

    if (node.id !== undefined) {
        const idName = getIdentifierText(node.id);
        if (idName) {
            return idName;
        }
    }

    if (node.key !== undefined) {
        const keyName = getIdentifierText(node.key);
        if (keyName) {
            return keyName;
        }
    }

    return getIdentifierText(node);
}

function stripSyntheticParameterSentinels(name) {
    if (typeof name !== "string") {
        return name;
    }

    // GameMaker constructors commonly prefix private parameters with underscores
    // (e.g., `_value`, `__foo__`) or similar characters like `$`. These sentinels
    // should not appear in generated documentation metadata, so remove them from
    // the beginning and end of the identifier while leaving the core name intact.
    let sanitized = name;
    sanitized = sanitized.replace(/^[_$]+/, "");
    sanitized = sanitized.replace(/[_$]+$/, "");

    return sanitized.length > 0 ? sanitized : name;
}

function normalizeDocMetadataName(name) {
    if (typeof name !== "string") {
        return name;
    }

    const optionalNormalized = normalizeOptionalParamToken(name);
    if (typeof optionalNormalized === "string") {
        if (/^\[[^\]]+\]$/.test(optionalNormalized)) {
            return optionalNormalized;
        }

        const sanitized = stripSyntheticParameterSentinels(optionalNormalized);
        return sanitized.length > 0 ? sanitized : optionalNormalized;
    }

    return name;
}

function docHasTrailingComment(doc) {
    if (isNonEmptyArray(doc)) {
        const lastItem = doc.at(-1);
        if (isNonEmptyArray(lastItem)) {
            const commentArr = lastItem[0];
            if (isNonEmptyArray(commentArr)) {
                return commentArr.some((item) => {
                    return (
                        typeof item === "string" &&
                        (item.startsWith("//") || item.startsWith("/*"))
                    );
                });
            }
        }
    }
    return false;
}

function getManualMathRatio(node) {
    if (!node || typeof node !== "object") {
        return null;
    }

    const direct = node._gmlManualMathRatio;
    if (typeof direct === "string" && direct.length > 0) {
        return direct;
    }

    switch (node.type) {
        case "VariableDeclaration": {
            const declarations = Array.isArray(node.declarations)
                ? node.declarations
                : [];

            for (const declarator of declarations) {
                const ratio = getManualMathRatio(declarator);
                if (ratio) {
                    return ratio;
                }
            }
            break;
        }
        case "VariableDeclarator": {
            return getManualMathRatio(node.init);
        }
        case "ExpressionStatement": {
            return getManualMathRatio(node.expression);
        }
        case "BinaryExpression": {
            return getManualMathRatio(node.right);
        }
        case "Literal": {
            if (typeof node._gmlManualMathRatio === "string") {
                return node._gmlManualMathRatio;
            }
            break;
        }
        default: {
            break;
        }
    }

    return null;
}

function printWithoutExtraParens(path, print, ...keys) {
    return path.call(
        (childPath) => unwrapParenthesizedExpression(childPath, print),
        ...keys
    );
}

function getBinaryOperatorInfo(operator) {
    return operator == undefined
        ? undefined
        : BINARY_OPERATOR_INFO.get(operator);
}

function shouldOmitSyntheticParens(path) {
    const node = callPathMethod(path, "getValue", { defaultValue: null });
    if (!node || node.type !== "ParenthesizedExpression") {
        return false;
    }

    // Only process synthetic parentheses for most cases
    const isSynthetic = node.synthetic === true;

    const parent = callPathMethod(path, "getParentNode", {
        defaultValue: null
    });
    if (!parent) {
        return false;
    }

    const expression = node.expression;

    // For ternary expressions, omit unnecessary parentheses around simple
    // identifiers or member expressions in the test position
    if (parent.type === "TernaryExpression") {
        const parentKey = callPathMethod(path, "getName");
        if (parentKey === "test") {
            const expression = node.expression;
            // Trim redundant parentheses when the ternary guard is just a bare
            // identifier or property lookup. The parser faithfully records the
            // author-supplied parens as a `ParenthesizedExpression`, so without
            // this branch the printer would emit `(foo) ?` style guards that look
            // like extra precedence handling. The formatter's ternary examples in
            // README.md#formatter-at-a-glance promise minimal grouping, and
            // teams lean on that contract when reviewing formatter diffs. We keep
            // the removal scoped to trivially safe shapes so we do not second-
            // guess parentheses that communicate evaluation order for compound
            // boolean logic or arithmetic.
            if (
                expression?.type === "Identifier" ||
                expression?.type === "MemberDotExpression" ||
                expression?.type === "MemberIndexExpression"
            ) {
                return true;
            }
        }
        return false;
    }

    // For non-ternary cases, only process synthetic parentheses
    if (!isSynthetic) {
        return shouldFlattenMultiplicationChain(parent, expression, path);
    }

    if (parent.type === "CallExpression") {
        if (
            !isSyntheticParenFlatteningEnabled(path) ||
            !isNumericCallExpression(parent)
        ) {
            return false;
        }

        if (expression?.type !== "BinaryExpression") {
            return false;
        }

        if (!isNumericComputationNode(expression)) {
            return false;
        }

        if (binaryExpressionContainsString(expression)) {
            return false;
        }

        const sanitizedMacroNames = getSanitizedMacroNames(path);
        if (
            sanitizedMacroNames &&
            expressionReferencesSanitizedMacro(expression, sanitizedMacroNames)
        ) {
            return false;
        }

        return true;
    }

    if (parent.type !== "BinaryExpression") {
        return false;
    }

    if (!isSyntheticParenFlatteningEnabled(path)) {
        return false;
    }

    const parentInfo = getBinaryOperatorInfo(parent.operator);
    if (
        expression?.type === "BinaryExpression" &&
        shouldFlattenSyntheticBinary(parent, expression, path)
    ) {
        return true;
    }

    if (expression?.type === "BinaryExpression" && parentInfo != undefined) {
        const childInfo = getBinaryOperatorInfo(expression.operator);

        if (
            childInfo != undefined &&
            childInfo.precedence > parentInfo.precedence
        ) {
            if (
                (parent.operator === "&&" ||
                    parent.operator === "and" ||
                    parent.operator === "||" ||
                    parent.operator === "or") &&
                COMPARISON_OPERATORS.has(expression.operator) &&
                isControlFlowLogicalTest(path)
            ) {
                return true;
            }

            if (isNumericComputationNode(expression)) {
                if (parent.operator === "+" || parent.operator === "-") {
                    const childOperator = expression.operator;
                    const flatteningForced =
                        childOperator === "*"
                            ? isSyntheticParenFlatteningForced(path)
                            : false;

                    if (
                        childOperator === "/" ||
                        childOperator === "div" ||
                        childOperator === "%" ||
                        childOperator === "mod" ||
                        (childOperator === "*" &&
                            !flatteningForced &&
                            !isWithinNumericCallArgument(path) &&
                            !isSelfMultiplicationExpression(expression))
                    ) {
                        return false;
                    }

                    if (
                        parent.operator === "-" &&
                        childOperator === "*" &&
                        !flatteningForced
                    ) {
                        return false;
                    }

                    const sanitizedMacroNames = getSanitizedMacroNames(path);

                    if (
                        sanitizedMacroNames &&
                        (expressionReferencesSanitizedMacro(
                            parent,
                            sanitizedMacroNames
                        ) ||
                            expressionReferencesSanitizedMacro(
                                expression,
                                sanitizedMacroNames
                            ))
                    ) {
                        return false;
                    }

                    return true;
                }

                if (expression.operator === "*") {
                    if (
                        COMPARISON_OPERATORS.has(parent.operator) &&
                        isSelfMultiplicationExpression(expression) &&
                        isComparisonWithinLogicalChain(path)
                    ) {
                        return true;
                    }

                    return false;
                }
            }
        }

        if (shouldFlattenMultiplicationChain(parent, expression, path)) {
            return true;
        }
    }

    if (parent.operator !== "+") {
        return false;
    }

    if (!binaryExpressionContainsString(parent)) {
        return false;
    }

    let depth = 1;
    while (true) {
        const ancestor =
            depth === 1 ? path.getParentNode() : path.getParentNode(depth - 1);
        if (!ancestor) {
            return false;
        }

        if (
            ancestor.type === "ParenthesizedExpression" &&
            ancestor.synthetic !== true
        ) {
            return true;
        }

        depth += 1;
    }
}

function isControlFlowLogicalTest(path) {
    if (!path || typeof path.getParentNode !== "function") {
        return false;
    }

    let depth = 1;
    let currentNode = path.getValue();

    while (true) {
        const ancestor =
            depth === 1 ? path.getParentNode() : path.getParentNode(depth - 1);

        if (!ancestor) {
            return false;
        }

        if (
            ancestor.type === "ParenthesizedExpression" ||
            ancestor.type === "BinaryExpression"
        ) {
            currentNode = ancestor;
            depth += 1;
            continue;
        }

        if (
            (ancestor.type === "IfStatement" &&
                ancestor.test === currentNode) ||
            (ancestor.type === "WhileStatement" &&
                ancestor.test === currentNode) ||
            (ancestor.type === "DoUntilStatement" &&
                ancestor.test === currentNode) ||
            (ancestor.type === "RepeatStatement" &&
                ancestor.test === currentNode) ||
            (ancestor.type === "WithStatement" &&
                ancestor.test === currentNode) ||
            (ancestor.type === "ForStatement" && ancestor.test === currentNode)
        ) {
            return true;
        }

        return false;
    }
}

function isComparisonWithinLogicalChain(path) {
    if (!path || typeof path.getParentNode !== "function") {
        return false;
    }

    let depth = 1;
    let currentNode = path.getValue();

    while (true) {
        const ancestor =
            depth === 1 ? path.getParentNode() : path.getParentNode(depth - 1);

        if (!ancestor) {
            return false;
        }

        if (ancestor.type === "ParenthesizedExpression") {
            currentNode = ancestor;
            depth += 1;
            continue;
        }

        if (
            ancestor.type === "BinaryExpression" &&
            COMPARISON_OPERATORS.has(ancestor.operator)
        ) {
            currentNode = ancestor;
            depth += 1;
            continue;
        }

        if (
            ancestor.type === "BinaryExpression" &&
            (ancestor.operator === "&&" ||
                ancestor.operator === "and" ||
                ancestor.operator === "||" ||
                ancestor.operator === "or")
        ) {
            return (
                ancestor.left === currentNode || ancestor.right === currentNode
            );
        }

        return false;
    }
}

function shouldWrapTernaryExpression(path) {
    const parent = callPathMethod(path, "getParentNode", {
        defaultValue: null
    });
    if (!parent) {
        return false;
    }

    if (parent.type === "ParenthesizedExpression") {
        return false;
    }

    const parentKey = callPathMethod(path, "getName");

    if (parent.type === "VariableDeclarator" && parentKey === "init") {
        return true;
    }

    if (parent.type === "AssignmentExpression" && parentKey === "right") {
        return true;
    }

    return false;
}

function shouldFlattenSyntheticBinary(parent, expression, path) {
    const parentInfo = getBinaryOperatorInfo(parent.operator);
    const childInfo = getBinaryOperatorInfo(expression.operator);

    if (!parentInfo || !childInfo) {
        return false;
    }

    if (parentInfo.associativity !== "left") {
        return false;
    }

    const parentOperator = parent.operator;
    const childOperator = expression.operator;
    const isAdditivePair =
        (parentOperator === "+" || parentOperator === "-") &&
        (childOperator === "+" || childOperator === "-");
    const isMultiplicativePair =
        parentOperator === "*" && childOperator === "*";
    const isLogicalAndPair =
        (parentOperator === "&&" || parentOperator === "and") &&
        (childOperator === "&&" || childOperator === "and");
    const isLogicalOrPair =
        (parentOperator === "||" || parentOperator === "or") &&
        (childOperator === "||" || childOperator === "or");

    if (
        !isAdditivePair &&
        !isMultiplicativePair &&
        !isLogicalAndPair &&
        !isLogicalOrPair
    ) {
        return false;
    }

    if (
        !isLogicalAndPair &&
        !isLogicalOrPair &&
        (!isNumericComputationNode(parent) ||
            !isNumericComputationNode(expression))
    ) {
        return false;
    }

    if (
        isAdditivePair &&
        (binaryExpressionContainsString(parent) ||
            binaryExpressionContainsString(expression))
    ) {
        return false;
    }

    if (isAdditivePair) {
        const sanitizedMacroNames = getSanitizedMacroNames(path);
        if (
            sanitizedMacroNames &&
            (expressionReferencesSanitizedMacro(parent, sanitizedMacroNames) ||
                expressionReferencesSanitizedMacro(
                    expression,
                    sanitizedMacroNames
                ))
        ) {
            return false;
        }
    }

    const operandName = callPathMethod(path, "getName");
    const isLeftOperand = operandName === "left";
    const isRightOperand = operandName === "right";

    if (!isLeftOperand && !isRightOperand) {
        return false;
    }

    if (childInfo.precedence !== parentInfo.precedence) {
        return false;
    }

    if (isLeftOperand) {
        return true;
    }

    if (
        parentOperator === "+" &&
        (childOperator === "+" || childOperator === "-")
    ) {
        return true;
    }

    if (parentOperator === "*" && childOperator === "*") {
        return true;
    }

    if (
        (parentOperator === "&&" || parentOperator === "and") &&
        (childOperator === "&&" || childOperator === "and")
    ) {
        return true;
    }

    if (
        (parentOperator === "||" || parentOperator === "or") &&
        (childOperator === "||" || childOperator === "or")
    ) {
        return true;
    }

    return false;
}

function isSyntheticParenFlatteningEnabled(path) {
    let depth = 1;
    while (true) {
        const ancestor = callPathMethod(path, "getParentNode", {
            args: depth === 1 ? [] : [depth - 1],
            defaultValue: null
        });

        if (!ancestor) {
            return false;
        }

        if (
            ancestor.type === "FunctionDeclaration" ||
            ancestor.type === "ConstructorDeclaration"
        ) {
            if (ancestor._flattenSyntheticNumericParens === true) {
                return true;
            }
        } else if (ancestor.type === "Program") {
            return ancestor._flattenSyntheticNumericParens !== false;
        }

        depth += 1;
    }
}

function isSyntheticParenFlatteningForced(path) {
    let depth = 1;
    while (true) {
        const ancestor = callPathMethod(path, "getParentNode", {
            args: depth === 1 ? [] : [depth - 1],
            defaultValue: null
        });

        if (!ancestor) {
            return false;
        }

        if (
            ancestor.type === "FunctionDeclaration" ||
            ancestor.type === "ConstructorDeclaration"
        ) {
            if (ancestor._flattenSyntheticNumericParens === true) {
                return true;
            }
        } else if (ancestor.type === "Program") {
            return ancestor._flattenSyntheticNumericParens === true;
        }

        depth += 1;
    }
}

function isWithinNumericCallArgument(path) {
    let depth = 1;
    let currentNode = callPathMethod(path, "getValue", { defaultValue: null });

    while (true) {
        const ancestor = callPathMethod(path, "getParentNode", {
            args: depth === 1 ? [] : [depth - 1],
            defaultValue: null
        });

        if (!ancestor) {
            return false;
        }

        if (ancestor.type === "CallExpression") {
            if (
                Array.isArray(ancestor.arguments) &&
                ancestor.arguments.includes(currentNode)
            ) {
                return isNumericCallExpression(ancestor);
            }

            return false;
        }

        currentNode = ancestor;
        depth += 1;
    }
}

function isSelfMultiplicationExpression(expression) {
    if (
        !expression ||
        expression.type !== "BinaryExpression" ||
        expression.operator !== "*"
    ) {
        return false;
    }

    return areNumericExpressionsEquivalent(expression.left, expression.right);
}

function areNumericExpressionsEquivalent(left, right) {
    if (!left || !right || left.type !== right.type) {
        return false;
    }

    switch (left.type) {
        case "Identifier": {
            return left.name === right.name;
        }
        case "Literal": {
            return left.value === right.value;
        }
        case "ParenthesizedExpression": {
            return areNumericExpressionsEquivalent(
                left.expression,
                right.expression
            );
        }
        case "MemberDotExpression": {
            return (
                areNumericExpressionsEquivalent(left.object, right.object) &&
                areNumericExpressionsEquivalent(left.property, right.property)
            );
        }
        case "MemberIndexExpression": {
            if (!areNumericExpressionsEquivalent(left.object, right.object)) {
                return false;
            }

            const leftProps = asArray(left.property);
            const rightProps = asArray(right.property);

            if (leftProps.length !== rightProps.length) {
                return false;
            }

            for (const [index, leftProp] of leftProps.entries()) {
                if (
                    !areNumericExpressionsEquivalent(
                        leftProp,
                        rightProps[index]
                    )
                ) {
                    return false;
                }
            }

            return left.accessor === right.accessor;
        }
        default: {
            return false;
        }
    }
}

function isDivisionByTwoConvertible(node) {
    if (!node || node.type !== "BinaryExpression") {
        return false;
    }

    if (node.operator !== "/") {
        return false;
    }

    if (node.right?.type !== "Literal" || node.right.value !== "2") {
        return false;
    }

    if (hasComment(node) || hasComment(node.left) || hasComment(node.right)) {
        return false;
    }

    return true;
}

function shouldFlattenMultiplicationChain(parent, expression, path) {
    if (
        !parent ||
        !expression ||
        expression.type !== "BinaryExpression" ||
        expression.operator !== "*"
    ) {
        return false;
    }

    const parentIsMultiplication =
        parent.type === "BinaryExpression" && parent.operator === "*";
    const parentIsDivisionByTwo = isDivisionByTwoConvertible(parent);

    if (!parentIsMultiplication && !parentIsDivisionByTwo) {
        return false;
    }

    if (
        !isNumericComputationNode(expression) ||
        isSelfMultiplicationExpression(expression)
    ) {
        return false;
    }

    const sanitizedMacroNames = getSanitizedMacroNames(path);

    if (
        sanitizedMacroNames &&
        (expressionReferencesSanitizedMacro(parent, sanitizedMacroNames) ||
            expressionReferencesSanitizedMacro(expression, sanitizedMacroNames))
    ) {
        return false;
    }

    return true;
}

// Synthetic parenthesis flattening only treats select call expressions as
// numeric so we avoid unwrapping macro invocations that expand to complex
// expressions. The list is intentionally small and can be extended as other
// numeric helpers require the same treatment.
const NUMERIC_CALL_IDENTIFIERS = new Set(["sqr", "sqrt"]);

function getSanitizedMacroNames(path) {
    let depth = 1;
    while (true) {
        const ancestor = callPathMethod(path, "getParentNode", {
            args: depth === 1 ? [] : [depth - 1],
            defaultValue: null
        });

        if (!ancestor) {
            return null;
        }

        if (ancestor.type === "Program") {
            const { _featherSanitizedMacroNames: names } = ancestor;

            if (!names) {
                return null;
            }

            const registry = ensureSet(names);

            if (registry !== names) {
                ancestor._featherSanitizedMacroNames = registry;
            }

            return registry.size > 0 ? registry : null;
        }

        depth += 1;
    }
}

function expressionReferencesSanitizedMacro(node, sanitizedMacroNames) {
    if (!sanitizedMacroNames || sanitizedMacroNames.size === 0) {
        return false;
    }

    const stack = [node];

    while (stack.length > 0) {
        const current = stack.pop();

        if (!current || typeof current !== "object") {
            continue;
        }

        if (
            current.type === "Identifier" &&
            typeof current.name === "string" &&
            sanitizedMacroNames.has(current.name)
        ) {
            return true;
        }

        if (current.type === "CallExpression") {
            const calleeName = getIdentifierText(current.object);
            if (
                typeof calleeName === "string" &&
                sanitizedMacroNames.has(calleeName)
            ) {
                return true;
            }
        }

        for (const value of Object.values(current)) {
            if (!value || typeof value !== "object") {
                continue;
            }

            if (Array.isArray(value)) {
                for (const entry of value) {
                    if (entry && typeof entry === "object") {
                        stack.push(entry);
                    }
                }
                continue;
            }

            if (value.type) {
                stack.push(value);
            }
        }
    }

    return false;
}

function isNumericCallExpression(node) {
    if (!node || node.type !== "CallExpression") {
        return false;
    }

    const calleeName = getIdentifierText(node.object);

    if (typeof calleeName !== "string") {
        return false;
    }

    return NUMERIC_CALL_IDENTIFIERS.has(calleeName.toLowerCase());
}

function shouldOmitUnaryPlus(argument) {
    const candidate = unwrapUnaryPlusCandidate(argument);

    if (!candidate || typeof candidate !== "object") {
        return false;
    }

    return candidate.type === "Identifier";
}

function unwrapUnaryPlusCandidate(node) {
    let current = node;

    while (
        current &&
        typeof current === "object" &&
        current.type === "ParenthesizedExpression" &&
        current.expression
    ) {
        current = current.expression;
    }

    return current;
}

function isNumericComputationNode(node) {
    if (!node || typeof node !== "object") {
        return false;
    }

    switch (node.type) {
        case "Literal": {
            const value = toTrimmedString(node.value);
            if (value === "") {
                return false;
            }

            const numericValue = Number(value);
            return Number.isFinite(numericValue);
        }
        case "UnaryExpression": {
            if (node.operator === "+" || node.operator === "-") {
                return isNumericComputationNode(node.argument);
            }

            return false;
        }
        case "Identifier": {
            return true;
        }
        case "ParenthesizedExpression": {
            return isNumericComputationNode(node.expression);
        }
        case "BinaryExpression": {
            if (!isArithmeticBinaryOperator(node.operator)) {
                return false;
            }

            return (
                isNumericComputationNode(node.left) &&
                isNumericComputationNode(node.right)
            );
        }
        case "MemberIndexExpression": {
            return true;
        }
        case "MemberDotExpression": {
            return true;
        }
        case "CallExpression": {
            if (expressionIsStringLike(node)) {
                return false;
            }

            return true;
        }
        default: {
            return false;
        }
    }
}

function isArithmeticBinaryOperator(operator) {
    switch (operator) {
        case "+":
        case "-":
        case "*":
        case "/":
        case "div":
        case "%":
        case "mod": {
            return true;
        }
        default: {
            return false;
        }
    }
}

function binaryExpressionContainsString(node) {
    if (!node || node.type !== "BinaryExpression") {
        return false;
    }

    if (node.operator !== "+") {
        return false;
    }

    return (
        expressionIsStringLike(node.left) || expressionIsStringLike(node.right)
    );
}

function expressionIsStringLike(node) {
    if (!node || typeof node !== "object") {
        return false;
    }

    if (node.type === "Literal") {
        if (typeof node.value === "string" && /^\".*\"$/.test(node.value)) {
            return true;
        }

        return false;
    }

    if (node.type === "ParenthesizedExpression") {
        return expressionIsStringLike(node.expression);
    }

    if (node.type === "BinaryExpression" && node.operator === "+") {
        return (
            expressionIsStringLike(node.left) ||
            expressionIsStringLike(node.right)
        );
    }

    if (node.type === "CallExpression") {
        const calleeName = getIdentifierText(node.object);
        if (typeof calleeName === "string") {
            const normalized = calleeName.toLowerCase();
            if (normalized === "string" || normalized.startsWith("string_")) {
                return true;
            }
        }
    }

    return false;
}

const RADIAN_TRIG_TO_DEGREE = new Map([
    ["sin", "dsin"],
    ["cos", "dcos"],
    ["tan", "dtan"]
]);

const DEGREE_TO_RADIAN_CONVERSIONS = new Map([
    ["dsin", { name: "sin", expectedArgs: 1 }],
    ["dcos", { name: "cos", expectedArgs: 1 }],
    ["dtan", { name: "tan", expectedArgs: 1 }],
    ["darcsin", { name: "arcsin", expectedArgs: 1 }],
    ["darccos", { name: "arccos", expectedArgs: 1 }],
    ["darctan", { name: "arctan", expectedArgs: 1 }],
    ["darctan2", { name: "arctan2", expectedArgs: 2 }]
]);

const RADIAN_TO_DEGREE_CONVERSIONS = new Map([
    ["arcsin", { name: "darcsin", expectedArgs: 1 }],
    ["arccos", { name: "darccos", expectedArgs: 1 }],
    ["arctan", { name: "darctan", expectedArgs: 1 }],
    ["arctan2", { name: "darctan2", expectedArgs: 2 }]
]);

function buildLoopLengthDocs(path, print, hoistInfo) {
    const cachedLengthName = buildCachedSizeVariableName(
        hoistInfo.sizeIdentifierName,
        hoistInfo.cachedLengthSuffix
    );
    const loopSizeCallDoc = printWithoutExtraParens(
        path,
        print,
        "test",
        "right"
    );
    const iteratorDoc = printWithoutExtraParens(path, print, "test", "left");

    return {
        cachedLengthName,
        loopSizeCallDoc,
        iteratorDoc
    };
}

function unwrapParenthesizedExpression(childPath, print) {
    const childNode = childPath.getValue();
    if (childNode?.type === "ParenthesizedExpression") {
        return childPath.call(
            (innerPath) => unwrapParenthesizedExpression(innerPath, print),
            "expression"
        );
    }

    return print();
}

function getInnermostClauseExpression(node) {
    let current = node;

    while (current?.type === "ParenthesizedExpression") {
        current = current.expression;
    }

    return current;
}

function buildClauseGroup(doc) {
    return group([indent([ifBreak(line), doc]), ifBreak(line)]);
}

const INLINEABLE_SINGLE_STATEMENT_TYPES = new Set([
    "ReturnStatement",
    "ExitStatement",
    "ExpressionStatement",
    "CallExpression"
]);

function shouldInlineGuardWhenDisabled(path, options, bodyNode) {
    if (
        !path ||
        typeof path.getValue !== "function" ||
        typeof path.getParentNode !== "function"
    ) {
        return false;
    }

    const node = path.getValue();
    if (!node || node.type !== "IfStatement") {
        return false;
    }

    if (node.alternate) {
        return false;
    }

    let inlineCandidate = bodyNode ?? null;

    if (inlineCandidate?.type === "BlockStatement") {
        if (
            !Array.isArray(inlineCandidate.body) ||
            inlineCandidate.body.length !== 1
        ) {
            return false;
        }

        const [onlyStatement] = inlineCandidate.body;
        if (!INLINEABLE_SINGLE_STATEMENT_TYPES.has(onlyStatement?.type)) {
            return false;
        }

        if (hasComment(onlyStatement)) {
            return false;
        }

        const blockStartLine = inlineCandidate.start?.line;
        const blockEndLine = inlineCandidate.end?.line;
        if (
            blockStartLine == null ||
            blockEndLine == null ||
            blockStartLine !== blockEndLine
        ) {
            return false;
        }

        const blockSource = getSourceTextForNode(inlineCandidate, options);
        if (typeof blockSource !== "string" || !blockSource.includes(";")) {
            return false;
        }

        inlineCandidate = onlyStatement;
    }

    if (!INLINEABLE_SINGLE_STATEMENT_TYPES.has(inlineCandidate?.type)) {
        return false;
    }

    if (hasComment(bodyNode)) {
        return false;
    }

    if (
        inlineCandidate?.type === "ReturnStatement" &&
        inlineCandidate.argument !== undefined &&
        inlineCandidate.argument !== null
    ) {
        return false;
    }

    const parentNode = path.getParentNode();
    if (!parentNode || parentNode.type === "Program") {
        return false;
    }

    if (!findEnclosingFunctionForPath(path)) {
        return false;
    }

    const statementSource = getSourceTextForNode(node, options);
    if (
        typeof statementSource === "string" &&
        (statementSource.includes("\n") || statementSource.includes("\r"))
    ) {
        return false;
    }

    return true;
}

function wrapInClauseParens(path, print, clauseKey) {
    const clauseNode = path.getValue()?.[clauseKey];
    const clauseDoc = printWithoutExtraParens(path, print, clauseKey);

    const clauseExpressionNode = getInnermostClauseExpression(clauseNode);

    if (
        clauseExpressionNode?.type === "CallExpression" &&
        clauseExpressionNode.preserveOriginalCallText
    ) {
        return concat(["(", clauseDoc, ")"]);
    }

    return concat(["(", buildClauseGroup(clauseDoc), ")"]);
}

// prints any statement that matches the structure [keyword, clause, statement]
function printSingleClauseStatement(
    path,
    options,
    print,
    keyword,
    clauseKey,
    bodyKey
) {
    const node = path.getValue();
    const clauseNode = node?.[clauseKey];
    const clauseExpressionNode = getInnermostClauseExpression(clauseNode);
    const clauseDoc = wrapInClauseParens(path, print, clauseKey);
    const bodyNode = node?.[bodyKey];
    const allowSingleLineIfStatements =
        options?.allowSingleLineIfStatements ?? false;
    const clauseIsPreservedCall =
        clauseExpressionNode?.type === "CallExpression" &&
        clauseExpressionNode.preserveOriginalCallText === true;

    const allowCollapsedGuard =
        bodyNode &&
        !clauseIsPreservedCall &&
        (allowSingleLineIfStatements ||
            shouldInlineGuardWhenDisabled(path, options, bodyNode));

    if (allowCollapsedGuard) {
        let inlineReturnDoc = null;
        let inlineStatementType = null;

        if (
            INLINEABLE_SINGLE_STATEMENT_TYPES.has(bodyNode.type) &&
            !hasComment(bodyNode)
        ) {
            inlineReturnDoc = print(bodyKey);
            inlineStatementType = bodyNode.type;
        } else if (
            bodyNode.type === "BlockStatement" &&
            !hasComment(bodyNode) &&
            Array.isArray(bodyNode.body) &&
            bodyNode.body.length === 1
        ) {
            const [onlyStatement] = bodyNode.body;
            if (
                onlyStatement &&
                INLINEABLE_SINGLE_STATEMENT_TYPES.has(onlyStatement.type) &&
                !hasComment(onlyStatement)
            ) {
                const startLine = bodyNode.start?.line;
                const endLine = bodyNode.end?.line;
                const blockSource = getSourceTextForNode(bodyNode, options);
                const blockContainsSemicolon =
                    typeof blockSource === "string" &&
                    blockSource.includes(";");
                const canInlineBlock =
                    onlyStatement.type === "ExitStatement" ||
                    (startLine != undefined &&
                        endLine != undefined &&
                        startLine === endLine);

                if (blockContainsSemicolon && canInlineBlock) {
                    inlineReturnDoc = path.call(
                        (childPath) => childPath.call(print, "body", 0),
                        bodyKey
                    );
                    inlineStatementType = onlyStatement.type;
                }
            }
        }

        if (inlineReturnDoc) {
            return group([
                keyword,
                " ",
                clauseDoc,
                " { ",
                inlineReturnDoc,
                optionalSemicolon(inlineStatementType ?? "ReturnStatement"),
                " }"
            ]);
        }
    }

    const preserveBraceAdjacency = shouldPreserveClauseBlockAdjacency(
        options,
        clauseNode,
        bodyNode
    );

    return concat([
        keyword,
        " ",
        clauseDoc,
        preserveBraceAdjacency ? "" : " ",
        printInBlock(path, options, print, bodyKey)
    ]);
}

function shouldPreserveClauseBlockAdjacency(options, clauseNode, bodyNode) {
    if (!clauseNode || !bodyNode || bodyNode.type !== "BlockStatement") {
        return false;
    }

    const clauseEndIndex = getNodeEndIndex(clauseNode);
    const bodyStartIndex = getNodeStartIndex(bodyNode);

    if (
        typeof clauseEndIndex !== "number" ||
        typeof bodyStartIndex !== "number" ||
        bodyStartIndex < clauseEndIndex
    ) {
        return false;
    }

    if (bodyStartIndex !== clauseEndIndex) {
        return false;
    }

    return isLogicalComparisonClause(clauseNode);
}

function isLogicalComparisonClause(node) {
    const clauseExpression = unwrapLogicalClause(node);
    if (clauseExpression?.type !== "BinaryExpression") {
        return false;
    }

    if (!isLogicalOrOperator(clauseExpression.operator)) {
        return false;
    }

    return (
        isComparisonAndConjunction(clauseExpression.left) &&
        isComparisonAndConjunction(clauseExpression.right)
    );
}

function isComparisonAndConjunction(node) {
    const expression = unwrapLogicalClause(node);
    if (expression?.type !== "BinaryExpression") {
        return false;
    }

    if (!isLogicalAndOperator(expression.operator)) {
        return false;
    }

    if (!isComparisonExpression(expression.left)) {
        return false;
    }

    return isSimpleLogicalOperand(expression.right);
}

function isComparisonExpression(node) {
    const expression = unwrapLogicalClause(node);
    return (
        expression?.type === "BinaryExpression" &&
        COMPARISON_OPERATORS.has(expression.operator)
    );
}

function isSimpleLogicalOperand(node) {
    const expression = unwrapLogicalClause(node);
    if (!expression) {
        return false;
    }

    if (expression.type === "Identifier") {
        return true;
    }

    if (expression.type === "Literal") {
        return true;
    }

    if (expression.type === "UnaryExpression") {
        return isSimpleLogicalOperand(expression.argument);
    }

    return isComparisonExpression(expression);
}

function unwrapLogicalClause(node) {
    let current = node;
    while (current?.type === "ParenthesizedExpression") {
        current = current.expression;
    }
    return current ?? null;
}

function isLogicalOrOperator(operator) {
    return operator === "or" || operator === "||";
}

function isLogicalAndOperator(operator) {
    return operator === "and" || operator === "&&";
}

function printSimpleDeclaration(leftDoc, rightDoc) {
    return rightDoc ? [leftDoc, " = ", rightDoc] : leftDoc;
}

function resolveArgumentAliasInitializerDoc(path) {
    const node = path.getValue();
    if (!node || node.type !== "VariableDeclarator") {
        return null;
    }

    const initializer = node.init;
    if (!initializer || initializer.type !== "Identifier") {
        return null;
    }

    const match = ARGUMENT_IDENTIFIER_PATTERN.exec(initializer.name ?? "");
    if (!match) {
        return null;
    }

    const aliasIdentifier = node.id;
    if (!aliasIdentifier || aliasIdentifier.type !== "Identifier") {
        return null;
    }

    const aliasName = aliasIdentifier.name;
    if (!isNonEmptyString(aliasName)) {
        return null;
    }

    const argumentIndex = Number.parseInt(match[1], 10);
    if (!Number.isInteger(argumentIndex) || argumentIndex < 0) {
        return null;
    }

    const functionNode = findEnclosingFunctionForPath(path);
    if (!functionNode) {
        return null;
    }

    const docPreferences = preferredParamDocNamesByNode.get(functionNode);
    let parameterName = null;

    if (docPreferences && docPreferences.has(argumentIndex)) {
        const preferred = docPreferences.get(argumentIndex);
        if (isNonEmptyString(preferred)) {
            parameterName = preferred;
        }
    }

    if (!parameterName) {
        parameterName = getFunctionParameterNameByIndex(
            functionNode,
            argumentIndex
        );
    }

    if (
        !parameterName ||
        parameterName === aliasName ||
        parameterName === initializer.name
    ) {
        return null;
    }

    return parameterName;
}

function findEnclosingFunctionForPath(path) {
    if (!path || typeof path.getParentNode !== "function") {
        return null;
    }

    for (let depth = 0; ; depth += 1) {
        const parent =
            depth === 0 ? path.getParentNode() : path.getParentNode(depth);
        if (!parent) {
            break;
        }

        if (isFunctionLikeNode(parent)) {
            return parent;
        }
    }

    return null;
}

function getFunctionParameterNameByIndex(functionNode, index) {
    if (!functionNode || typeof functionNode !== "object") {
        return null;
    }

    const params = getFunctionParams(functionNode);

    if (!Number.isInteger(index) || index < 0 || index >= params.length) {
        return null;
    }

    const param = params[index];
    if (!param || typeof param !== "object") {
        return null;
    }

    if (param.type === "Identifier" && typeof param.name === "string") {
        return param.name;
    }

    if (
        param.type === "DefaultParameter" &&
        param.left?.type === "Identifier" &&
        typeof param.left.name === "string"
    ) {
        return param.left.name;
    }

    return null;
}

function getFunctionParams(functionNode) {
    if (!functionNode || typeof functionNode !== "object") {
        return [];
    }

    const { params } = functionNode;
    if (!Array.isArray(params)) {
        return [];
    }

    return params;
}

// prints empty parens with dangling comments
function printEmptyParens(path, _print, options) {
    const printed = group(
        [
            "(",
            indent([
                printDanglingCommentsAsGroup(
                    path,
                    options,
                    (comment) => !comment.attachToBrace
                )
            ]),
            ifBreak(line, "", { groupId: "emptyparen" }),
            ")"
        ],
        { id: "emptyparen" }
    );
    return printed;
}

// prints an empty block with dangling comments
function printEmptyBlock(path, options, print) {
    const node = path.getValue();
    const inlineCommentDoc = maybePrintInlineEmptyBlockComment(path, options);

    if (inlineCommentDoc) {
        return inlineCommentDoc;
    }

    const comments = getCommentArray(node);
    const hasPrintableComments = comments.some(isCommentNode);

    if (hasPrintableComments) {
        const sourceMetadata = resolvePrinterSourceMetadata(options);
        const shouldAddTrailingBlankLine =
            sourceMetadata.originalText !== null &&
            hasBlankLineBetweenLastCommentAndClosingBrace(
                node,
                sourceMetadata,
                sourceMetadata.originalText
            );

        const trailingDocs = [hardline, "}"];
        if (shouldAddTrailingBlankLine) {
            trailingDocs.unshift(lineSuffixBoundary, hardline);
        }

        // an empty block with comments
        return [
            "{",
            printDanglingComments(
                path,
                options,
                (comment) => comment.attachToBrace
            ),
            printDanglingCommentsAsGroup(
                path,
                options,
                (comment) => !comment.attachToBrace
            ),
            ...trailingDocs
        ];
    } else {
        return "{}";
    }
}

function maybePrintInlineEmptyBlockComment(path, options) {
    const node = path.getValue();
    if (!node) {
        return null;
    }

    const comments = getCommentArray(node);
    if (comments.length === 0) {
        return null;
    }

    const inlineIndex = findInlineBlockCommentIndex(comments);

    if (inlineIndex < 0) {
        return null;
    }

    const comment = comments[inlineIndex];
    const leadingSpacing = getInlineBlockCommentSpacing(comment.leadingWS, " ");
    const trailingSpacing = getInlineBlockCommentSpacing(
        comment.trailingWS,
        " "
    );

    return [
        "{",
        leadingSpacing,
        path.call(
            (commentPath) => printComment(commentPath, options),
            "comments",
            inlineIndex
        ),
        trailingSpacing,
        "}"
    ];
}

function findInlineBlockCommentIndex(comments) {
    let inlineIndex = -1;

    for (const [index, comment] of comments.entries()) {
        if (!isCommentNode(comment)) {
            continue;
        }

        if (!isInlineEmptyBlockComment(comment)) {
            return -1;
        }

        if (inlineIndex !== -1) {
            return -1;
        }

        inlineIndex = index;
    }

    return inlineIndex;
}

function isInlineEmptyBlockComment(comment) {
    if (!comment || comment.type !== "CommentBlock") {
        return false;
    }

    if (hasLineBreak(comment.leadingWS) || hasLineBreak(comment.trailingWS)) {
        return false;
    }

    if (typeof comment.lineCount === "number" && comment.lineCount > 1) {
        return false;
    }

    if (typeof comment.value === "string" && hasLineBreak(comment.value)) {
        return false;
    }

    return true;
}

function getInlineBlockCommentSpacing(text, fallback) {
    if (typeof text !== "string" || text.length === 0) {
        return fallback;
    }

    return hasLineBreak(text) ? fallback : text;
}

function hasLineBreak(text) {
    return typeof text === "string" && /[\r\n\u2028\u2029]/.test(text);
}

function isInLValueChain(path) {
    if (!path || typeof path.getParentNode !== "function") {
        return false;
    }

    const node = path.getValue();
    const parent = path.getParentNode();

    if (!parent || typeof parent.type !== "string") {
        return false;
    }

    if (
        parent.type === "CallExpression" &&
        Array.isArray(parent.arguments) &&
        parent.arguments.includes(node)
    ) {
        return false;
    }

    if (parent.type === "CallExpression" && parent.object === node) {
        const grandparent = path.getParentNode(1);

        if (!grandparent || typeof grandparent.type !== "string") {
            return false;
        }

        return isLValueExpression(grandparent.type);
    }

    return isLValueExpression(parent.type);
}

function isLValueExpression(nodeType) {
    return (
        nodeType === "MemberIndexExpression" ||
        nodeType === "CallExpression" ||
        nodeType === "MemberDotExpression"
    );
}<|MERGE_RESOLUTION|>--- conflicted
+++ resolved
@@ -4143,7 +4143,6 @@
     ];
 }
 
-<<<<<<< HEAD
 function normalizeDocCommentNarrativeLines(lines) {
     if (!Array.isArray(lines) || lines.length === 0) {
         return Array.isArray(lines) ? [...lines] : lines;
@@ -4382,142 +4381,6 @@
     }
 
     return trimmed;
-=======
-function promoteLeadingDocCommentTextToDescription(docLines) {
-    const normalizedLines = toMutableArray(docLines);
-
-    if (normalizedLines.length === 0) {
-        return normalizedLines;
-    }
-
-    const segments = [];
-    let leadingCount = 0;
-
-    while (leadingCount < normalizedLines.length) {
-        const line = normalizedLines[leadingCount];
-        if (typeof line !== "string") {
-            break;
-        }
-
-        const trimmed = line.trim();
-        const isDocLikeSummary =
-            trimmed.startsWith("///") || /^\/\/\s*\//.test(trimmed);
-        if (!isDocLikeSummary) {
-            break;
-        }
-
-        const isTaggedLine =
-            /^\/\/\/\s*@/i.test(trimmed) || /^\/\/\s*\/\s*@/i.test(trimmed);
-        if (isTaggedLine) {
-            break;
-        }
-
-        let match = line.match(/^(\s*\/\/\/)(.*)$/);
-        if (!match) {
-            const docLikeMatch = line.match(/^(\s*)\/\/\s*\/(.*)$/);
-            if (!docLikeMatch) {
-                break;
-            }
-
-            const [, indent = "", suffix = ""] = docLikeMatch;
-            match = [line, `${indent}///`, suffix];
-        }
-
-        const [, prefix = "///", suffix = ""] = match;
-        segments.push({ prefix, suffix });
-        leadingCount += 1;
-    }
-
-    if (segments.length === 0) {
-        return normalizedLines;
-    }
-
-    const firstContentIndex = segments.findIndex(
-        ({ suffix }) => suffix.trim().length > 0
-    );
-
-    if (firstContentIndex === -1) {
-        return normalizedLines;
-    }
-
-    const nextLine = normalizedLines[leadingCount];
-    const nextLineTrimmed = typeof nextLine === "string" ? nextLine.trim() : "";
-    if (
-        typeof nextLine !== "string" ||
-        (!/^\/\/\/\s*@/i.test(nextLineTrimmed) &&
-            !/^\/\/\s*\/\s*@/i.test(nextLineTrimmed))
-    ) {
-        return normalizedLines;
-    }
-
-    const promotedLines = [];
-    const firstSegment = segments[firstContentIndex];
-    const indent = firstSegment.prefix.slice(
-        0,
-        Math.max(firstSegment.prefix.length - 3, 0)
-    );
-    const normalizedBasePrefix = `${indent}///`;
-    const descriptionLinePrefix = `${normalizedBasePrefix} @description `;
-    const continuationPadding = Math.max(
-        descriptionLinePrefix.length - (indent.length + 4),
-        0
-    );
-    const continuationPrefix = `${indent}/// ${" ".repeat(continuationPadding)}`;
-
-    for (const [index, { prefix, suffix }] of segments.entries()) {
-        const trimmedSuffix = suffix.trim();
-        const hasLeadingWhitespace = suffix.length === 0 || /^\s/.test(suffix);
-
-        if (index < firstContentIndex) {
-            const normalizedSuffix = hasLeadingWhitespace
-                ? suffix
-                : ` ${suffix}`;
-            promotedLines.push(`${prefix}${normalizedSuffix}`);
-            continue;
-        }
-
-        if (index === firstContentIndex) {
-            promotedLines.push(
-                trimmedSuffix.length > 0
-                    ? `${prefix} @description ${trimmedSuffix}`
-                    : `${prefix} @description`
-            );
-            continue;
-        }
-
-        if (trimmedSuffix.length === 0) {
-            const blankLine = suffix.length > 0 ? `${prefix}${suffix}` : prefix;
-            promotedLines.push(blankLine);
-            continue;
-        }
-
-        const continuationText = trimmedSuffix;
-        const resolvedContinuation =
-            continuationPrefix.length > 0
-                ? `${continuationPrefix}${continuationText}`
-                : `${prefix} ${continuationText}`;
-
-        promotedLines.push(resolvedContinuation);
-    }
-
-    const remainder = normalizedLines.slice(leadingCount);
-    const result = [...promotedLines, ...remainder];
-
-    const hasContinuationSegments = segments.some(
-        ({ suffix }, index) =>
-            index > firstContentIndex && suffix.trim().length > 0
-    );
-
-    if (hasContinuationSegments) {
-        result._preserveDescriptionBreaks = true;
-    }
-
-    if (normalizedLines._suppressLeadingBlank) {
-        result._suppressLeadingBlank = true;
-    }
-
-    return result;
->>>>>>> 669b2b64
 }
 
 function mergeSyntheticDocComments(
@@ -4526,38 +4389,19 @@
     options,
     overrides = {}
 ) {
-<<<<<<< HEAD
     let normalizedExistingLines = normalizeDocCommentNarrativeLines(
         toMutableArray(existingDocLines)
-=======
-    let normalizedExistingLines = toMutableArray(existingDocLines);
-
-    normalizedExistingLines = promoteLeadingDocCommentTextToDescription(
-        normalizedExistingLines
->>>>>>> 669b2b64
     );
-    let preserveDescriptionBreaks =
-        normalizedExistingLines?._preserveDescriptionBreaks === true;
 
     normalizedExistingLines = reorderDescriptionLinesAfterFunction(
         normalizedExistingLines
     );
 
-<<<<<<< HEAD
-=======
-    if (preserveDescriptionBreaks) {
-        normalizedExistingLines._preserveDescriptionBreaks = true;
-    }
->>>>>>> 669b2b64
     let removedExistingReturnDuplicates = false;
     ({
         lines: normalizedExistingLines,
         removed: removedExistingReturnDuplicates
     } = dedupeReturnDocLines(normalizedExistingLines));
-
-    if (preserveDescriptionBreaks) {
-        normalizedExistingLines._preserveDescriptionBreaks = true;
-    }
 
     const syntheticLines = reorderDescriptionLinesAfterFunction(
         computeSyntheticFunctionDocLines(
@@ -4687,12 +4531,6 @@
             mergedLines.splice(firstIndex, 1, ...functionLines);
             removedAnyLine = true;
         } else {
-<<<<<<< HEAD
-            const firstContentIndex = mergedLines.findIndex((line) => {
-                if (typeof line !== "string") {
-                    return false;
-                }
-=======
             const firstParamIndex = mergedLines.findIndex(isParamLine);
 
             const insertionIndex =
@@ -4722,20 +4560,23 @@
                 typeof precedingLine === "string" &&
                 !isFunctionLine(precedingLine) &&
                 (!isDocCommentLine || !isDocTagLine || shouldSeparateDocTag);
->>>>>>> 669b2b64
-
-                return line.trim() !== "";
-            });
-
-            const insertionIndex =
-                firstContentIndex === -1
-                    ? mergedLines.length
-                    : firstContentIndex;
+
+            if (needsSeparatorBeforeFunction) {
+                mergedLines = [
+                    ...mergedLines.slice(0, insertionIndex),
+                    "",
+                    ...mergedLines.slice(insertionIndex)
+                ];
+            }
+
+            const insertAt = needsSeparatorBeforeFunction
+                ? insertionIndex + 1
+                : insertionIndex;
 
             mergedLines = [
-                ...mergedLines.slice(0, insertionIndex),
+                ...mergedLines.slice(0, insertAt),
                 ...functionLines,
-                ...mergedLines.slice(insertionIndex)
+                ...mergedLines.slice(insertAt)
             ];
             removedAnyLine = true;
         }
@@ -5416,30 +5257,26 @@
         return normalizeDocCommentTypeAnnotations(updatedLine);
     });
 
-    if (preserveDescriptionBreaks) {
-        result = reorderedDocs;
-    } else {
-        const wrappedDocs = [];
-        const normalizedPrintWidth = coercePositiveIntegerOption(
-            options?.printWidth,
-            120
-        );
-        const wrapWidth = Math.min(
-            normalizedPrintWidth,
-            DEFAULT_DOC_COMMENT_MAX_WRAP_WIDTH
-        );
-
-        const wrapSegments = (text, firstAvailable, continuationAvailable) => {
-            if (firstAvailable <= 0) {
-                return [text];
-            }
-
-            const words = text.split(/\s+/).filter((word) => word.length > 0);
-            if (words.length === 0) {
-                return [];
-            }
-
-<<<<<<< HEAD
+    const wrappedDocs = [];
+    const normalizedPrintWidth = coercePositiveIntegerOption(
+        options?.printWidth,
+        120
+    );
+    const wrapWidth = Math.min(
+        normalizedPrintWidth,
+        DEFAULT_DOC_COMMENT_MAX_WRAP_WIDTH
+    );
+
+    const wrapSegments = (text, firstAvailable, continuationAvailable) => {
+        if (firstAvailable <= 0) {
+            return [text];
+        }
+
+        const words = text.split(/\s+/).filter((word) => word.length > 0);
+        if (words.length === 0) {
+            return [];
+        }
+
         const segments = [];
         let current = "";
         let currentAvailable = firstAvailable;
@@ -5494,203 +5331,157 @@
         if (current.length > 0) {
             commitCurrent();
         }
-=======
-            const segments = [];
-            let current = words[0];
-            let currentAvailable = firstAvailable;
-
-            for (let index = 1; index < words.length; index += 1) {
-                const word = words[index];
-
-                const endsSentence = /[.!?]["')\]]?$/.test(current);
-                const startsSentence = /^[A-Z]/.test(word);
+
+        const lastIndex = segments.length - 1;
+        if (lastIndex >= 2) {
+            // `Array#at` handles negative indices but introduces an extra bounds
+            // check on every call. This helper runs for every doc comment we
+            // wrap, so prefer direct index math to keep the hot path lean.
+            const lastSegment = segments[lastIndex];
+            const isSingleWord =
+                typeof lastSegment === "string" && !/\s/.test(lastSegment);
+
+            if (isSingleWord) {
+                const maxSingleWordLength = Math.max(
+                    Math.min(continuationAvailable / 2, 16),
+                    8
+                );
+
+                if (lastSegment.length <= maxSingleWordLength) {
+                    const penultimateIndex = lastIndex - 1;
+                    const mergedSegment =
+                        segments[penultimateIndex] + ` ${lastSegment}`;
+
+                    segments[penultimateIndex] = mergedSegment;
+                    segments.pop();
+                }
+            }
+        }
+
+        return segments;
+    };
+
+    for (let index = 0; index < reorderedDocs.length; index += 1) {
+        const line = reorderedDocs[index];
+        if (isDescriptionLine(line)) {
+            const blockLines = [line];
+            let lookahead = index + 1;
+
+            while (lookahead < reorderedDocs.length) {
+                const nextLine = reorderedDocs[lookahead];
                 if (
-                    endsSentence &&
-                    startsSentence &&
-                    currentAvailable >= 60 &&
-                    current.length >=
-                        Math.max(Math.floor(currentAvailable * 0.6), 24)
+                    typeof nextLine === "string" &&
+                    nextLine.startsWith("///") &&
+                    !parseDocCommentMetadata(nextLine)
                 ) {
-                    segments.push(current);
-                    current = word;
-                    currentAvailable = continuationAvailable;
+                    blockLines.push(nextLine);
+                    lookahead += 1;
                     continue;
                 }
-
-                if (current.length + 1 + word.length > currentAvailable) {
-                    segments.push(current);
-                    current = word;
-                    currentAvailable = continuationAvailable;
-                } else {
-                    current += ` ${word}`;
-                }
-            }
-
-            segments.push(current);
->>>>>>> 669b2b64
-
-            const lastIndex = segments.length - 1;
-            if (lastIndex >= 2) {
-                // `Array#at` handles negative indices but introduces an extra bounds
-                // check on every call. This helper runs for every doc comment we
-                // wrap, so prefer direct index math to keep the hot path lean.
-                const lastSegment = segments[lastIndex];
-                const isSingleWord =
-                    typeof lastSegment === "string" && !/\s/.test(lastSegment);
-
-                if (isSingleWord) {
-                    const maxSingleWordLength = Math.max(
-                        Math.min(continuationAvailable / 2, 16),
-                        8
-                    );
-
-                    if (lastSegment.length <= maxSingleWordLength) {
-                        const penultimateIndex = lastIndex - 1;
-                        const mergedSegment =
-                            segments[penultimateIndex] + ` ${lastSegment}`;
-
-                        segments[penultimateIndex] = mergedSegment;
-                        segments.pop();
+                break;
+            }
+
+            index = lookahead - 1;
+
+            const prefixMatch = line.match(/^(\/\/\/\s*@description\s+)/i);
+            if (!prefixMatch) {
+                wrappedDocs.push(...blockLines);
+                continue;
+            }
+
+            const prefix = prefixMatch[1];
+            const continuationPrefix =
+                "/// " + " ".repeat(Math.max(prefix.length - 4, 0));
+            const descriptionText = blockLines
+                .map((docLine, blockIndex) => {
+                    if (blockIndex === 0) {
+                        return docLine.slice(prefix.length).trim();
                     }
-                }
-            }
-
-            return segments;
-        };
-
-        for (let index = 0; index < reorderedDocs.length; index += 1) {
-            const line = reorderedDocs[index];
-            if (isDescriptionLine(line)) {
-                const blockLines = [line];
-                let lookahead = index + 1;
-
-                while (lookahead < reorderedDocs.length) {
-                    const nextLine = reorderedDocs[lookahead];
-                    if (
-                        typeof nextLine === "string" &&
-                        nextLine.startsWith("///") &&
-                        !parseDocCommentMetadata(nextLine)
-                    ) {
-                        blockLines.push(nextLine);
-                        lookahead += 1;
-                        continue;
+
+                    if (docLine.startsWith(continuationPrefix)) {
+                        return docLine.slice(continuationPrefix.length).trim();
                     }
-                    break;
-                }
-
-                index = lookahead - 1;
-
-                const prefixMatch = line.match(/^(\/\/\/\s*@description\s+)/i);
-                if (!prefixMatch) {
-                    wrappedDocs.push(...blockLines);
-                    continue;
-                }
-
-                const prefix = prefixMatch[1];
-                const continuationPrefix =
-                    "/// " + " ".repeat(Math.max(prefix.length - 4, 0));
-                const descriptionText = blockLines
-                    .map((docLine, blockIndex) => {
-                        if (blockIndex === 0) {
-                            return docLine.slice(prefix.length).trim();
+
+                    if (docLine.startsWith("///")) {
+                        return docLine.slice(3).trim();
+                    }
+
+                    return docLine.trim();
+                })
+                .filter((segment) => segment.length > 0)
+                .join(" ");
+
+            if (descriptionText.length === 0) {
+                wrappedDocs.push(...blockLines);
+                continue;
+            }
+
+            const available = Math.max(wrapWidth - prefix.length, 16);
+            const continuationAvailable = Math.max(Math.min(available, 62), 16);
+            const segments = wrapSegments(
+                descriptionText,
+                available,
+                continuationAvailable
+            );
+
+            if (segments.length === 0) {
+                wrappedDocs.push(...blockLines);
+                continue;
+            }
+
+            if (blockLines.length > 1 && segments.length > blockLines.length) {
+                const paddedBlockLines = blockLines.map(
+                    (docLine, blockIndex) => {
+                        if (blockIndex === 0 || typeof docLine !== "string") {
+                            return docLine;
                         }
 
+                        if (
+                            !docLine.startsWith("///") ||
+                            parseDocCommentMetadata(docLine)
+                        ) {
+                            return docLine;
+                        }
+
                         if (docLine.startsWith(continuationPrefix)) {
-                            return docLine
-                                .slice(continuationPrefix.length)
-                                .trim();
+                            return docLine;
                         }
 
-                        if (docLine.startsWith("///")) {
-                            return docLine.slice(3).trim();
+                        const trimmedContinuation = docLine
+                            .slice(3)
+                            .replace(/^\s+/, "");
+
+                        if (trimmedContinuation.length === 0) {
+                            return docLine;
                         }
 
-                        return docLine.trim();
-                    })
-                    .filter((segment) => segment.length > 0)
-                    .join(" ");
-
-                if (descriptionText.length === 0) {
-                    wrappedDocs.push(...blockLines);
-                    continue;
-                }
-
-                const available = Math.max(wrapWidth - prefix.length, 16);
-                const continuationAvailable = Math.max(
-                    Math.min(available, 62),
-                    16
+                        return `${continuationPrefix}${trimmedContinuation}`;
+                    }
                 );
-                const segments = wrapSegments(
-                    descriptionText,
-                    available,
-                    continuationAvailable
+
+                wrappedDocs.push(...paddedBlockLines);
+                continue;
+            }
+
+            wrappedDocs.push(`${prefix}${segments[0]}`);
+            for (
+                let segmentIndex = 1;
+                segmentIndex < segments.length;
+                segmentIndex += 1
+            ) {
+                wrappedDocs.push(
+                    `${continuationPrefix}${segments[segmentIndex]}`
                 );
-
-                if (segments.length === 0) {
-                    wrappedDocs.push(...blockLines);
-                    continue;
-                }
-
-                if (
-                    blockLines.length > 1 &&
-                    segments.length > blockLines.length
-                ) {
-                    const paddedBlockLines = blockLines.map(
-                        (docLine, blockIndex) => {
-                            if (
-                                blockIndex === 0 ||
-                                typeof docLine !== "string"
-                            ) {
-                                return docLine;
-                            }
-
-                            if (
-                                !docLine.startsWith("///") ||
-                                parseDocCommentMetadata(docLine)
-                            ) {
-                                return docLine;
-                            }
-
-                            if (docLine.startsWith(continuationPrefix)) {
-                                return docLine;
-                            }
-
-                            const trimmedContinuation = docLine
-                                .slice(3)
-                                .replace(/^\s+/, "");
-
-                            if (trimmedContinuation.length === 0) {
-                                return docLine;
-                            }
-
-                            return `${continuationPrefix}${trimmedContinuation}`;
-                        }
-                    );
-
-                    wrappedDocs.push(...paddedBlockLines);
-                    continue;
-                }
-
-                wrappedDocs.push(`${prefix}${segments[0]}`);
-                for (
-                    let segmentIndex = 1;
-                    segmentIndex < segments.length;
-                    segmentIndex += 1
-                ) {
-                    wrappedDocs.push(
-                        `${continuationPrefix}${segments[segmentIndex]}`
-                    );
-                }
-                continue;
-            }
-
-            wrappedDocs.push(line);
-        }
-
-        reorderedDocs = wrappedDocs;
-
-        result = reorderedDocs;
-    }
+            }
+            continue;
+        }
+
+        wrappedDocs.push(line);
+    }
+
+    reorderedDocs = wrappedDocs;
+
+    result = reorderedDocs;
 
     if (removedAnyLine || otherLines.length > 0) {
         result._suppressLeadingBlank = true;
