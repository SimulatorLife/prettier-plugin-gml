// Helpers for detecting and naming cached loop size variables.
// This logic analyses the AST rather than producing Prettier docs, so it lives
// alongside other printer optimizations instead of the main print pipeline.

import { getIdentifierText } from "../../../../shared/identifier-text.js";

const DEFAULT_SIZE_RETRIEVAL_FUNCTION_SUFFIXES = new Map([
    ["array_length", "len"],
    ["ds_list_size", "size"],
    ["ds_map_size", "size"],
    ["ds_grid_width", "width"],
    ["ds_grid_height", "height"],
]);

const ARRAY_LENGTH_SUFFIX_CACHE = Symbol.for("prettier-plugin-gml.arrayLengthHoistFunctionSuffixes");

function getSizeRetrievalFunctionSuffixes(options) {
    if (options && options[ARRAY_LENGTH_SUFFIX_CACHE]) {
        return options[ARRAY_LENGTH_SUFFIX_CACHE];
    }

    const overrides = parseSizeRetrievalFunctionSuffixOverrides(
        options?.arrayLengthHoistFunctionSuffixes
    );

    const merged = new Map(DEFAULT_SIZE_RETRIEVAL_FUNCTION_SUFFIXES);
    for (const [functionName, suffix] of overrides) {
        if (suffix === null) {
            merged.delete(functionName);
        } else {
            merged.set(functionName, suffix);
        }
    }

    if (options) {
        try {
            Object.defineProperty(options, ARRAY_LENGTH_SUFFIX_CACHE, {
                value: merged,
                configurable: false,
                enumerable: false,
                writable: false
            });
        } catch {
            // Ignore environments where options is frozen.
        }
    }

    return merged;
}

function parseSizeRetrievalFunctionSuffixOverrides(rawValue) {
    if (typeof rawValue !== "string") {
        return new Map();
    }

    const overrides = new Map();
    const entries = rawValue
        .split(",")
        .map((entry) => entry.trim())
        .filter((entry) => entry.length > 0);

    for (const entry of entries) {
        const [rawName, rawSuffix = ""] = entry.split(/[:=]/);
        const normalizedName = rawName?.trim().toLowerCase();
        if (!normalizedName) {
            continue;
        }

        const trimmedSuffix = rawSuffix.trim();
        if (trimmedSuffix === "-") {
            overrides.set(normalizedName, null);
            continue;
        }

        const normalizedSuffix = trimmedSuffix.length > 0 ? trimmedSuffix : "len";
        overrides.set(normalizedName, normalizedSuffix);
    }

    return overrides;
}

function getArrayLengthHoistInfo(
    node,
    sizeFunctionSuffixes = DEFAULT_SIZE_RETRIEVAL_FUNCTION_SUFFIXES
) {
    if (!node || node.type !== "ForStatement") {
        return null;
    }

    const test = node.test;
    if (!test || test.type !== "BinaryExpression") {
        return null;
    }

    if (!test.operator || !["<", "<="].includes(test.operator)) {
        return null;
    }

    const callExpression = test.right;
    if (!callExpression || callExpression.type !== "CallExpression") {
        return null;
    }

    const callee = callExpression.object;
    if (!callee || callee.type !== "Identifier") {
        return null;
    }

    const functionName = (callee.name || "").toLowerCase();
    const cachedSuffix = sizeFunctionSuffixes.get(functionName);
    if (!cachedSuffix) {
        return null;
    }

    const args = Array.isArray(callExpression.arguments) ? callExpression.arguments : [];
    if (args.length !== 1) {
        return null;
    }

    const arrayIdentifier = args[0];
    const arrayIdentifierName = getIdentifierText(arrayIdentifier);
    if (!arrayIdentifier || !arrayIdentifierName) {
        return null;
    }

    const iterator = test.left;
    if (!iterator || iterator.type !== "Identifier" || !iterator.name) {
        return null;
    }

    const update = node.update;
    if (!update) {
        return null;
    }

    if (update.type === "IncDecStatement") {
        const argument = update.argument;
        if (!argument || argument.type !== "Identifier" || argument.name !== iterator.name) {
            return null;
        }
    } else if (update.type === "AssignmentExpression") {
        const left = update.left;
        if (!left || left.type !== "Identifier" || left.name !== iterator.name) {
            return null;
        }

        const allowedOperators = new Set(["+=", "-="]);
        if (!allowedOperators.has(update.operator)) {
            return null;
        }
    } else {
        return null;
    }

    return {
        iteratorName: iterator.name,
        sizeIdentifierName: arrayIdentifierName,
        cachedLengthSuffix: cachedSuffix
    };
}

function buildCachedSizeVariableName(baseName, suffix) {
    const normalizedSuffix = suffix || "len";

    if (!baseName) {
        return `cached_${normalizedSuffix}`;
    }

    if (baseName.endsWith(`_${normalizedSuffix}`)) {
        return baseName;
    }

    return `${baseName}_${normalizedSuffix}`;
}

<<<<<<< HEAD
function getIdentifierText(node) {
    if (!node) {
        return null;
    }

    if (typeof node === "string") {
        return node;
    }

    if (typeof node.name === "string") {
        return node.name;
    }

    if (node.type === "Identifier") {
        return node.name || null;
    }

    if (node.type === "MemberIndexExpression") {
        const object = node.object;
        if (!object || object.type !== "Identifier") {
            return null;
        }

        if (!Array.isArray(node.property) || node.property.length !== 1) {
            return null;
        }

        const indexNode = node.property[0];
        const indexText = getIdentifierText(indexNode);
        if (indexText == null) {
            return null;
        }

        return `${object.name}_${indexText}`;
    }

    if (node.type === "MemberDotExpression") {
        const object = node.object;
        const property = node.property;

        if (!object || object.type !== "Identifier" || !property || property.type !== "Identifier") {
            return null;
        }

        return `${object.name}_${property.name}`;
    }

    if (node.type === "Literal" && typeof node.value === "string") {
        return node.value;
    }

    return null;
}

=======
>>>>>>> 514d8aaf
export {
    DEFAULT_SIZE_RETRIEVAL_FUNCTION_SUFFIXES,
    buildCachedSizeVariableName,
    getArrayLengthHoistInfo,
    getSizeRetrievalFunctionSuffixes,
    getIdentifierText
};<|MERGE_RESOLUTION|>--- conflicted
+++ resolved
@@ -173,7 +173,6 @@
     return `${baseName}_${normalizedSuffix}`;
 }
 
-<<<<<<< HEAD
 function getIdentifierText(node) {
     if (!node) {
         return null;
@@ -228,8 +227,6 @@
     return null;
 }
 
-=======
->>>>>>> 514d8aaf
 export {
     DEFAULT_SIZE_RETRIEVAL_FUNCTION_SUFFIXES,
     buildCachedSizeVariableName,
