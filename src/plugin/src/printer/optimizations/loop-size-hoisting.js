// Helpers for detecting and naming cached loop size variables.
// This logic analyses the AST rather than producing Prettier docs, so it lives
// alongside other printer optimizations instead of the main print pipeline.

import { getIdentifierText } from "../../../../shared/ast-node-helpers.js";

const DEFAULT_SIZE_RETRIEVAL_FUNCTION_SUFFIXES = new Map([
    ["array_length", "len"],
    ["ds_list_size", "size"],
    ["ds_map_size", "size"],
    ["ds_grid_width", "width"],
    ["ds_grid_height", "height"]
]);

const ARRAY_LENGTH_SUFFIX_CACHE = Symbol.for(
    "prettier-plugin-gml.arrayLengthHoistFunctionSuffixes"
);

function getSizeRetrievalFunctionSuffixes(options) {
    if (options && options[ARRAY_LENGTH_SUFFIX_CACHE]) {
        return options[ARRAY_LENGTH_SUFFIX_CACHE];
    }

    const overrides = parseSizeRetrievalFunctionSuffixOverrides(
        options?.arrayLengthHoistFunctionSuffixes
    );

    const merged = new Map(DEFAULT_SIZE_RETRIEVAL_FUNCTION_SUFFIXES);
    for (const [functionName, suffix] of overrides) {
        if (suffix === null) {
            merged.delete(functionName);
        } else {
            merged.set(functionName, suffix);
        }
    }

    if (options) {
        try {
            Object.defineProperty(options, ARRAY_LENGTH_SUFFIX_CACHE, {
                value: merged,
                configurable: false,
                enumerable: false,
                writable: false
            });
        } catch {
            // Ignore environments where options is frozen.
        }
    }

    return merged;
}

function parseSizeRetrievalFunctionSuffixOverrides(rawValue) {
    if (typeof rawValue !== "string") {
        return new Map();
    }

    const overrides = new Map();
    const entries = rawValue
        .split(",")
        .map((entry) => entry.trim())
        .filter((entry) => entry.length > 0);

    for (const entry of entries) {
        const [rawName, rawSuffix = ""] = entry.split(/[:=]/);
        const normalizedName = rawName?.trim().toLowerCase();
        if (!normalizedName) {
            continue;
        }

        const trimmedSuffix = rawSuffix.trim();
        if (trimmedSuffix === "-") {
            overrides.set(normalizedName, null);
            continue;
        }

        const normalizedSuffix = trimmedSuffix.length > 0 ? trimmedSuffix : "len";
        overrides.set(normalizedName, normalizedSuffix);
    }

    return overrides;
}

function getArrayLengthHoistInfo(
    node,
    sizeFunctionSuffixes = DEFAULT_SIZE_RETRIEVAL_FUNCTION_SUFFIXES
) {
    if (!node || node.type !== "ForStatement") {
        return null;
    }

    const test = node.test;
    if (!test || test.type !== "BinaryExpression") {
        return null;
    }

    if (!test.operator || !["<", "<="].includes(test.operator)) {
        return null;
    }

    const callExpression = test.right;
    if (!callExpression || callExpression.type !== "CallExpression") {
        return null;
    }

    const callee = callExpression.object;
    if (!callee || callee.type !== "Identifier") {
        return null;
    }

    const functionName = (callee.name || "").toLowerCase();
    const cachedSuffix = sizeFunctionSuffixes.get(functionName);
    if (!cachedSuffix) {
        return null;
    }

    const args = Array.isArray(callExpression.arguments)
        ? callExpression.arguments
        : [];
    if (args.length !== 1) {
        return null;
    }

    const arrayIdentifier = args[0];
    const arrayIdentifierName = getIdentifierText(arrayIdentifier);
    if (!arrayIdentifier || !arrayIdentifierName) {
        return null;
    }

    const iterator = test.left;
    if (!iterator || iterator.type !== "Identifier" || !iterator.name) {
        return null;
    }

<<<<<<< HEAD
    const update = node.update;
    if (!update) {
        return null;
=======
    const operator = update.operator;
    // Direct comparison avoids allocating a Set for every assignment-style
    // update, keeping this hot path allocation-free.
    if (operator !== "+=" && operator !== "-=") {
      return null;
>>>>>>> 2d2ec67e
    }

    if (update.type === "IncDecStatement") {
        const argument = update.argument;
        if (
            !argument ||
      argument.type !== "Identifier" ||
      argument.name !== iterator.name
        ) {
            return null;
        }
    } else if (update.type === "AssignmentExpression") {
        const left = update.left;
        if (!left || left.type !== "Identifier" || left.name !== iterator.name) {
            return null;
        }

        const allowedOperators = new Set(["+=", "-="]);
        if (!allowedOperators.has(update.operator)) {
            return null;
        }
    } else {
        return null;
    }

    return {
        iteratorName: iterator.name,
        sizeIdentifierName: arrayIdentifierName,
        cachedLengthSuffix: cachedSuffix
    };
}

function buildCachedSizeVariableName(baseName, suffix) {
    const normalizedSuffix = suffix || "len";

    if (!baseName) {
        return `cached_${normalizedSuffix}`;
    }

    if (baseName.endsWith(`_${normalizedSuffix}`)) {
        return baseName;
    }

    return `${baseName}_${normalizedSuffix}`;
}

export {
    DEFAULT_SIZE_RETRIEVAL_FUNCTION_SUFFIXES,
    buildCachedSizeVariableName,
    getArrayLengthHoistInfo,
    getSizeRetrievalFunctionSuffixes
};<|MERGE_RESOLUTION|>--- conflicted
+++ resolved
@@ -5,193 +5,187 @@
 import { getIdentifierText } from "../../../../shared/ast-node-helpers.js";
 
 const DEFAULT_SIZE_RETRIEVAL_FUNCTION_SUFFIXES = new Map([
-    ["array_length", "len"],
-    ["ds_list_size", "size"],
-    ["ds_map_size", "size"],
-    ["ds_grid_width", "width"],
-    ["ds_grid_height", "height"]
+  ["array_length", "len"],
+  ["ds_list_size", "size"],
+  ["ds_map_size", "size"],
+  ["ds_grid_width", "width"],
+  ["ds_grid_height", "height"],
 ]);
 
 const ARRAY_LENGTH_SUFFIX_CACHE = Symbol.for(
-    "prettier-plugin-gml.arrayLengthHoistFunctionSuffixes"
+  "prettier-plugin-gml.arrayLengthHoistFunctionSuffixes",
 );
 
 function getSizeRetrievalFunctionSuffixes(options) {
-    if (options && options[ARRAY_LENGTH_SUFFIX_CACHE]) {
-        return options[ARRAY_LENGTH_SUFFIX_CACHE];
+  if (options && options[ARRAY_LENGTH_SUFFIX_CACHE]) {
+    return options[ARRAY_LENGTH_SUFFIX_CACHE];
+  }
+
+  const overrides = parseSizeRetrievalFunctionSuffixOverrides(
+    options?.arrayLengthHoistFunctionSuffixes,
+  );
+
+  const merged = new Map(DEFAULT_SIZE_RETRIEVAL_FUNCTION_SUFFIXES);
+  for (const [functionName, suffix] of overrides) {
+    if (suffix === null) {
+      merged.delete(functionName);
+    } else {
+      merged.set(functionName, suffix);
     }
+  }
 
-    const overrides = parseSizeRetrievalFunctionSuffixOverrides(
-        options?.arrayLengthHoistFunctionSuffixes
-    );
+  if (options) {
+    try {
+      Object.defineProperty(options, ARRAY_LENGTH_SUFFIX_CACHE, {
+        value: merged,
+        configurable: false,
+        enumerable: false,
+        writable: false,
+      });
+    } catch {
+      // Ignore environments where options is frozen.
+    }
+  }
 
-    const merged = new Map(DEFAULT_SIZE_RETRIEVAL_FUNCTION_SUFFIXES);
-    for (const [functionName, suffix] of overrides) {
-        if (suffix === null) {
-            merged.delete(functionName);
-        } else {
-            merged.set(functionName, suffix);
-        }
-    }
-
-    if (options) {
-        try {
-            Object.defineProperty(options, ARRAY_LENGTH_SUFFIX_CACHE, {
-                value: merged,
-                configurable: false,
-                enumerable: false,
-                writable: false
-            });
-        } catch {
-            // Ignore environments where options is frozen.
-        }
-    }
-
-    return merged;
+  return merged;
 }
 
 function parseSizeRetrievalFunctionSuffixOverrides(rawValue) {
-    if (typeof rawValue !== "string") {
-        return new Map();
+  if (typeof rawValue !== "string") {
+    return new Map();
+  }
+
+  const overrides = new Map();
+  const entries = rawValue
+    .split(",")
+    .map((entry) => entry.trim())
+    .filter((entry) => entry.length > 0);
+
+  for (const entry of entries) {
+    const [rawName, rawSuffix = ""] = entry.split(/[:=]/);
+    const normalizedName = rawName?.trim().toLowerCase();
+    if (!normalizedName) {
+      continue;
     }
 
-    const overrides = new Map();
-    const entries = rawValue
-        .split(",")
-        .map((entry) => entry.trim())
-        .filter((entry) => entry.length > 0);
-
-    for (const entry of entries) {
-        const [rawName, rawSuffix = ""] = entry.split(/[:=]/);
-        const normalizedName = rawName?.trim().toLowerCase();
-        if (!normalizedName) {
-            continue;
-        }
-
-        const trimmedSuffix = rawSuffix.trim();
-        if (trimmedSuffix === "-") {
-            overrides.set(normalizedName, null);
-            continue;
-        }
-
-        const normalizedSuffix = trimmedSuffix.length > 0 ? trimmedSuffix : "len";
-        overrides.set(normalizedName, normalizedSuffix);
+    const trimmedSuffix = rawSuffix.trim();
+    if (trimmedSuffix === "-") {
+      overrides.set(normalizedName, null);
+      continue;
     }
 
-    return overrides;
+    const normalizedSuffix = trimmedSuffix.length > 0 ? trimmedSuffix : "len";
+    overrides.set(normalizedName, normalizedSuffix);
+  }
+
+  return overrides;
 }
 
 function getArrayLengthHoistInfo(
-    node,
-    sizeFunctionSuffixes = DEFAULT_SIZE_RETRIEVAL_FUNCTION_SUFFIXES
+  node,
+  sizeFunctionSuffixes = DEFAULT_SIZE_RETRIEVAL_FUNCTION_SUFFIXES,
 ) {
-    if (!node || node.type !== "ForStatement") {
-        return null;
+  if (!node || node.type !== "ForStatement") {
+    return null;
+  }
+
+  const test = node.test;
+  if (!test || test.type !== "BinaryExpression") {
+    return null;
+  }
+
+  if (!test.operator || !["<", "<="].includes(test.operator)) {
+    return null;
+  }
+
+  const callExpression = test.right;
+  if (!callExpression || callExpression.type !== "CallExpression") {
+    return null;
+  }
+
+  const callee = callExpression.object;
+  if (!callee || callee.type !== "Identifier") {
+    return null;
+  }
+
+  const functionName = (callee.name || "").toLowerCase();
+  const cachedSuffix = sizeFunctionSuffixes.get(functionName);
+  if (!cachedSuffix) {
+    return null;
+  }
+
+  const args = Array.isArray(callExpression.arguments)
+    ? callExpression.arguments
+    : [];
+  if (args.length !== 1) {
+    return null;
+  }
+
+  const arrayIdentifier = args[0];
+  const arrayIdentifierName = getIdentifierText(arrayIdentifier);
+  if (!arrayIdentifier || !arrayIdentifierName) {
+    return null;
+  }
+
+  const iterator = test.left;
+  if (!iterator || iterator.type !== "Identifier" || !iterator.name) {
+    return null;
+  }
+
+  const update = node.update;
+  if (!update) {
+    return null;
+  }
+
+  if (update.type === "IncDecStatement") {
+    const argument = update.argument;
+    if (
+      !argument ||
+      argument.type !== "Identifier" ||
+      argument.name !== iterator.name
+    ) {
+      return null;
+    }
+  } else if (update.type === "AssignmentExpression") {
+    const left = update.left;
+    if (!left || left.type !== "Identifier" || left.name !== iterator.name) {
+      return null;
     }
 
-    const test = node.test;
-    if (!test || test.type !== "BinaryExpression") {
-        return null;
-    }
-
-    if (!test.operator || !["<", "<="].includes(test.operator)) {
-        return null;
-    }
-
-    const callExpression = test.right;
-    if (!callExpression || callExpression.type !== "CallExpression") {
-        return null;
-    }
-
-    const callee = callExpression.object;
-    if (!callee || callee.type !== "Identifier") {
-        return null;
-    }
-
-    const functionName = (callee.name || "").toLowerCase();
-    const cachedSuffix = sizeFunctionSuffixes.get(functionName);
-    if (!cachedSuffix) {
-        return null;
-    }
-
-    const args = Array.isArray(callExpression.arguments)
-        ? callExpression.arguments
-        : [];
-    if (args.length !== 1) {
-        return null;
-    }
-
-    const arrayIdentifier = args[0];
-    const arrayIdentifierName = getIdentifierText(arrayIdentifier);
-    if (!arrayIdentifier || !arrayIdentifierName) {
-        return null;
-    }
-
-    const iterator = test.left;
-    if (!iterator || iterator.type !== "Identifier" || !iterator.name) {
-        return null;
-    }
-
-<<<<<<< HEAD
-    const update = node.update;
-    if (!update) {
-        return null;
-=======
     const operator = update.operator;
     // Direct comparison avoids allocating a Set for every assignment-style
     // update, keeping this hot path allocation-free.
     if (operator !== "+=" && operator !== "-=") {
       return null;
->>>>>>> 2d2ec67e
     }
+  } else {
+    return null;
+  }
 
-    if (update.type === "IncDecStatement") {
-        const argument = update.argument;
-        if (
-            !argument ||
-      argument.type !== "Identifier" ||
-      argument.name !== iterator.name
-        ) {
-            return null;
-        }
-    } else if (update.type === "AssignmentExpression") {
-        const left = update.left;
-        if (!left || left.type !== "Identifier" || left.name !== iterator.name) {
-            return null;
-        }
-
-        const allowedOperators = new Set(["+=", "-="]);
-        if (!allowedOperators.has(update.operator)) {
-            return null;
-        }
-    } else {
-        return null;
-    }
-
-    return {
-        iteratorName: iterator.name,
-        sizeIdentifierName: arrayIdentifierName,
-        cachedLengthSuffix: cachedSuffix
-    };
+  return {
+    iteratorName: iterator.name,
+    sizeIdentifierName: arrayIdentifierName,
+    cachedLengthSuffix: cachedSuffix,
+  };
 }
 
 function buildCachedSizeVariableName(baseName, suffix) {
-    const normalizedSuffix = suffix || "len";
+  const normalizedSuffix = suffix || "len";
 
-    if (!baseName) {
-        return `cached_${normalizedSuffix}`;
-    }
+  if (!baseName) {
+    return `cached_${normalizedSuffix}`;
+  }
 
-    if (baseName.endsWith(`_${normalizedSuffix}`)) {
-        return baseName;
-    }
+  if (baseName.endsWith(`_${normalizedSuffix}`)) {
+    return baseName;
+  }
 
-    return `${baseName}_${normalizedSuffix}`;
+  return `${baseName}_${normalizedSuffix}`;
 }
 
 export {
-    DEFAULT_SIZE_RETRIEVAL_FUNCTION_SUFFIXES,
-    buildCachedSizeVariableName,
-    getArrayLengthHoistInfo,
-    getSizeRetrievalFunctionSuffixes
+  DEFAULT_SIZE_RETRIEVAL_FUNCTION_SUFFIXES,
+  buildCachedSizeVariableName,
+  getArrayLengthHoistInfo,
+  getSizeRetrievalFunctionSuffixes,
 };