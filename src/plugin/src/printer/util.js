--- conflicted
+++ resolved
@@ -99,20 +99,6 @@
     "EndRegionStatement"
 ]);
 
-<<<<<<< HEAD
-function isRegionLikeDefineStatement(node) {
-    if (node?.type !== "DefineStatement") {
-        return false;
-    }
-
-    const directive = node.replacementDirective;
-    if (typeof directive !== "string") {
-        return false;
-    }
-
-    const normalized = directive.trim().toLowerCase();
-    return normalized === "#region" || normalized === "#endregion";
-=======
 function getNormalizedDefineReplacementDirective(node) {
     if (!node || node.type !== "DefineStatement") {
         return null;
@@ -126,7 +112,6 @@
     const directive = getNormalizedDefineReplacementDirective(node);
 
     return directive === "#region" || directive === "#endregion";
->>>>>>> 2896ab45
 }
 
 function shouldAddNewlinesAroundStatement(node) {
@@ -143,11 +128,7 @@
         return true;
     }
 
-<<<<<<< HEAD
-    return isRegionLikeDefineStatement(node);
-=======
     return defineReplacementRequiresNewlines(node);
->>>>>>> 2896ab45
 }
 
 export {
