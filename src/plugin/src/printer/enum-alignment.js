import { isNonEmptyArray } from "../../../shared/array-utils.js";
import { getCommentArray } from "../../../shared/comments.js";

const ENUM_INITIALIZER_OPERATOR_WIDTH = " = ".length;

export function prepareEnumMembersForPrinting(enumNode, getNodeName) {
    if (!enumNode || typeof enumNode !== "object") {
        return;
    }

    const members = enumNode.members;
    if (!isNonEmptyArray(members)) {
        return;
    }

    const resolveName =
        typeof getNodeName === "function" ? getNodeName : undefined;
    const { memberStats, maxInitializerNameLength, allMembersHaveInitializer } =
        collectEnumMemberStats(members, resolveName);

    const shouldAlignInitializers =
<<<<<<< HEAD
        maxInitializerNameLength > 0 &&
        memberStats.every((entry) => entry.hasInitializer);
=======
        allMembersHaveInitializer && maxInitializerNameLength > 0;
>>>>>>> 2471181e

    const maxMemberWidth = applyEnumMemberAlignment({
        memberStats,
        shouldAlignInitializers,
        maxInitializerNameLength
    });

    if (maxMemberWidth === 0) {
        return;
    }

    const hasTrailingComma = enumNode?.hasTrailingComma === true;
    applyTrailingCommentPadding({
        memberStats,
        maxMemberWidth,
        hasTrailingComma,
        shouldAlignInitializers
    });
}

export function getEnumNameAlignmentPadding(member) {
    if (!member) {
        return 0;
    }

    const padding = member._enumNameAlignmentPadding;
    return typeof padding === "number" && padding > 0 ? padding : 0;
}

function getEnumInitializerWidth(initializer) {
    if (initializer == undefined) {
        return 0;
    }

    if (typeof initializer === "number") {
        return String(initializer).length;
    }

    const normalized =
        typeof initializer === "object"
            ? extractInitializerText(initializer)
            : initializer;

    if (typeof normalized === "number") {
        return String(normalized).trim().length;
    }

    if (typeof normalized === "string") {
        return normalized.trim().length;
    }

    return String(normalized ?? "").trim().length;
}

function extractInitializerText(initializer) {
    if (typeof initializer._enumInitializerText === "string") {
        return initializer._enumInitializerText;
    }

    return initializer.value ?? "";
}

function collectTrailingEnumComments(member) {
    const comments = getCommentArray(member);
    const { length } = comments;
    if (length === 0) {
        return [];
    }

    // Manual iteration avoids creating a new callback per invocation while the
    // printer walks enum members, which keeps the micro-hot path allocation
    // free.
    const trailingComments = [];

    for (let index = 0; index < length; index += 1) {
        const comment = comments[index];
        if (comment === null || typeof comment !== "object") {
            continue;
        }

        if (comment.trailing === true || comment.placement === "endOfLine") {
            trailingComments.push(comment);
        }
    }

    return trailingComments;
}

function collectEnumMemberStats(members, resolveName) {
    const memberCount = members.length;
    const memberStats = new Array(memberCount);
    let maxInitializerNameLength = 0;
    let allMembersHaveInitializer = true;

    // Avoid `Array#map` here so the hot enum printing path does not allocate a
    // new callback for each member. The manual loop keeps the same data shape
    // while shaving observable time off the tight formatter benchmark.
    for (let index = 0; index < memberCount; index += 1) {
        const member = members[index];
        const rawName = resolveName ? resolveName(member?.name) : undefined;
        const nameLength = typeof rawName === "string" ? rawName.length : 0;
        const initializer = member?.initializer;
        const hasInitializer = Boolean(initializer);
        const initializerWidth = getEnumInitializerWidth(initializer);

        if (hasInitializer && nameLength > maxInitializerNameLength) {
            maxInitializerNameLength = nameLength;
        } else if (!hasInitializer) {
            allMembersHaveInitializer = false;
        }

        memberStats[index] = {
            member,
            nameLength,
            initializerWidth,
            hasInitializer,
            trailingComments: collectTrailingEnumComments(member)
        };
    }

    return { memberStats, maxInitializerNameLength, allMembersHaveInitializer };
}

function applyEnumMemberAlignment({
    memberStats,
    shouldAlignInitializers,
    maxInitializerNameLength
}) {
    let maxMemberWidth = 0;

    for (const entry of memberStats) {
        const alignmentPadding =
            shouldAlignInitializers && entry.hasInitializer
                ? maxInitializerNameLength - entry.nameLength
                : 0;

        entry.member._enumNameAlignmentPadding = alignmentPadding;

        const initializerSpan = entry.hasInitializer
            ? ENUM_INITIALIZER_OPERATOR_WIDTH + entry.initializerWidth
            : 0;

        const memberWidth =
            entry.nameLength + alignmentPadding + initializerSpan;

        entry.memberWidth = memberWidth;
        if (memberWidth > maxMemberWidth) {
            maxMemberWidth = memberWidth;
        }
    }

    return maxMemberWidth;
}

function applyTrailingCommentPadding({
    memberStats,
    maxMemberWidth,
    hasTrailingComma,
    shouldAlignInitializers
}) {
    if (shouldAlignInitializers) {
        return;
    }

    const lastIndex = memberStats.length - 1;

    // Manual index iteration avoids allocating iterator tuples from
    // `Array#entries()` while the printer walks enum members.
    for (let index = 0; index <= lastIndex; index += 1) {
        const entry = memberStats[index];
        const trailingComments = entry.trailingComments;
        const trailingCount = trailingComments.length;

        if (trailingCount === 0) {
            continue;
        }

        const basePadding = maxMemberWidth - entry.memberWidth;
        if (basePadding <= 0) {
            continue;
        }

        const commaWidth = index !== lastIndex || hasTrailingComma ? 1 : 0;
        const extraPadding = basePadding - commaWidth;

        if (extraPadding <= 0) {
            continue;
        }

        for (
            let commentIndex = 0;
            commentIndex < trailingCount;
            commentIndex += 1
        ) {
            const comment = trailingComments[commentIndex];
            const previous = comment._enumTrailingPadding;

            // Skip reassignments when another member already provided padding
            // that meets or exceeds the computed width. This mirrors the
            // original Math.max call while avoiding the extra allocation.
            if (typeof previous !== "number" || previous < extraPadding) {
                comment._enumTrailingPadding = extraPadding;
            }
        }
    }
}<|MERGE_RESOLUTION|>--- conflicted
+++ resolved
@@ -19,12 +19,7 @@
         collectEnumMemberStats(members, resolveName);
 
     const shouldAlignInitializers =
-<<<<<<< HEAD
-        maxInitializerNameLength > 0 &&
-        memberStats.every((entry) => entry.hasInitializer);
-=======
         allMembersHaveInitializer && maxInitializerNameLength > 0;
->>>>>>> 2471181e
 
     const maxMemberWidth = applyEnumMemberAlignment({
         memberStats,
@@ -185,7 +180,7 @@
     hasTrailingComma,
     shouldAlignInitializers
 }) {
-    if (shouldAlignInitializers) {
+    if (!shouldAlignInitializers) {
         return;
     }
 
