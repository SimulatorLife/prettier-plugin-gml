import { util } from "prettier";
import { builders } from "prettier/doc";
import { getLineBreakCount } from "../../../shared/line-breaks.js";
import {
  getLineCommentRawText,
  formatLineComment,
  getLineCommentBannerMinimum,
  getLineCommentBannerAutofillThreshold,
  applyInlinePadding,
  isCommentNode,
} from "./comment-utils.js";

const { addDanglingComment, addTrailingComment } = util;

const { join, indent, hardline, dedent } = builders;

function attachDanglingCommentToEmptyNode(comment, descriptors) {
  const node = comment.enclosingNode;
  if (!node) {
    return false;
  }

  for (const { type, property } of descriptors) {
    if (node.type !== type) {
      continue;
    }

    const collection = node[property];
    const isEmptyArray = Array.isArray(collection) && collection.length === 0;
    const isCollectionMissing = collection == null;
    if (isEmptyArray || isCollectionMissing) {
      addDanglingComment(node, comment);
      return true;
    }
  }

  return false;
}

const EMPTY_BODY_TARGETS = [{ type: "BlockStatement", property: "body" }];

const EMPTY_PARENS_TARGETS = [
  { type: "CallExpression", property: "arguments" },
  { type: "ConstructorParentClause", property: "params" },
  { type: "FunctionDeclaration", property: "params" },
  { type: "ConstructorDeclaration", property: "params" },
];

const EMPTY_LITERAL_TARGETS = [
  { type: "ArrayExpression", property: "elements" },
  { type: "StructExpression", property: "properties" },
  { type: "EnumDeclaration", property: "members" },
];

const OWN_LINE_COMMENT_HANDLERS = [
  handleCommentInEmptyBody,
  handleCommentInEmptyParens,
  handleOnlyComments,
];

const COMMON_COMMENT_HANDLERS = [
  handleOnlyComments,
  handleCommentAttachedToOpenBrace,
  handleCommentInEmptyParens,
];

const END_OF_LINE_COMMENT_HANDLERS = [
  ...COMMON_COMMENT_HANDLERS,
  handleMacroComments,
];

const REMAINING_COMMENT_HANDLERS = [
  ...COMMON_COMMENT_HANDLERS,
  handleCommentInEmptyLiteral,
  handleMacroComments,
];

function runCommentHandlers(
  handlers,
  comment,
  text,
  options,
  ast,
  isLastComment,
) {
  for (const handler of handlers) {
    if (handler(comment, text, options, ast, isLastComment)) {
      return true;
    }
  }
  return false;
}

const handleComments = {
  ownLine(comment, text, options, ast, isLastComment) {
    return runCommentHandlers(
      OWN_LINE_COMMENT_HANDLERS,
      comment,
      text,
      options,
      ast,
      isLastComment,
    );
  },
  endOfLine(comment, text, options, ast, isLastComment) {
    return runCommentHandlers(
      END_OF_LINE_COMMENT_HANDLERS,
      comment,
      text,
      options,
      ast,
      isLastComment,
    );
  },
  remaining(comment, text, options, ast, isLastComment) {
    return runCommentHandlers(
      REMAINING_COMMENT_HANDLERS,
      comment,
      text,
      options,
      ast,
      isLastComment,
    );
  },
};

function printComment(commentPath, options) {
  const comment = commentPath.getValue();
  if (!isCommentNode(comment)) {
    if (comment && typeof comment === "object") {
      comment.printed = true;
    }
    return "";
  }
  if (comment?._structPropertyTrailing) {
    if (comment._structPropertyHandled) {
      return "";
    }
    comment._structPropertyHandled = true;
  }
  comment.printed = true;

  switch (comment.type) {
    case "CommentBlock": {
      return `/*${comment.value}*/`;
    }
    case "CommentLine": {
      const bannerMinimum = getLineCommentBannerMinimum(options);
      const bannerAutofillThreshold =
        getLineCommentBannerAutofillThreshold(options);
      const rawText = getLineCommentRawText(comment);
      const bannerMatch = rawText.match(/^\s*(\/\/+)/);

      if (!bannerMatch) {
        return formatLineComment(comment, bannerMinimum);
      }

      const slashRun = bannerMatch[1];
      const slashCount = slashRun.length;
      if (slashCount >= bannerMinimum) {
        return applyInlinePadding(comment, rawText.trim());
      }

      const remainder = rawText.slice(rawText.indexOf(slashRun) + slashCount);
      const remainderTrimmed = remainder.trimStart();
      const shouldAutofillBanner =
        slashCount >= bannerAutofillThreshold &&
        bannerMinimum > slashCount &&
        remainderTrimmed.length > 0 &&
        !remainderTrimmed.startsWith("@");

      if (shouldAutofillBanner) {
        const padded = `${"/".repeat(bannerMinimum)}${remainder}`;
        return applyInlinePadding(comment, padded.trimEnd());
      }

      return formatLineComment(comment, bannerMinimum);
    }
    default: {
      throw new Error(`Not a comment: ${JSON.stringify(comment)}`);
    }
  }
}

function collectDanglingComments(path, filter) {
  const node = path.getValue();
  if (!node || !node.comments) {
    return { entries: [], totalCount: 0 };
  }

  const entries = [];
  path.each((commentPath) => {
    const comment = commentPath.getValue();
    if (!isCommentNode(comment)) {
      return;
    }
    if (
      comment &&
      !comment.leading &&
      !comment.trailing &&
      (!filter || filter(comment))
    ) {
      entries.push({
        commentIndex: commentPath.getName(),
        comment,
      });
    }
  }, "comments");

  return { entries, totalCount: entries.length };
}

function printCommentAtIndex(path, options, commentIndex) {
  return path.call(
    (commentPath) => printComment(commentPath, options),
    "comments",
    commentIndex,
  );
}

function collectPrintedDanglingComments(path, options, filter) {
  const { entries, totalCount } = collectDanglingComments(path, filter);

  if (entries.length === 0) {
    return { entries: [], totalCount: 0 };
  }

  const printedEntries = entries.map(({ commentIndex, comment }) => ({
    comment,
    printed: printCommentAtIndex(path, options, commentIndex),
  }));

  return { entries: printedEntries, totalCount };
}

function printDanglingComments(path, options, filter) {
  const { entries } = collectPrintedDanglingComments(path, options, filter);

  if (entries.length === 0) {
    return "";
  }

  return entries.map(({ comment, printed }) =>
    comment.attachToBrace ? [" ", printed] : [printed],
  );
}

// print dangling comments and preserve the whitespace around the comments.
// this function behaves similarly to the default comment algorithm.
function printDanglingCommentsAsGroup(path, options, filter) {
  const { entries, totalCount } = collectPrintedDanglingComments(
    path,
    options,
    filter,
  );

  if (entries.length === 0) {
    return "";
  }

  const parts = [];
  const finalIndex = totalCount - 1;

  entries.forEach(({ comment, printed }, index) => {
    if (index === 0) {
      parts.push(whitespaceToDoc(comment.leadingWS));
    }

    parts.push([printed]);

    if (index !== finalIndex) {
      let wsDoc = whitespaceToDoc(comment.trailingWS);
      // enforce at least one space between comments
      if (wsDoc === "") {
        wsDoc = " ";
      }
      parts.push(wsDoc);
    }
  });

  return parts;
}

function handleCommentInEmptyBody(comment, text, options, ast, isLastComment) {
  return attachDanglingCommentToEmptyNode(comment, EMPTY_BODY_TARGETS);
}

// ignore macro comments because macros are printed exactly as-is
function handleMacroComments(comment) {
  if (comment.enclosingNode?.type === "MacroDeclaration") {
    comment.printed = true;
    return true;
  }
  return false;
}

function handleCommentAttachedToOpenBrace(
  comment,
  text,
  options,
  ast,
  isLastComment,
) {
  if (comment.enclosingNode?.type !== "BlockStatement") {
    return false;
  }

  // A comment enclosed in a block statement that begins on the same line as the
  // opening brace should attach to that brace.
  if (comment.start.line !== comment.enclosingNode.start.line) {
    return false;
  }

  comment.attachToBrace = true;
  addDanglingComment(comment.enclosingNode, comment);
  return true;
}

function handleCommentInEmptyParens(
  comment,
  text,
  options,
  ast,
  isLastComment,
) {
  if (comment.leadingChar != "(" || comment.trailingChar != ")") {
    return false;
  }

  return attachDanglingCommentToEmptyNode(comment, EMPTY_PARENS_TARGETS);
}

function handleCommentInEmptyLiteral(
  comment,
  text,
  options,
  ast,
  isLastComment,
) {
  return attachDanglingCommentToEmptyNode(comment, EMPTY_LITERAL_TARGETS);
}

function handleOnlyComments(comment, text, options, ast, isLastComment) {
<<<<<<< HEAD
  const { enclosingNode, followingNode } = comment;

  if (
    followingNode &&
    typeof followingNode === "object" &&
    comment.type === "CommentLine" &&
    (followingNode.type === "FunctionDeclaration" ||
      followingNode.type === "ConstructorDeclaration")
  ) {
    const bannerMinimum = getLineCommentBannerMinimum(options);
    const formatted = formatLineComment(comment, bannerMinimum);

    if (formatted && formatted.startsWith("///")) {
      comment.printed = true;
      if (!followingNode.docComments) {
        followingNode.docComments = [];
      }
      followingNode.docComments.push(comment);
      return true;
=======
    if (attachDocCommentToFollowingNode(comment, options)) {
        return true;
    }

    const emptyProgram = findEmptyProgramTarget(ast, comment.enclosingNode, comment.followingNode);
    if (emptyProgram) {
        addDanglingComment(emptyProgram, comment);
        return true;
    }

    return false;
}

function attachDocCommentToFollowingNode(comment, options) {
    const { followingNode } = comment;

    if (!isDocCommentCandidate(comment, followingNode)) {
        return false;
>>>>>>> 39f95a0d
    }
  }

<<<<<<< HEAD
  if (ast && ast.body && ast.body.length === 0) {
    addDanglingComment(ast, comment);
    return true;
  }

  if (enclosingNode?.type === "Program" && enclosingNode?.body.length === 0) {
    addDanglingComment(enclosingNode, comment);
    return true;
  }

  if (followingNode?.type === "Program" && followingNode?.body.length === 0) {
    addDanglingComment(followingNode, comment);
    return true;
  }

  return false;
=======
    const bannerMinimum = getLineCommentBannerMinimum(options);
    const formatted = formatLineComment(comment, bannerMinimum);
    if (!formatted || !formatted.startsWith("///")) {
        return false;
    }

    comment.printed = true;
    const docComments = followingNode.docComments ?? (followingNode.docComments = []);
    docComments.push(comment);
    return true;
}

function isDocCommentCandidate(comment, followingNode) {
    if (!followingNode || typeof followingNode !== "object") {
        return false;
    }

    if (comment.type !== "CommentLine") {
        return false;
    }

    return (
        followingNode.type === "FunctionDeclaration" ||
        followingNode.type === "ConstructorDeclaration"
    );
}

function findEmptyProgramTarget(ast, enclosingNode, followingNode) {
    if (Array.isArray(ast?.body) && ast.body.length === 0) {
        return ast;
    }

    for (const node of [enclosingNode, followingNode]) {
        if (node?.type === "Program" && Array.isArray(node.body) && node.body.length === 0) {
            return node;
        }
    }

    return null;
>>>>>>> 39f95a0d
}

// note: this preserves non-standard whitespaces!
function whitespaceToDoc(text) {
  const lines = text.split(/[\r\n\u2028\u2029]/);

  if (getLineBreakCount(text) === 0) {
    return lines[0];
  }

  return join(hardline, lines);
}

export {
  printDanglingComments,
  printDanglingCommentsAsGroup,
  handleComments,
  printComment,
};<|MERGE_RESOLUTION|>--- conflicted
+++ resolved
@@ -341,107 +341,74 @@
 }
 
 function handleOnlyComments(comment, text, options, ast, isLastComment) {
-<<<<<<< HEAD
-  const { enclosingNode, followingNode } = comment;
-
-  if (
-    followingNode &&
-    typeof followingNode === "object" &&
-    comment.type === "CommentLine" &&
-    (followingNode.type === "FunctionDeclaration" ||
-      followingNode.type === "ConstructorDeclaration")
-  ) {
-    const bannerMinimum = getLineCommentBannerMinimum(options);
-    const formatted = formatLineComment(comment, bannerMinimum);
-
-    if (formatted && formatted.startsWith("///")) {
-      comment.printed = true;
-      if (!followingNode.docComments) {
-        followingNode.docComments = [];
-      }
-      followingNode.docComments.push(comment);
-      return true;
-=======
-    if (attachDocCommentToFollowingNode(comment, options)) {
-        return true;
-    }
-
-    const emptyProgram = findEmptyProgramTarget(ast, comment.enclosingNode, comment.followingNode);
-    if (emptyProgram) {
-        addDanglingComment(emptyProgram, comment);
-        return true;
-    }
-
-    return false;
+  if (attachDocCommentToFollowingNode(comment, options)) {
+    return true;
+  }
+
+  const emptyProgram = findEmptyProgramTarget(
+    ast,
+    comment.enclosingNode,
+    comment.followingNode,
+  );
+  if (emptyProgram) {
+    addDanglingComment(emptyProgram, comment);
+    return true;
+  }
+
+  return false;
 }
 
 function attachDocCommentToFollowingNode(comment, options) {
-    const { followingNode } = comment;
-
-    if (!isDocCommentCandidate(comment, followingNode)) {
-        return false;
->>>>>>> 39f95a0d
-    }
-  }
-
-<<<<<<< HEAD
-  if (ast && ast.body && ast.body.length === 0) {
-    addDanglingComment(ast, comment);
-    return true;
-  }
-
-  if (enclosingNode?.type === "Program" && enclosingNode?.body.length === 0) {
-    addDanglingComment(enclosingNode, comment);
-    return true;
-  }
-
-  if (followingNode?.type === "Program" && followingNode?.body.length === 0) {
-    addDanglingComment(followingNode, comment);
-    return true;
-  }
-
-  return false;
-=======
-    const bannerMinimum = getLineCommentBannerMinimum(options);
-    const formatted = formatLineComment(comment, bannerMinimum);
-    if (!formatted || !formatted.startsWith("///")) {
-        return false;
-    }
-
-    comment.printed = true;
-    const docComments = followingNode.docComments ?? (followingNode.docComments = []);
-    docComments.push(comment);
-    return true;
+  const { followingNode } = comment;
+
+  if (!isDocCommentCandidate(comment, followingNode)) {
+    return false;
+  }
+
+  const bannerMinimum = getLineCommentBannerMinimum(options);
+  const formatted = formatLineComment(comment, bannerMinimum);
+  if (!formatted || !formatted.startsWith("///")) {
+    return false;
+  }
+
+  comment.printed = true;
+  const docComments =
+    followingNode.docComments ?? (followingNode.docComments = []);
+  docComments.push(comment);
+  return true;
 }
 
 function isDocCommentCandidate(comment, followingNode) {
-    if (!followingNode || typeof followingNode !== "object") {
-        return false;
-    }
-
-    if (comment.type !== "CommentLine") {
-        return false;
-    }
-
-    return (
-        followingNode.type === "FunctionDeclaration" ||
-        followingNode.type === "ConstructorDeclaration"
-    );
+  if (!followingNode || typeof followingNode !== "object") {
+    return false;
+  }
+
+  if (comment.type !== "CommentLine") {
+    return false;
+  }
+
+  return (
+    followingNode.type === "FunctionDeclaration" ||
+    followingNode.type === "ConstructorDeclaration"
+  );
 }
 
 function findEmptyProgramTarget(ast, enclosingNode, followingNode) {
-    if (Array.isArray(ast?.body) && ast.body.length === 0) {
-        return ast;
-    }
-
-    for (const node of [enclosingNode, followingNode]) {
-        if (node?.type === "Program" && Array.isArray(node.body) && node.body.length === 0) {
-            return node;
-        }
-    }
-
-    return null;
->>>>>>> 39f95a0d
+  if (Array.isArray(ast?.body) && ast.body.length === 0) {
+    return ast;
+  }
+
+  for (const node of [enclosingNode, followingNode]) {
+    if (
+      node?.type === "Program" &&
+      Array.isArray(node.body) &&
+      node.body.length === 0
+    ) {
+      return node;
+    }
+  }
+
+  return null;
 }
 
 // note: this preserves non-standard whitespaces!
