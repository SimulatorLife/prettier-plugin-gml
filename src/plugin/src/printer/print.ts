--- conflicted
+++ resolved
@@ -61,10 +61,6 @@
     printDanglingCommentsAsGroup
 } from "../comments/index.js";
 import { TRAILING_COMMA } from "../options/trailing-comma-option.js";
-<<<<<<< HEAD
-import { buildSyntheticDocComment } from "./synthetic-doc-comment-builder.js";
-=======
->>>>>>> f493d9e7
 
 import { Semantic } from "@gml-modules/semantic";
 import {
