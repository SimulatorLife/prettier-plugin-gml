--- conflicted
+++ resolved
@@ -6,16 +6,11 @@
     getIdentifierText,
     getCallExpressionArguments
 } from "../../../shared/ast-node-helpers.js";
-<<<<<<< HEAD
-import { createCachedOptionResolver } from "../../../shared/options-cache.js";
+import { createCachedOptionResolver } from "../options/options-cache.js";
 import {
     normalizeStringList,
     toNormalizedLowerCaseString
 } from "../../../shared/string-utils.js";
-=======
-import { createCachedOptionResolver } from "../options/options-cache.js";
-import { toNormalizedLowerCaseString } from "../../../shared/string-utils.js";
->>>>>>> 6e71734f
 
 const DEFAULT_SIZE_RETRIEVAL_FUNCTION_SUFFIXES = new Map([
     ["array_length", "len"],
