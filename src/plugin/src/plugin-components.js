--- conflicted
+++ resolved
@@ -1,14 +1,14 @@
 import { createDefaultGmlPluginComponents } from "./component-providers/default-plugin-components.js";
 import { normalizeGmlPluginComponents } from "./component-providers/plugin-component-normalizer.js";
 
-<<<<<<< HEAD
 const DEFAULT_COMPONENTS = normalizeGmlPluginComponents(
     createDefaultGmlPluginComponents()
 );
 
 let currentProvider = () => DEFAULT_COMPONENTS;
+let activeGmlPluginComponents = DEFAULT_COMPONENTS;
 
-export let gmlPluginComponents = DEFAULT_COMPONENTS;
+export const gmlPluginComponents = DEFAULT_COMPONENTS;
 
 const componentObservers = new Set();
 
@@ -20,35 +20,22 @@
     const snapshot = Array.from(componentObservers);
 
     for (const observer of snapshot) {
-        observer(gmlPluginComponents);
+        observer(activeGmlPluginComponents);
     }
 }
 
 function assignComponents(components) {
-    gmlPluginComponents = normalizeGmlPluginComponents(components);
+    activeGmlPluginComponents = normalizeGmlPluginComponents(components);
     notifyComponentObservers();
-    return gmlPluginComponents;
+    return activeGmlPluginComponents;
 }
 
 export function resolveGmlPluginComponents() {
-    return gmlPluginComponents;
-=======
-const defaultGmlPluginComponents = normalizeGmlPluginComponents(
-    createDefaultGmlPluginComponents()
-);
-
-let activeGmlPluginComponents = defaultGmlPluginComponents;
-
-export const gmlPluginComponents = defaultGmlPluginComponents;
-
-export function resolveGmlPluginComponents() {
     return activeGmlPluginComponents;
->>>>>>> 98853e09
 }
 
 export function setGmlPluginComponentProvider(provider) {
     if (typeof provider !== "function") {
-<<<<<<< HEAD
         throw new TypeError(
             "GML plugin component providers must be functions that return component maps"
         );
@@ -58,11 +45,15 @@
     return assignComponents(provider());
 }
 
+export function restoreDefaultGmlPluginComponents() {
+    currentProvider = () => DEFAULT_COMPONENTS;
+    activeGmlPluginComponents = DEFAULT_COMPONENTS;
+    notifyComponentObservers();
+    return activeGmlPluginComponents;
+}
+
 export function resetGmlPluginComponentProvider() {
-    currentProvider = () => DEFAULT_COMPONENTS;
-    gmlPluginComponents = DEFAULT_COMPONENTS;
-    notifyComponentObservers();
-    return gmlPluginComponents;
+    return restoreDefaultGmlPluginComponents();
 }
 
 export function getGmlPluginComponentProvider() {
@@ -79,17 +70,4 @@
     return () => {
         componentObservers.delete(observer);
     };
-=======
-        throw new TypeError("GML plugin component provider must be a function");
-    }
-
-    const providedComponents = normalizeGmlPluginComponents(provider());
-    activeGmlPluginComponents = providedComponents;
-    return activeGmlPluginComponents;
-}
-
-export function restoreDefaultGmlPluginComponents() {
-    activeGmlPluginComponents = defaultGmlPluginComponents;
-    return activeGmlPluginComponents;
->>>>>>> 98853e09
 }