--- conflicted
+++ resolved
@@ -13,7 +13,10 @@
     APPLY: "apply"
 });
 
-<<<<<<< HEAD
+function createResult(shouldApply, reason, renames, conflicts) {
+    return { shouldApply, reason, renames, conflicts };
+}
+
 export function evaluateIdentifierCaseAssetRenamePolicy(context = {}) {
     const {
         options = {},
@@ -23,77 +26,26 @@
     } = context;
 
     if (options?.__identifierCaseDryRun !== false) {
-        return {
-            shouldApply: false,
-            reason: IdentifierCaseAssetRenamePolicyReason.DRY_RUN_ENABLED,
-            renames: [],
-            conflicts: []
-        };
-=======
-function createResult(shouldApply, reason, renames, conflicts) {
-    return { shouldApply, reason, renames, conflicts };
-}
-
-function evaluateIdentifierCaseAssetRenamePolicy({
-    options = {},
-    projectIndex = null,
-    assetRenames = [],
-    assetConflicts = []
-} = {}) {
-    if (options?.__identifierCaseDryRun !== false) {
         return createResult(
             false,
             IdentifierCaseAssetRenamePolicyReason.DRY_RUN_ENABLED,
             [],
             []
         );
->>>>>>> 7d2d60af
     }
 
     const renames = asArray(assetRenames);
     if (!isNonEmptyArray(renames)) {
-<<<<<<< HEAD
-        return {
-            shouldApply: false,
-            reason: IdentifierCaseAssetRenamePolicyReason.NO_RENAMES,
-            renames: [],
-            conflicts: []
-        };
-=======
         return createResult(
             false,
             IdentifierCaseAssetRenamePolicyReason.NO_RENAMES,
             [],
             []
         );
->>>>>>> 7d2d60af
     }
 
     const conflicts = asArray(assetConflicts);
     if (isNonEmptyArray(conflicts)) {
-<<<<<<< HEAD
-        return {
-            shouldApply: false,
-            reason: IdentifierCaseAssetRenamePolicyReason.HAS_CONFLICTS,
-            renames: [],
-            conflicts
-        };
-    }
-
-    if (!projectIndex) {
-        return {
-            shouldApply: false,
-            reason: IdentifierCaseAssetRenamePolicyReason.MISSING_PROJECT_INDEX,
-            renames,
-            conflicts
-        };
-    }
-
-    if (options?.__identifierCaseAssetRenamesApplied === true) {
-        return {
-            shouldApply: false,
-            reason: IdentifierCaseAssetRenamePolicyReason.ALREADY_APPLIED,
-=======
         return createResult(
             false,
             IdentifierCaseAssetRenamePolicyReason.HAS_CONFLICTS,
@@ -115,7 +67,6 @@
         return createResult(
             false,
             IdentifierCaseAssetRenamePolicyReason.ALREADY_APPLIED,
->>>>>>> 7d2d60af
             renames,
             conflicts
         );
@@ -129,26 +80,4 @@
     );
 }
 
-class IdentifierCaseAssetRenamePolicy {
-    evaluate(context) {
-        return evaluateIdentifierCaseAssetRenamePolicy(context);
-    }
-
-    return {
-        shouldApply: true,
-        reason: IdentifierCaseAssetRenamePolicyReason.APPLY,
-        renames,
-        conflicts
-    };
-}
-
-<<<<<<< HEAD
-export { IdentifierCaseAssetRenamePolicyReason };
-=======
-export {
-    IdentifierCaseAssetRenamePolicy,
-    IdentifierCaseAssetRenamePolicyReason,
-    createIdentifierCaseAssetRenamePolicy,
-    evaluateIdentifierCaseAssetRenamePolicy
-};
->>>>>>> 7d2d60af
+export { IdentifierCaseAssetRenamePolicyReason };