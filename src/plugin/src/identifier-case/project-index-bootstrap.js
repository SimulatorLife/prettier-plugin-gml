import path from "node:path";

import {
    normalizeNumericOption,
    coerceNonNegativeInteger,
    coercePositiveInteger
} from "../../../shared/numeric-option-utils.js";
import { isNonEmptyTrimmedString } from "../../../shared/string-utils.js";
import {
    assertFunction,
    coalesceOption,
    isObjectLike,
    withDefinedValue
} from "../../../shared/object-utils.js";
import {
    findProjectRoot,
    createProjectIndexCoordinator
} from "../project-index/index.js";
<<<<<<< HEAD
=======
import { getProjectIndexParserOverride } from "../project-index/parser-override.js";
import {
    createProjectIndexBuildOptions,
    createProjectIndexDescriptor
} from "../project-index/bootstrap-descriptor.js";
>>>>>>> 024905df
import { clampConcurrency } from "../project-index/concurrency.js";

const PROJECT_INDEX_CACHE_MAX_BYTES_INTERNAL_OPTION_NAME =
    "__identifierCaseProjectIndexCacheMaxBytes";
const PROJECT_INDEX_CACHE_MAX_BYTES_OPTION_NAME =
    "gmlIdentifierCaseProjectIndexCacheMaxBytes";
const PROJECT_INDEX_CONCURRENCY_INTERNAL_OPTION_NAME =
    "__identifierCaseProjectIndexConcurrency";
const PROJECT_INDEX_CONCURRENCY_OPTION_NAME =
    "gmlIdentifierCaseProjectIndexConcurrency";

function resolveOptionWithOverride(options, config = {}) {
    const { onValue, onMissing, internalKey, externalKey } = config;

    assertFunction(onValue, "onValue");

    const getMissingValue = () =>
        typeof onMissing === "function" ? onMissing() : onMissing;

    if (!isObjectLike(options)) {
        return getMissingValue();
    }

    if (internalKey != null && options[internalKey] !== undefined) {
        return onValue({ value: options[internalKey], source: "internal" });
    }

    if (externalKey != null && options[externalKey] !== undefined) {
        return onValue({ value: options[externalKey], source: "external" });
    }

    return getMissingValue();
}

function getFsFacade(options) {
    return coalesceOption(options, ["__identifierCaseFs", "identifierCaseFs"], {
        fallback: null
    });
}

function getFormatterVersion(options) {
    return coalesceOption(
        options,
        [
            "identifierCaseFormatterVersion",
            "__identifierCaseFormatterVersion",
            "prettierVersion",
            "__prettierVersion"
        ],
        { fallback: null }
    );
}

function getPluginVersion(options) {
    return coalesceOption(
        options,
        [
            "identifierCasePluginVersion",
            "__identifierCasePluginVersion",
            "pluginVersion"
        ],
        { fallback: null }
    );
}

function createSkipResult(reason) {
    return {
        status: "skipped",
        reason,
        projectRoot: null,
        projectIndex: null,
        source: null,
        cache: null,
        dispose() {}
    };
}

function createFailureResult({
    reason,
    projectRoot,
    coordinator = null,
    dispose = () => {},
    error = null
}) {
    const result = {
        status: "failed",
        reason,
        projectRoot,
        projectIndex: null,
        source: "error",
        cache: null,
        coordinator,
        dispose
    };

    if (error !== null) {
        result.error = error;
    }

    return result;
}

const DEFAULT_OPTION_WRITER = (options, key, value) => {
    if (isObjectLike(options)) {
        options[key] = value;
    }
};

function getOptionWriter(storeOption) {
    return typeof storeOption === "function"
        ? storeOption
        : DEFAULT_OPTION_WRITER;
}

function storeBootstrapResult(
    options,
    result,
    writeOption = DEFAULT_OPTION_WRITER
) {
    writeOption(options, "__identifierCaseProjectIndexBootstrap", result);
    return result;
}

function formatCacheMaxSizeTypeError(optionName, type) {
    return `${optionName} must be provided as a non-negative integer (received type '${type}').`;
}

function formatCacheMaxSizeValueError(optionName, received) {
    return `${optionName} must be provided as a non-negative integer (received ${received}). Set to 0 to disable the size limit.`;
}

function formatConcurrencyTypeError(optionName, type) {
    return `${optionName} must be provided as a positive integer (received type '${type}').`;
}

function formatConcurrencyValueError(optionName, received) {
    return `${optionName} must be provided as a positive integer (received ${received}).`;
}

function coerceCacheMaxSize(
    numericValue,
    { optionName, received, isString, rawType }
) {
    if (Number.isFinite(numericValue)) {
        const truncated = Math.trunc(numericValue);

        if (truncated < 0) {
            throw new Error(formatCacheMaxSizeValueError(optionName, received));
        }
    }

    if (!Number.isFinite(numericValue) && !isString) {
        throw new TypeError(formatCacheMaxSizeTypeError(optionName, rawType));
    }

    const normalized = coerceNonNegativeInteger(numericValue, {
        received,
        createErrorMessage: (value) =>
            formatCacheMaxSizeValueError(optionName, value)
    });

    return normalized === 0 ? null : normalized;
}

function coerceProjectIndexConcurrency(numericValue, { optionName, received }) {
    const positiveInteger = coercePositiveInteger(numericValue, {
        received,
        createErrorMessage: (value) =>
            formatConcurrencyValueError(optionName, value)
    });

    return clampConcurrency(positiveInteger);
}

function normalizeCacheMaxSizeBytes(rawValue, { optionName }) {
    return normalizeNumericOption(rawValue, {
        optionName,
        coerce: coerceCacheMaxSize,
        formatTypeError: formatCacheMaxSizeTypeError
    });
}

function resolveCacheMaxSizeBytes(options) {
    return resolveOptionWithOverride(options, {
        internalKey: PROJECT_INDEX_CACHE_MAX_BYTES_INTERNAL_OPTION_NAME,
        externalKey: PROJECT_INDEX_CACHE_MAX_BYTES_OPTION_NAME,
        onValue(entry) {
            if (entry.source === "internal" && entry.value === null) {
                return null;
            }

            return normalizeCacheMaxSizeBytes(entry.value, {
                optionName: PROJECT_INDEX_CACHE_MAX_BYTES_OPTION_NAME
            });
        }
    });
}

function normalizeProjectIndexConcurrency(rawValue, { optionName }) {
    return normalizeNumericOption(rawValue, {
        optionName,
        coerce: coerceProjectIndexConcurrency,
        formatTypeError: formatConcurrencyTypeError
    });
}

function resolveProjectIndexConcurrency(options) {
    return resolveOptionWithOverride(options, {
        internalKey: PROJECT_INDEX_CONCURRENCY_INTERNAL_OPTION_NAME,
        externalKey: PROJECT_INDEX_CONCURRENCY_OPTION_NAME,
        onValue(entry) {
            return normalizeProjectIndexConcurrency(entry.value, {
                optionName: PROJECT_INDEX_CONCURRENCY_OPTION_NAME
            });
        }
    });
}

function resolveProjectRoot(options) {
    return resolveOptionWithOverride(options, {
        internalKey: "__identifierCaseProjectRoot",
        externalKey: "gmlIdentifierCaseProjectRoot",
        onMissing: null,
        onValue(entry) {
            if (!isNonEmptyTrimmedString(entry.value)) {
                return null;
            }

            const projectRoot =
                entry.source === "external" ? entry.value.trim() : entry.value;

            return path.resolve(projectRoot);
        }
    });
}

function getCachedBootstrapResult(options) {
    const bootstrapResult = options.__identifierCaseProjectIndexBootstrap;
    return bootstrapResult?.status ? bootstrapResult : null;
}

function resolveProvidedProjectIndex(options, { projectRoot, writeOption }) {
    if (!options.__identifierCaseProjectIndex) {
        return null;
    }

    const resolvedProjectRoot = projectRoot ?? resolveProjectRoot(options);

    return storeBootstrapResult(
        options,
        {
            status: "ready",
            reason: "provided",
            projectRoot: resolvedProjectRoot,
            projectIndex: options.__identifierCaseProjectIndex,
            source: "provided",
            cache: null,
            dispose() {}
        },
        writeOption
    );
}

function shouldSkipProjectDiscovery(options) {
    return options.gmlIdentifierCaseDiscoverProject === false;
}

function resolveCoordinatorInputs(options, writeOption) {
    const fsFacade = getFsFacade(options);

    const cacheMaxSizeBytes = resolveCacheMaxSizeBytes(options);
    withDefinedValue(cacheMaxSizeBytes, (value) => {
        writeOption(
            options,
            PROJECT_INDEX_CACHE_MAX_BYTES_INTERNAL_OPTION_NAME,
            value
        );
    });

    const projectIndexConcurrency = resolveProjectIndexConcurrency(options);
    withDefinedValue(projectIndexConcurrency, (value) => {
        writeOption(
            options,
            PROJECT_INDEX_CONCURRENCY_INTERNAL_OPTION_NAME,
            value
        );
    });

    return { fsFacade, cacheMaxSizeBytes, projectIndexConcurrency };
}

async function resolveProjectRootContext(
    options,
    { fsFacade, initialProjectRoot }
) {
    if (initialProjectRoot) {
        return {
            projectRoot: initialProjectRoot,
            rootResolution: "configured",
            skipResult: null
        };
    }

    const filepath = options?.filepath ?? null;
    if (!isNonEmptyTrimmedString(filepath)) {
        return {
            projectRoot: null,
            rootResolution: null,
            skipResult: createSkipResult("missing-filepath")
        };
    }

    const projectRoot = await findProjectRoot(
        { filepath },
        fsFacade ?? undefined
    );

    if (!projectRoot) {
        return {
            projectRoot: null,
            rootResolution: null,
            skipResult: createSkipResult("project-root-not-found")
        };
    }

    return {
        projectRoot,
        rootResolution: "discovered",
        skipResult: null
    };
}

function resolveProjectIndexCoordinator(
    options,
    { fsFacade, cacheMaxSizeBytes }
) {
    const coordinatorOverride =
        options.__identifierCaseProjectIndexCoordinator ?? null;

    const coordinatorOptions = { fsFacade: fsFacade ?? undefined };
    withDefinedValue(cacheMaxSizeBytes, (value) => {
        coordinatorOptions.cacheMaxSizeBytes = value;
    });

    const coordinator =
        coordinatorOverride ??
        createProjectIndexCoordinator(coordinatorOptions);

    const dispose = coordinatorOverride
        ? () => {}
        : () => {
              coordinator.dispose();
          };

    return { coordinator, dispose };
}

<<<<<<< HEAD
function createProjectIndexBuildOptions(
    options,
    { projectIndexConcurrency, parserOverride }
) {
    const buildOptions = {
        logger: options?.logger ?? null,
        logMetrics: options?.logIdentifierCaseMetrics === true
    };

    withDefinedValue(projectIndexConcurrency, (value) => {
        buildOptions.concurrency = {
            gml: value,
            gmlParsing: value
        };
    });

    if (parserOverride) {
        if (parserOverride.facade) {
            buildOptions.gmlParserFacade = parserOverride.facade;
        }
        buildOptions.parseGml = parserOverride.parse;
    }

    return buildOptions;
}

function createProjectIndexDescriptor(
    options,
    { projectRoot, cacheMaxSizeBytes, buildOptions }
) {
    const descriptor = {
        projectRoot,
        cacheFilePath: options?.identifierCaseProjectIndexCachePath ?? null,
        formatterVersion: getFormatterVersion(options) ?? undefined,
        pluginVersion: getPluginVersion(options) ?? undefined,
        buildOptions
    };

    withDefinedValue(cacheMaxSizeBytes, (value) => {
        descriptor.maxSizeBytes = value;
    });

    return descriptor;
}

=======
>>>>>>> 024905df
function finalizeBootstrapSuccess(
    options,
    ready,
    { projectRoot, rootResolution, coordinator, dispose },
    writeOption
) {
    const result = storeBootstrapResult(
        options,
        {
            status: ready?.projectIndex ? "ready" : "skipped",
            reason: ready?.projectIndex ? rootResolution : "no-project-index",
            projectRoot,
            projectIndex: ready?.projectIndex ?? null,
            source: ready?.source ?? rootResolution,
            cache: ready?.cache ?? null,
            coordinator,
            dispose
        },
        writeOption
    );

    if (result.projectIndex) {
        writeOption(
            options,
            "__identifierCaseProjectIndex",
            result.projectIndex
        );
        writeOption(options, "__identifierCaseProjectRoot", projectRoot);
    }

    return result;
}

export async function bootstrapProjectIndex(options = {}, storeOption) {
    if (!isObjectLike(options)) {
        return createSkipResult("invalid-options");
    }

    const cachedBootstrap = getCachedBootstrapResult(options);
    if (cachedBootstrap) {
        return cachedBootstrap;
    }

    const writeOption = getOptionWriter(storeOption);
    const initialProjectRoot = resolveProjectRoot(options);

    const providedProjectIndexResult = resolveProvidedProjectIndex(options, {
        projectRoot: initialProjectRoot,
        writeOption
    });
    if (providedProjectIndexResult) {
        return providedProjectIndexResult;
    }

    if (shouldSkipProjectDiscovery(options)) {
        return storeBootstrapResult(
            options,
            createSkipResult("discovery-disabled"),
            writeOption
        );
    }

    const { fsFacade, cacheMaxSizeBytes, projectIndexConcurrency } =
        resolveCoordinatorInputs(options, writeOption);

    const { projectRoot, rootResolution, skipResult } =
        await resolveProjectRootContext(options, {
            fsFacade,
            initialProjectRoot
        });

    if (skipResult) {
        return storeBootstrapResult(options, skipResult, writeOption);
    }

    const { coordinator, dispose } = resolveProjectIndexCoordinator(options, {
        fsFacade,
        cacheMaxSizeBytes
    });

    const parserOverride = getProjectIndexParserOverride(options);
    const buildOptions = createProjectIndexBuildOptions({
        logger: options?.logger ?? null,
        logMetrics: options?.logIdentifierCaseMetrics === true,
        projectIndexConcurrency,
        parserOverride
    });

    const descriptor = createProjectIndexDescriptor({
        projectRoot,
        cacheMaxSizeBytes,
        cacheFilePath: options?.identifierCaseProjectIndexCachePath ?? null,
        formatterVersion: getFormatterVersion(options) ?? undefined,
        pluginVersion: getPluginVersion(options) ?? undefined,
        buildOptions
    });

    let ready;
    try {
        ready = await coordinator.ensureReady(descriptor);
    } catch (error) {
        const failureResult = createFailureResult({
            reason: "build-error",
            projectRoot,
            coordinator,
            dispose,
            error
        });
        return storeBootstrapResult(options, failureResult, writeOption);
    }

    return finalizeBootstrapSuccess(
        options,
        ready,
        {
            projectRoot,
            rootResolution,
            coordinator,
            dispose
        },
        writeOption
    );
}

export function applyBootstrappedProjectIndex(options, storeOption) {
    if (!isObjectLike(options)) {
        return null;
    }

    const writeOption = getOptionWriter(storeOption);

    const bootstrapResult = options.__identifierCaseProjectIndexBootstrap;
    if (
        bootstrapResult?.projectIndex &&
        !options.__identifierCaseProjectIndex
    ) {
        writeOption(
            options,
            "__identifierCaseProjectIndex",
            bootstrapResult.projectIndex
        );
        if (
            bootstrapResult.projectRoot &&
            !options.__identifierCaseProjectRoot
        ) {
            writeOption(
                options,
                "__identifierCaseProjectRoot",
                bootstrapResult.projectRoot
            );
        }
    }

    return options.__identifierCaseProjectIndex ?? null;
}<|MERGE_RESOLUTION|>--- conflicted
+++ resolved
@@ -16,14 +16,11 @@
     findProjectRoot,
     createProjectIndexCoordinator
 } from "../project-index/index.js";
-<<<<<<< HEAD
-=======
 import { getProjectIndexParserOverride } from "../project-index/parser-override.js";
 import {
     createProjectIndexBuildOptions,
     createProjectIndexDescriptor
 } from "../project-index/bootstrap-descriptor.js";
->>>>>>> 024905df
 import { clampConcurrency } from "../project-index/concurrency.js";
 
 const PROJECT_INDEX_CACHE_MAX_BYTES_INTERNAL_OPTION_NAME =
@@ -381,54 +378,6 @@
     return { coordinator, dispose };
 }
 
-<<<<<<< HEAD
-function createProjectIndexBuildOptions(
-    options,
-    { projectIndexConcurrency, parserOverride }
-) {
-    const buildOptions = {
-        logger: options?.logger ?? null,
-        logMetrics: options?.logIdentifierCaseMetrics === true
-    };
-
-    withDefinedValue(projectIndexConcurrency, (value) => {
-        buildOptions.concurrency = {
-            gml: value,
-            gmlParsing: value
-        };
-    });
-
-    if (parserOverride) {
-        if (parserOverride.facade) {
-            buildOptions.gmlParserFacade = parserOverride.facade;
-        }
-        buildOptions.parseGml = parserOverride.parse;
-    }
-
-    return buildOptions;
-}
-
-function createProjectIndexDescriptor(
-    options,
-    { projectRoot, cacheMaxSizeBytes, buildOptions }
-) {
-    const descriptor = {
-        projectRoot,
-        cacheFilePath: options?.identifierCaseProjectIndexCachePath ?? null,
-        formatterVersion: getFormatterVersion(options) ?? undefined,
-        pluginVersion: getPluginVersion(options) ?? undefined,
-        buildOptions
-    };
-
-    withDefinedValue(cacheMaxSizeBytes, (value) => {
-        descriptor.maxSizeBytes = value;
-    });
-
-    return descriptor;
-}
-
-=======
->>>>>>> 024905df
 function finalizeBootstrapSuccess(
     options,
     ready,
