import { formatIdentifierCase } from "./identifier-case-utils.js";
import { buildRenameKey } from "./plan-state.js";
import { asArray, isNonEmptyArray } from "../../../shared/array-utils.js";
<<<<<<< HEAD
import {
    toPosixPath,
    resolveProjectPathInfo
} from "../../../shared/path-utils.js";
import { createMetricsTracker } from "../../../shared/reporting.js";
=======
import { toPosixPath } from "../../../shared/path-utils.js";
import { resolveProjectPathInfo } from "../project-index/path-info.js";
import { createMetricsTracker } from "../reporting/index.js";
>>>>>>> 31efe8ac
import {
    isNonEmptyString,
    getNonEmptyString,
    toNormalizedLowerCaseString
} from "../../../shared/string-utils.js";
import {
    isObjectLike,
    getOrCreateMapEntry
} from "../../../shared/object-utils.js";
import {
    normalizeIdentifierCaseOptions,
    IdentifierCaseStyle
} from "../options/identifier-case.js";
import { peekIdentifierCaseDryRunContext } from "./identifier-case-context.js";
import {
    applyBootstrappedIdentifierCaseProjectIndex,
    ensureIdentifierCaseProjectIndex,
    resolveIdentifierCaseProjectIndex
} from "./project-index-gateway.js";
import { setIdentifierCaseOption } from "./option-store.js";
import {
    COLLISION_CONFLICT_CODE,
    buildPatternMatchers,
    createConflict,
    formatConfigurationConflictMessage,
    resolveIdentifierConfigurationConflict,
    summarizeReferenceFileOccurrences
} from "./common.js";
import { planAssetRenames, applyAssetRenames } from "./asset-renames.js";
import { getIterableSize } from "../../../shared/utils/capability-probes.js";
import { getDefaultIdentifierCaseFsFacade } from "./fs-facade.js";
import { createIdentifierCaseAssetRenamePolicy } from "./asset-rename-policy.js";

const identifierCaseAssetRenamePolicy = createIdentifierCaseAssetRenamePolicy();

function getScopeDisplayName(scopeRecord, fallback = "<unknown>") {
    if (!scopeRecord || typeof scopeRecord !== "object") {
        return fallback;
    }

    return (
        scopeRecord.displayName ??
        scopeRecord.name ??
        scopeRecord.id ??
        fallback
    );
}

function resolveRelativeFilePath(projectRoot, absoluteFilePath) {
    const info = resolveProjectPathInfo(absoluteFilePath, projectRoot);
    if (!info) {
        return null;
    }

    if (!info.hasProjectRoot) {
        return toPosixPath(info.absolutePath);
    }

    return toPosixPath(info.relativePath);
}

function createScopeGroupingKey(scopeId, fallback) {
    if (isNonEmptyString(scopeId)) {
        return scopeId;
    }

    return fallback ?? "<unknown>";
}

function createScopeDescriptor(projectIndex, fileRecord, scopeId) {
    const fileScopeId = fileRecord?.scopeId ?? null;
    const scopeMap = projectIndex?.scopes ?? {};

    if (scopeId && scopeMap[scopeId]) {
        const scopeRecord = scopeMap[scopeId];
        return {
            id: scopeRecord.id,
            displayName: getScopeDisplayName(scopeRecord)
        };
    }

    if (fileScopeId && scopeMap[fileScopeId]) {
        const parentScope = scopeMap[fileScopeId];
        const parentDisplayName = getScopeDisplayName(
            parentScope,
            fileRecord?.filePath ?? "<locals>"
        );
        return {
            id:
                scopeId ??
                parentScope.id ??
                `locals:${fileRecord?.filePath ?? "<unknown>"}`,
            displayName: `${parentDisplayName} (locals)`
        };
    }

    const filePath = fileRecord?.filePath ?? "<unknown>";
    return {
        id: scopeId ?? `locals:${filePath}`,
        displayName: `locals@${filePath}`
    };
}

function summarizeReferencesByFile(relativeFilePath, references) {
    return summarizeReferenceFileOccurrences(references, {
        fallbackPath: relativeFilePath
    });
}

function getEntryDeclarations(entry) {
    return asArray(entry?.declarations);
}

function getEntityClassifications(entity) {
    return asArray(entity?.classifications);
}

function getEntryDeclarationKinds(entry) {
    return asArray(entry?.declarationKinds);
}

function applyAssetRenamesIfEligible({
    options,
    projectIndex,
    assetRenames,
    assetConflicts,
    metrics
}) {
    const evaluation = identifierCaseAssetRenamePolicy.evaluate({
        options,
        projectIndex,
        assetRenames,
        assetConflicts
    });

    if (!evaluation.shouldApply) {
        return;
    }

    const fsFacade =
        options.__identifierCaseFs ??
        options.identifierCaseFs ??
        getDefaultIdentifierCaseFsFacade();
    const logger = options.logger ?? null;
    const result = applyAssetRenames({
        projectIndex,
        renames: evaluation.renames,
        fsFacade,
        logger
    });
    setIdentifierCaseOption(
        options,
        "__identifierCaseAssetRenameResult",
        result
    );
    setIdentifierCaseOption(
        options,
        "__identifierCaseAssetRenamesApplied",
        true
    );
    metrics.incrementCounter(
        "assets.appliedRenames",
        result?.renames?.length ?? 0
    );
}

function getObjectValues(object) {
    if (!isObjectLike(object)) {
        return [];
    }
    return Object.values(object);
}

function resolveIdentifierEntryName(entry) {
    if (!isObjectLike(entry)) {
        return null;
    }

    const declarations = getEntryDeclarations(entry);
    for (const declaration of declarations) {
        const declarationName = getNonEmptyString(declaration?.name);
        if (declarationName) {
            return declarationName;
        }
    }

    const entryName = getNonEmptyString(entry?.name);
    if (entryName) {
        return entryName;
    }

    const displayName = getNonEmptyString(entry?.displayName);
    if (displayName) {
        return displayName;
    }

    return null;
}

function extractDeclarationClassifications(entry) {
    const tags = new Set();
    const classificationSources = [
        ...getEntryDeclarations(entry).flatMap((declaration) =>
            getEntityClassifications(declaration)
        ),
        ...getEntryDeclarationKinds(entry)
    ];

    for (const tag of classificationSources) {
        if (tag) {
            tags.add(tag);
        }
    }

    return tags;
}

function isStructScriptEntry(entry) {
    const tags = extractDeclarationClassifications(entry);
    if (tags.size === 0) {
        return false;
    }
    return tags.has("constructor") || tags.has("struct");
}

function isFunctionScriptEntry(entry) {
    const tags = extractDeclarationClassifications(entry);
    if (tags.size === 0) {
        return false;
    }
    if (tags.has("constructor") || tags.has("struct")) {
        return false;
    }
    return tags.has("script") || tags.has("function");
}

function summarizeReferencesAcrossFiles(references) {
    return summarizeReferenceFileOccurrences(references, {
        fallbackPath: null
    });
}

function getDeclarationFilePath(entry) {
    for (const declaration of entry?.declarations ?? []) {
        if (typeof declaration?.filePath === "string") {
            return declaration.filePath;
        }
    }
    return null;
}

function getReferenceLocation(reference) {
    if (!isObjectLike(reference)) {
        return null;
    }
    return reference.start ?? reference.location?.start ?? null;
}

function createTopLevelScopeDescriptor(projectIndex, entry, fallbackKey) {
    const scopeMap = projectIndex?.scopes ?? {};
    const declarations = getEntryDeclarations(entry);

    for (const declaration of declarations) {
        const scopeId = declaration?.scopeId ?? entry?.scopeId ?? null;
        if (scopeId && scopeMap[scopeId]) {
            const scopeRecord = scopeMap[scopeId];
            return {
                id: scopeRecord.id,
                displayName: getScopeDisplayName(scopeRecord)
            };
        }
    }

    const scopeId = entry?.scopeId ?? null;
    if (scopeId && scopeMap[scopeId]) {
        const scopeRecord = scopeMap[scopeId];
        return {
            id: scopeRecord.id,
            displayName: getScopeDisplayName(scopeRecord)
        };
    }

    const identifierKey =
        entry?.identifierId ?? entry?.id ?? entry?.key ?? entry?.name ?? "";
    return {
        id: `${fallbackKey}:${identifierKey}`,
        displayName: fallbackKey
    };
}

const SCOPE_TYPE_LABELS = Object.freeze({
    functions: "function",
    structs: "struct constructor",
    macros: "macro",
    globals: "global variable",
    instance: "instance variable"
});

function describeScopeType(scopeType) {
    return SCOPE_TYPE_LABELS[scopeType] ?? scopeType;
}

function createNameCollisionTracker() {
    const entriesByName = new Map();
    const entriesById = new Map();

    const toKey = (name) =>
        typeof name === "string" ? toNormalizedLowerCaseString(name) : "";

    const addRecord = (record) => {
        const key = toKey(record.name);
        const bucket = getOrCreateMapEntry(entriesByName, key, () => []);
        bucket.push(record);
        entriesById.set(record.uniqueId, record);
    };

    return {
        registerExisting(scopeType, uniqueId, name, metadata) {
            if (!name || !uniqueId) {
                return;
            }
            addRecord({
                scopeType,
                uniqueId,
                name,
                metadata,
                isPlanned: false
            });
        },
        removeExisting(uniqueId) {
            if (!uniqueId || !entriesById.has(uniqueId)) {
                return null;
            }
            const record = entriesById.get(uniqueId);
            entriesById.delete(uniqueId);
            const key = toKey(record.name);
            const bucket = entriesByName.get(key);
            if (bucket) {
                const index = bucket.findIndex(
                    (existing) => existing.uniqueId === uniqueId
                );
                if (index !== -1) {
                    bucket.splice(index, 1);
                }
                if (bucket.length === 0) {
                    entriesByName.delete(key);
                }
            }
            return record;
        },
        registerCandidate(scopeType, uniqueId, name, metadata) {
            if (!name || !uniqueId) {
                return [];
            }
            const key = toKey(name);
            const bucket = entriesByName.get(key) ?? [];
            const collisions = bucket.filter(
                (existing) => existing.uniqueId !== uniqueId
            );

            if (collisions.length === 0) {
                addRecord({
                    scopeType,
                    uniqueId,
                    name,
                    metadata,
                    isPlanned: true
                });
            }

            return collisions;
        }
    };
}

function createCrossScopeCollisionConflict({
    scopeType,
    currentName,
    convertedName,
    collisions,
    scopeDescriptor
}) {
    const scopeLabel = describeScopeType(scopeType);
    const otherDescriptions = collisions
        .map((collision) => {
            const otherLabel = describeScopeType(collision.scopeType);
            const otherName =
                collision.metadata?.currentName ??
                collision.metadata?.entry?.name ??
                collision.name ??
                convertedName;
            return `${otherLabel} '${otherName}'`;
        })
        .join(", ");

    const message = `Renaming ${scopeLabel} '${currentName}' to '${convertedName}' collides with existing ${otherDescriptions}. Adjust your identifier case configuration or rename the conflicting identifiers before retrying.`;

    return createConflict({
        code: COLLISION_CONFLICT_CODE,
        severity: "error",
        message,
        scope: scopeDescriptor,
        identifier: currentName
    });
}

function planIdentifierRenamesForScope({
    scopeType,
    entries,
    style,
    projectIndex,
    preservedSet,
    ignoreMatchers,
    renameMap,
    operations,
    conflicts,
    metrics,
    collisionTracker
}) {
    if (!isNonEmptyArray(entries)) {
        return;
    }

    if (style === IdentifierCaseStyle.OFF) {
        return;
    }

    for (const entry of entries) {
        const currentName = resolveIdentifierEntryName(entry);
        if (typeof currentName !== "string" || currentName.length === 0) {
            continue;
        }

        const declarations = getEntryDeclarations(entry);
        if (declarations.length === 0) {
            continue;
        }

        const convertedName = formatIdentifierCase(currentName, style);
        if (convertedName === currentName || !convertedName) {
            continue;
        }

        const filePath = getDeclarationFilePath(entry);
        const configConflict = resolveIdentifierConfigurationConflict({
            preservedSet,
            identifierName: currentName,
            ignoreMatchers,
            filePath
        });

        const scopeDescriptor = createTopLevelScopeDescriptor(
            projectIndex,
            entry,
            scopeType
        );

        const uniqueKey = `${scopeType}:${
            entry?.identifierId ?? entry?.id ?? entry?.key ?? currentName
        }`;

        if (configConflict) {
            const message = formatConfigurationConflictMessage({
                configConflict,
                identifierName: currentName
            });

            conflicts.push(
                createConflict({
                    code: configConflict.code,
                    severity: "info",
                    message,
                    scope: scopeDescriptor,
                    identifier: currentName
                })
            );
            metrics?.incrementCounter(`${scopeType}.configurationConflicts`, 1);
            continue;
        }

        const removedRecord = collisionTracker.removeExisting(uniqueKey);
        const collisions = collisionTracker.registerCandidate(
            scopeType,
            uniqueKey,
            convertedName,
            { entry, currentName }
        );

        if (collisions.length > 0) {
            if (removedRecord) {
                collisionTracker.registerExisting(
                    removedRecord.scopeType,
                    removedRecord.uniqueId,
                    removedRecord.name,
                    removedRecord.metadata
                );
            }

            conflicts.push(
                createCrossScopeCollisionConflict({
                    scopeType,
                    currentName,
                    convertedName,
                    collisions,
                    scopeDescriptor
                })
            );
            metrics?.incrementCounter(`${scopeType}.collisionConflicts`, 1);
            continue;
        }

        const referenceSummaries = summarizeReferencesAcrossFiles(
            entry.references
        );

        operations.push({
            id: `${scopeType}:${entry?.identifierId ?? entry?.id ?? currentName}`,
            kind: "identifier",
            scope: scopeDescriptor,
            from: { name: currentName },
            to: { name: convertedName },
            references: referenceSummaries
        });
        metrics?.incrementCounter(`${scopeType}.operations`, 1);

        for (const declaration of declarations) {
            const renameKey = buildRenameKey(
                declaration?.scopeId ?? null,
                declaration?.start ?? null
            );
            if (!renameKey) {
                continue;
            }
            renameMap.set(renameKey, convertedName);
            metrics?.incrementCounter(`${scopeType}.renameMapEntries`, 1);
        }

        for (const reference of entry.references ?? []) {
            const location = getReferenceLocation(reference);
            if (!location) {
                continue;
            }
            const renameKey = buildRenameKey(
                reference?.scopeId ?? null,
                location
            );
            if (!renameKey) {
                continue;
            }
            renameMap.set(renameKey, convertedName);
            metrics?.incrementCounter(`${scopeType}.renameMapEntries`, 1);
        }
    }
}

function planTopLevelIdentifierRenames({
    projectIndex,
    styles,
    preservedSet,
    ignoreMatchers,
    renameMap,
    operations,
    conflicts,
    metrics
}) {
    if (!projectIndex || !projectIndex.identifiers) {
        return;
    }

    const identifiers = projectIndex.identifiers;
    const scriptEntries = getObjectValues(identifiers.scripts);
    const functionEntries = scriptEntries.filter((entry) =>
        isFunctionScriptEntry(entry)
    );
    const structEntries = scriptEntries.filter((entry) =>
        isStructScriptEntry(entry)
    );
    const macroEntries = getObjectValues(identifiers.macros);
    const globalEntries = getObjectValues(identifiers.globalVariables);
    const instanceEntries = getObjectValues(identifiers.instanceVariables);

    const collisionTracker = createNameCollisionTracker();

    const registerEntries = (scopeType, entries) => {
        for (const entry of entries ?? []) {
            const name = resolveIdentifierEntryName(entry);
            if (!name) {
                continue;
            }
            const uniqueKey = `${scopeType}:${
                entry?.identifierId ?? entry?.id ?? entry?.key ?? name
            }`;
            collisionTracker.registerExisting(scopeType, uniqueKey, name, {
                entry,
                currentName: name
            });
        }
    };

    registerEntries("functions", functionEntries);
    registerEntries("structs", structEntries);
    registerEntries("macros", macroEntries);
    registerEntries("globals", globalEntries);
    registerEntries("instance", instanceEntries);

    planIdentifierRenamesForScope({
        scopeType: "functions",
        entries: functionEntries,
        style: styles.functions,
        projectIndex,
        preservedSet,
        ignoreMatchers,
        renameMap,
        operations,
        conflicts,
        metrics,
        collisionTracker
    });

    planIdentifierRenamesForScope({
        scopeType: "structs",
        entries: structEntries,
        style: styles.structs,
        projectIndex,
        preservedSet,
        ignoreMatchers,
        renameMap,
        operations,
        conflicts,
        metrics,
        collisionTracker
    });

    planIdentifierRenamesForScope({
        scopeType: "macros",
        entries: macroEntries,
        style: styles.macros,
        projectIndex,
        preservedSet,
        ignoreMatchers,
        renameMap,
        operations,
        conflicts,
        metrics,
        collisionTracker
    });

    planIdentifierRenamesForScope({
        scopeType: "globals",
        entries: globalEntries,
        style: styles.globals,
        projectIndex,
        preservedSet,
        ignoreMatchers,
        renameMap,
        operations,
        conflicts,
        metrics,
        collisionTracker
    });

    planIdentifierRenamesForScope({
        scopeType: "instance",
        entries: instanceEntries,
        style: styles.instance,
        projectIndex,
        preservedSet,
        ignoreMatchers,
        renameMap,
        operations,
        conflicts,
        metrics,
        collisionTracker
    });
}

export async function prepareIdentifierCasePlan(options) {
    if (!options) {
        return;
    }

    if (
        options.__identifierCaseDryRun === undefined &&
        options.identifierCaseDryRun !== undefined
    ) {
        setIdentifierCaseOption(
            options,
            "__identifierCaseDryRun",
            options.identifierCaseDryRun
        );
    }

    if (options.__identifierCasePlanGeneratedInternally === true) {
        return;
    }

    if (
        options.__identifierCaseRenamePlan &&
        options.__identifierCasePlanGeneratedInternally !== true
    ) {
        return;
    }

    const context = peekIdentifierCaseDryRunContext(options.filepath ?? null);
    if (
        options.__identifierCaseDryRun === undefined &&
        context &&
        typeof context.dryRun === "boolean"
    ) {
        setIdentifierCaseOption(
            options,
            "__identifierCaseDryRun",
            context.dryRun
        );
    }
    applyBootstrappedIdentifierCaseProjectIndex(options);

    let projectIndex = resolveIdentifierCaseProjectIndex(
        options,
        context?.projectIndex ?? null
    );

    const logger = options.logger ?? null;
    const metrics = createMetricsTracker({
        category: "identifier-case-plan",
        logger,
        autoLog: options.logIdentifierCaseMetrics === true
    });
    setIdentifierCaseOption(options, "__identifierCaseMetrics", metrics);
    const stopTotal = metrics.startTimer("preparePlan");
    // Scripts, macros, globals, structs, and instance assignments are tracked via
    // `projectIndex.identifiers`. The scope-specific toggles fan out through the
    // rename planner so we can generate dry-run diagnostics, collision reports,
    // and rename maps without mutating sources when the style is disabled.

    const normalizedOptions = normalizeIdentifierCaseOptions(options);
    const localStyle =
        normalizedOptions.scopeStyles?.locals ?? IdentifierCaseStyle.OFF;
    const assetStyle = normalizedOptions.scopeStyles?.assets ?? "off";
    const functionStyle = normalizedOptions.scopeStyles?.functions ?? "off";
    const structStyle = normalizedOptions.scopeStyles?.structs ?? "off";
    const macroStyle = normalizedOptions.scopeStyles?.macros ?? "off";
    const instanceStyle = normalizedOptions.scopeStyles?.instance ?? "off";
    const globalStyle = normalizedOptions.scopeStyles?.globals ?? "off";

    const shouldPlanLocals = localStyle !== IdentifierCaseStyle.OFF;
    const shouldPlanAssets = assetStyle !== "off";
    const shouldPlanFunctions = functionStyle !== "off";
    const shouldPlanStructs = structStyle !== "off";
    const shouldPlanMacros = macroStyle !== "off";
    const shouldPlanInstance = instanceStyle !== "off";
    const shouldPlanGlobals = globalStyle !== "off";

    const requiresProjectIndex =
        shouldPlanLocals ||
        shouldPlanAssets ||
        shouldPlanFunctions ||
        shouldPlanStructs ||
        shouldPlanMacros ||
        shouldPlanInstance ||
        shouldPlanGlobals;

    if (!projectIndex && requiresProjectIndex) {
        projectIndex = await ensureIdentifierCaseProjectIndex(
            options,
            context?.projectIndex ?? null
        );
    }

    metrics.setMetadata("localStyle", localStyle);
    metrics.setMetadata("assetStyle", assetStyle);
    metrics.setMetadata("functionStyle", functionStyle);
    metrics.setMetadata("structStyle", structStyle);
    metrics.setMetadata("macroStyle", macroStyle);
    metrics.setMetadata("instanceStyle", instanceStyle);
    metrics.setMetadata("globalStyle", globalStyle);

    const preservedSet = new Set(normalizedOptions.preservedIdentifiers ?? []);
    const ignoreMatchers = buildPatternMatchers(
        normalizedOptions.ignorePatterns ?? []
    );

    const finalizeMetrics = (extraMetadata = {}) => {
        stopTotal();
        const report = metrics.finalize({ metadata: extraMetadata });
        setIdentifierCaseOption(
            options,
            "__identifierCaseMetricsReport",
            report
        );
        return report;
    };

    const renameMap = new Map();
    const operations = [];
    const conflicts = [];
    const assetRenames = [];
    let assetConflicts = [];

    if (projectIndex && assetStyle !== "off") {
        metrics.incrementCounter("assets.projectsWithIndex");
        const assetPlan = metrics.timeSync("assets.plan", () =>
            planAssetRenames({
                projectIndex,
                assetStyle,
                preservedSet,
                ignoreMatchers,
                metrics
            })
        );
        operations.push(...assetPlan.operations);
        conflicts.push(...assetPlan.conflicts);
        assetRenames.push(...assetPlan.renames);
        assetConflicts = assetPlan.conflicts ?? [];
        metrics.incrementCounter(
            "assets.operations",
            assetPlan.operations.length
        );
        metrics.incrementCounter(
            "assets.conflicts",
            assetPlan.conflicts.length
        );
        metrics.incrementCounter("assets.renames", assetPlan.renames.length);
    }

    if (
        projectIndex &&
        (shouldPlanFunctions ||
            shouldPlanStructs ||
            shouldPlanMacros ||
            shouldPlanInstance ||
            shouldPlanGlobals)
    ) {
        planTopLevelIdentifierRenames({
            projectIndex,
            styles: {
                functions: functionStyle,
                structs: structStyle,
                macros: macroStyle,
                instance: instanceStyle,
                globals: globalStyle
            },
            preservedSet,
            ignoreMatchers,
            renameMap,
            operations,
            conflicts,
            metrics
        });
    }

    const hasLocalSupport =
        projectIndex &&
        projectIndex.files &&
        localStyle !== IdentifierCaseStyle.OFF;

    if (hasLocalSupport) {
        metrics.incrementCounter("locals.supportedFiles");
    }

    let fileRecord = null;
    let relativeFilePath = null;
    if (hasLocalSupport) {
        relativeFilePath = resolveRelativeFilePath(
            projectIndex.projectRoot,
            options.filepath ?? null
        );
        if (relativeFilePath && projectIndex.files[relativeFilePath]) {
            fileRecord = projectIndex.files[relativeFilePath];
        }
    }

    if (!fileRecord) {
        setIdentifierCaseOption(
            options,
            "__identifierCaseRenameMap",
            renameMap
        );
        if (assetRenames.length > 0) {
            setIdentifierCaseOption(
                options,
                "__identifierCaseAssetRenames",
                assetRenames
            );
        }

        const metricsReport = finalizeMetrics({
            resolvedFile: Boolean(fileRecord),
            relativeFilePath
        });

        if (operations.length === 0 && conflicts.length === 0) {
            // Leave `__identifierCaseRenamePlan` unset when there are no planned
            // edits or conflicts. Downstream reporters treat the existence of a
            // plan as a signal that fresh rename data is available; writing an
            // empty object would still be truthy, causing editors and CLI dry
            // runs to emit "empty" summaries and replace whichever snapshot was
            // provided through the dry-run context. Keeping the option untouched
            // preserves that snapshot while the metrics +
            // `__identifierCasePlanGeneratedInternally` flag still communicate
            // that planning finished. See docs/identifier-case-reference.md for
            // how consumers stream rename plans across tooling boundaries.
        } else {
            setIdentifierCaseOption(options, "__identifierCaseRenamePlan", {
                operations
            });
            setIdentifierCaseOption(
                options,
                "__identifierCaseConflicts",
                conflicts
            );
        }

        applyAssetRenamesIfEligible({
            options,
            projectIndex,
            assetRenames,
            assetConflicts,
            metrics
        });
        setIdentifierCaseOption(
            options,
            "__identifierCasePlanGeneratedInternally",
            true
        );
        if (options.__identifierCaseRenamePlan) {
            options.__identifierCaseRenamePlan.metrics = metricsReport;
        }
        return;
    }

    const existingNamesByScope = new Map();
    for (const declaration of fileRecord.declarations ?? []) {
        if (!declaration || !declaration.name) {
            continue;
        }

        metrics.incrementCounter("locals.declarationsScanned");

        const scopeKey = createScopeGroupingKey(
            declaration.scopeId,
            fileRecord.scopeId
        );
        const existing = existingNamesByScope.get(scopeKey) ?? new Set();
        existing.add(declaration.name);
        existingNamesByScope.set(scopeKey, existing);
    }

    const referencesByScopeAndName = new Map();
    for (const reference of fileRecord.references ?? []) {
        if (!reference || reference.isBuiltIn) {
            continue;
        }

        metrics.incrementCounter("locals.referencesScanned");

        const classifications = getEntityClassifications(reference);

        if (!classifications.includes("variable")) {
            continue;
        }

        const scopeKey = createScopeGroupingKey(
            reference.scopeId,
            fileRecord.scopeId
        );
        const key = `${scopeKey}|${reference.name}`;
        const list = referencesByScopeAndName.get(key) ?? [];
        list.push({
            ...reference,
            filePath: relativeFilePath
        });
        referencesByScopeAndName.set(key, list);
    }

    const activeCandidates = [];

    for (const declaration of fileRecord.declarations ?? []) {
        if (!declaration || declaration.isBuiltIn) {
            continue;
        }

        metrics.incrementCounter("locals.declarationCandidates");

        const classifications = getEntityClassifications(declaration);

        if (!classifications.includes("variable")) {
            continue;
        }

        if (classifications.includes("global")) {
            continue;
        }

        const renameKey = buildRenameKey(
            declaration.scopeId,
            declaration.start
        );
        if (!renameKey) {
            continue;
        }

        const convertedName = formatIdentifierCase(
            declaration.name,
            localStyle
        );

        if (convertedName === declaration.name) {
            continue;
        }

        const configConflict = resolveIdentifierConfigurationConflict({
            preservedSet,
            identifierName: declaration.name,
            ignoreMatchers,
            filePath: relativeFilePath
        });

        if (configConflict) {
            metrics.incrementCounter("locals.configurationConflicts");
            const scopeDescriptor = createScopeDescriptor(
                projectIndex,
                fileRecord,
                declaration.scopeId
            );

            const message = formatConfigurationConflictMessage({
                configConflict,
                identifierName: declaration.name
            });

            conflicts.push(
                createConflict({
                    code: configConflict.code,
                    severity: "info",
                    message,
                    scope: scopeDescriptor,
                    identifier: declaration.name
                })
            );
            continue;
        }

        const scopeGroupKey = createScopeGroupingKey(
            declaration.scopeId,
            fileRecord.scopeId
        );
        const existingNames =
            existingNamesByScope.get(scopeGroupKey) ?? new Set();

        if (
            existingNames.has(convertedName) &&
            convertedName !== declaration.name
        ) {
            const scopeDescriptor = createScopeDescriptor(
                projectIndex,
                fileRecord,
                declaration.scopeId
            );
            conflicts.push(
                createConflict({
                    code: COLLISION_CONFLICT_CODE,
                    severity: "error",
                    message: `Renaming '${declaration.name}' to '${convertedName}' collides with existing identifier '${convertedName}'.`,
                    scope: scopeDescriptor,
                    identifier: declaration.name
                })
            );
            metrics.incrementCounter("locals.collisionConflicts");
            continue;
        }
        const referenceKey = `${scopeGroupKey}|${declaration.name}`;
        const relatedReferences =
            referencesByScopeAndName.get(referenceKey) ?? [];

        activeCandidates.push({
            declaration,
            convertedName,
            references: relatedReferences,
            scopeGroupKey
        });
        metrics.incrementCounter("locals.candidatesAccepted");
    }

    const candidatesByScope = new Map();
    for (const candidate of activeCandidates) {
        const scopeCandidates =
            candidatesByScope.get(candidate.scopeGroupKey) ?? new Map();
        const existing = scopeCandidates.get(candidate.convertedName) ?? [];
        existing.push(candidate);
        scopeCandidates.set(candidate.convertedName, existing);
        candidatesByScope.set(candidate.scopeGroupKey, scopeCandidates);
    }

    const appliedCandidates = [];
    for (const [, nameMap] of candidatesByScope.entries()) {
        for (const [convertedName, groupedCandidates] of nameMap.entries()) {
            if (groupedCandidates.length > 1) {
                for (const candidate of groupedCandidates) {
                    const scopeDescriptor = createScopeDescriptor(
                        projectIndex,
                        fileRecord,
                        candidate.declaration.scopeId
                    );
                    const otherNames = groupedCandidates
                        .filter((other) => other !== candidate)
                        .map((other) => other.declaration.name);
                    conflicts.push(
                        createConflict({
                            code: COLLISION_CONFLICT_CODE,
                            severity: "error",
                            message: `Renaming '${candidate.declaration.name}' to '${convertedName}' collides with ${otherNames
                                .map((name) => `'${name}'`)
                                .join(", ")}.`,
                            scope: scopeDescriptor,
                            identifier: candidate.declaration.name
                        })
                    );
                    metrics.incrementCounter("locals.collisionConflicts");
                }
                continue;
            }

            appliedCandidates.push(groupedCandidates[0]);
            metrics.incrementCounter("locals.candidatesApplied");
        }
    }

    for (const candidate of appliedCandidates) {
        metrics.incrementCounter("locals.operations", 1);
        const { declaration, convertedName, references } = candidate;
        const scopeDescriptor = createScopeDescriptor(
            projectIndex,
            fileRecord,
            declaration.scopeId
        );

        const referenceSummaries = summarizeReferencesByFile(
            relativeFilePath,
            references
        );

        operations.push({
            id: `local:${scopeDescriptor.id ?? candidate.scopeGroupKey}:${declaration.name}`,
            kind: "identifier",
            scope: {
                id: scopeDescriptor.id,
                displayName: scopeDescriptor.displayName
            },
            from: { name: declaration.name },
            to: { name: convertedName },
            references: referenceSummaries
        });

        const declarationKey = buildRenameKey(
            declaration.scopeId,
            declaration.start
        );
        if (declarationKey) {
            renameMap.set(declarationKey, convertedName);
            metrics.incrementCounter("locals.renameMapEntries");
        }

        for (const reference of references) {
            const referenceKey = buildRenameKey(
                reference.scopeId,
                reference.start
            );
            if (referenceKey) {
                renameMap.set(referenceKey, convertedName);
                metrics.incrementCounter("locals.renameMapEntries");
            }
        }
    }

    setIdentifierCaseOption(options, "__identifierCaseRenameMap", renameMap);
    if (assetRenames.length > 0) {
        setIdentifierCaseOption(
            options,
            "__identifierCaseAssetRenames",
            assetRenames
        );
    }

    if (operations.length === 0 && conflicts.length === 0) {
        setIdentifierCaseOption(
            options,
            "__identifierCasePlanGeneratedInternally",
            true
        );
    } else {
        setIdentifierCaseOption(options, "__identifierCaseRenamePlan", {
            operations
        });
        setIdentifierCaseOption(
            options,
            "__identifierCaseConflicts",
            conflicts
        );
        setIdentifierCaseOption(
            options,
            "__identifierCasePlanGeneratedInternally",
            true
        );
    }

    applyAssetRenamesIfEligible({
        options,
        projectIndex,
        assetRenames,
        assetConflicts,
        metrics
    });

    const metricsReport = finalizeMetrics({
        resolvedFile: Boolean(fileRecord),
        relativeFilePath,
        operationCount: operations.length,
        conflictCount: conflicts.length,
        renameEntries:
            typeof renameMap.size === "number"
                ? renameMap.size
                : getIterableSize(renameMap)
    });

    if (options.__identifierCaseRenamePlan) {
        options.__identifierCaseRenamePlan.metrics = metricsReport;
    }
}

export {
    getIdentifierCaseRenameForNode,
    captureIdentifierCasePlanSnapshot,
    applyIdentifierCasePlanSnapshot
} from "./plan-state.js";<|MERGE_RESOLUTION|>--- conflicted
+++ resolved
@@ -1,17 +1,9 @@
 import { formatIdentifierCase } from "./identifier-case-utils.js";
 import { buildRenameKey } from "./plan-state.js";
 import { asArray, isNonEmptyArray } from "../../../shared/array-utils.js";
-<<<<<<< HEAD
-import {
-    toPosixPath,
-    resolveProjectPathInfo
-} from "../../../shared/path-utils.js";
-import { createMetricsTracker } from "../../../shared/reporting.js";
-=======
 import { toPosixPath } from "../../../shared/path-utils.js";
 import { resolveProjectPathInfo } from "../project-index/path-info.js";
-import { createMetricsTracker } from "../reporting/index.js";
->>>>>>> 31efe8ac
+import { createMetricsTracker } from "../../../shared/reporting.js";
 import {
     isNonEmptyString,
     getNonEmptyString,
