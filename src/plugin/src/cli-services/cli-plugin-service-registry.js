import { createDefaultCliPluginServiceImplementations } from "./providers/default-cli-plugin-services.js";

<<<<<<< HEAD
/**
 * The historical identifier case plan "service" bundled the preparation flow
 * with cache clearing hooks. That wide facade forced callers to depend on both
 * behaviours even when they only needed one. Narrower contracts let each client
 * request just the capability it exercises.
 */

/**
 * @typedef {object} CliIdentifierCasePlanPreparationService
 * @property {(options: object | null | undefined) => Promise<void>} prepareIdentifierCasePlan
 */

/**
 * @typedef {object} CliIdentifierCasePlanCacheService
 * @property {() => void} clearIdentifierCaseCaches
 */

const defaultImplementations = createDefaultCliPluginServiceImplementations();
=======
const {
    buildProjectIndex,
    prepareIdentifierCasePlan,
    clearIdentifierCaseCaches
} = createDefaultCliPluginServiceImplementations();
>>>>>>> 6a48eca1

const projectIndexService = Object.freeze({
    buildProjectIndex
});

<<<<<<< HEAD
const identifierCasePlanPreparationService = Object.freeze({
    prepareIdentifierCasePlan: defaultImplementations.prepareIdentifierCasePlan
});

const identifierCasePlanCacheService = Object.freeze({
    clearIdentifierCaseCaches: defaultImplementations.clearIdentifierCaseCaches
=======
const identifierCasePlanService = Object.freeze({
    prepareIdentifierCasePlan,
    clearIdentifierCaseCaches
>>>>>>> 6a48eca1
});

const identifierCasePlanService = Object.freeze({
    prepareIdentifierCasePlan:
        identifierCasePlanPreparationService.prepareIdentifierCasePlan,
    clearIdentifierCaseCaches:
        identifierCasePlanCacheService.clearIdentifierCaseCaches
});

const defaultCliPluginServices = Object.freeze({
<<<<<<< HEAD
    buildProjectIndex: projectIndexService.buildProjectIndex,
    prepareIdentifierCasePlan:
        identifierCasePlanPreparationService.prepareIdentifierCasePlan,
    clearIdentifierCaseCaches:
        identifierCasePlanCacheService.clearIdentifierCaseCaches,
=======
    buildProjectIndex,
    prepareIdentifierCasePlan,
    clearIdentifierCaseCaches,
>>>>>>> 6a48eca1
    projectIndex: projectIndexService,
    identifierCasePlan: identifierCasePlanService,
    identifierCasePlanPreparation: identifierCasePlanPreparationService,
    identifierCasePlanCache: identifierCasePlanCacheService
});

const getDefaultCliPluginServices = () => defaultCliPluginServices;
const getProjectIndexService = () => projectIndexService;
const getIdentifierCasePlanService = () => identifierCasePlanService;

export const createDefaultCliPluginServices = getDefaultCliPluginServices;
export const resolveCliPluginServices = getDefaultCliPluginServices;

export const resolveCliProjectIndexService = getProjectIndexService;
export const createDefaultCliProjectIndexService = getProjectIndexService;

export const resolveCliIdentifierCasePlanService = getIdentifierCasePlanService;
export const createDefaultCliIdentifierCasePlanService =
    getIdentifierCasePlanService;

<<<<<<< HEAD
export function resolveCliIdentifierCasePlanPreparationService() {
    return identifierCasePlanPreparationService;
}

export function resolveCliIdentifierCaseCacheService() {
    return identifierCasePlanCacheService;
}

export function createDefaultCliProjectIndexService() {
    return projectIndexService;
}

export function createDefaultCliIdentifierCasePlanService() {
    return identifierCasePlanService;
}

export function createDefaultCliIdentifierCasePlanPreparationService() {
    return identifierCasePlanPreparationService;
}

export function createDefaultCliIdentifierCaseCacheService() {
    return identifierCasePlanCacheService;
}

export const defaultProjectIndexBuilder = projectIndexService.buildProjectIndex;
export const defaultIdentifierCasePlanPreparer =
    identifierCasePlanPreparationService.prepareIdentifierCasePlan;
export const defaultIdentifierCaseCacheClearer =
    identifierCasePlanCacheService.clearIdentifierCaseCaches;
=======
export const defaultProjectIndexBuilder = buildProjectIndex;
export const defaultIdentifierCasePlanPreparer = prepareIdentifierCasePlan;
export const defaultIdentifierCaseCacheClearer = clearIdentifierCaseCaches;
>>>>>>> 6a48eca1
<|MERGE_RESOLUTION|>--- conflicted
+++ resolved
@@ -1,6 +1,5 @@
 import { createDefaultCliPluginServiceImplementations } from "./providers/default-cli-plugin-services.js";
 
-<<<<<<< HEAD
 /**
  * The historical identifier case plan "service" bundled the preparation flow
  * with cache clearing hooks. That wide facade forced callers to depend on both
@@ -19,30 +18,17 @@
  */
 
 const defaultImplementations = createDefaultCliPluginServiceImplementations();
-=======
-const {
-    buildProjectIndex,
-    prepareIdentifierCasePlan,
-    clearIdentifierCaseCaches
-} = createDefaultCliPluginServiceImplementations();
->>>>>>> 6a48eca1
 
 const projectIndexService = Object.freeze({
-    buildProjectIndex
+    buildProjectIndex: defaultImplementations.buildProjectIndex
 });
 
-<<<<<<< HEAD
 const identifierCasePlanPreparationService = Object.freeze({
     prepareIdentifierCasePlan: defaultImplementations.prepareIdentifierCasePlan
 });
 
 const identifierCasePlanCacheService = Object.freeze({
     clearIdentifierCaseCaches: defaultImplementations.clearIdentifierCaseCaches
-=======
-const identifierCasePlanService = Object.freeze({
-    prepareIdentifierCasePlan,
-    clearIdentifierCaseCaches
->>>>>>> 6a48eca1
 });
 
 const identifierCasePlanService = Object.freeze({
@@ -53,17 +39,11 @@
 });
 
 const defaultCliPluginServices = Object.freeze({
-<<<<<<< HEAD
     buildProjectIndex: projectIndexService.buildProjectIndex,
     prepareIdentifierCasePlan:
         identifierCasePlanPreparationService.prepareIdentifierCasePlan,
     clearIdentifierCaseCaches:
         identifierCasePlanCacheService.clearIdentifierCaseCaches,
-=======
-    buildProjectIndex,
-    prepareIdentifierCasePlan,
-    clearIdentifierCaseCaches,
->>>>>>> 6a48eca1
     projectIndex: projectIndexService,
     identifierCasePlan: identifierCasePlanService,
     identifierCasePlanPreparation: identifierCasePlanPreparationService,
@@ -73,6 +53,9 @@
 const getDefaultCliPluginServices = () => defaultCliPluginServices;
 const getProjectIndexService = () => projectIndexService;
 const getIdentifierCasePlanService = () => identifierCasePlanService;
+const getIdentifierCasePlanPreparationService = () =>
+    identifierCasePlanPreparationService;
+const getIdentifierCasePlanCacheService = () => identifierCasePlanCacheService;
 
 export const createDefaultCliPluginServices = getDefaultCliPluginServices;
 export const resolveCliPluginServices = getDefaultCliPluginServices;
@@ -84,38 +67,18 @@
 export const createDefaultCliIdentifierCasePlanService =
     getIdentifierCasePlanService;
 
-<<<<<<< HEAD
-export function resolveCliIdentifierCasePlanPreparationService() {
-    return identifierCasePlanPreparationService;
-}
+export const resolveCliIdentifierCasePlanPreparationService =
+    getIdentifierCasePlanPreparationService;
+export const createDefaultCliIdentifierCasePlanPreparationService =
+    getIdentifierCasePlanPreparationService;
 
-export function resolveCliIdentifierCaseCacheService() {
-    return identifierCasePlanCacheService;
-}
-
-export function createDefaultCliProjectIndexService() {
-    return projectIndexService;
-}
-
-export function createDefaultCliIdentifierCasePlanService() {
-    return identifierCasePlanService;
-}
-
-export function createDefaultCliIdentifierCasePlanPreparationService() {
-    return identifierCasePlanPreparationService;
-}
-
-export function createDefaultCliIdentifierCaseCacheService() {
-    return identifierCasePlanCacheService;
-}
+export const resolveCliIdentifierCaseCacheService =
+    getIdentifierCasePlanCacheService;
+export const createDefaultCliIdentifierCaseCacheService =
+    getIdentifierCasePlanCacheService;
 
 export const defaultProjectIndexBuilder = projectIndexService.buildProjectIndex;
 export const defaultIdentifierCasePlanPreparer =
     identifierCasePlanPreparationService.prepareIdentifierCasePlan;
 export const defaultIdentifierCaseCacheClearer =
-    identifierCasePlanCacheService.clearIdentifierCaseCaches;
-=======
-export const defaultProjectIndexBuilder = buildProjectIndex;
-export const defaultIdentifierCasePlanPreparer = prepareIdentifierCasePlan;
-export const defaultIdentifierCaseCacheClearer = clearIdentifierCaseCaches;
->>>>>>> 6a48eca1
+    identifierCasePlanCacheService.clearIdentifierCaseCaches;