--- conflicted
+++ resolved
@@ -557,7 +557,6 @@
                 options.__identifierCaseConflicts ??
                 options.identifierCaseConflicts ??
                 [],
-<<<<<<< HEAD
             dryRun:
                 options.__identifierCaseDryRun ??
                 options.identifierCaseDryRun ??
@@ -566,32 +565,18 @@
                 options.__identifierCaseReportLogPath ??
                 options.identifierCaseReportLogPath ??
                 null,
-=======
-            dryRun: options.__identifierCaseDryRun !== false,
-            logFilePath: options.__identifierCaseReportLogPath ?? null,
->>>>>>> 14a59004
             logger: options.logger ?? null,
             diagnostics: Array.isArray(options.diagnostics)
                 ? options.diagnostics
                 : null,
             fsFacade:
-<<<<<<< HEAD
-                options.__identifierCaseFs ??
-                options.identifierCaseFs ??
-                null,
+                options.__identifierCaseFs ?? options.identifierCaseFs ?? null,
             now:
                 typeof options.__identifierCaseNow === "function"
                     ? options.__identifierCaseNow
                     : typeof options.identifierCaseNow === "function"
                         ? options.identifierCaseNow
                         : null
-=======
-                options.__identifierCaseFs ?? options.identifierCaseFs ?? null,
-            now:
-                typeof options.__identifierCaseNow === "function"
-                    ? options.__identifierCaseNow
-                    : null
->>>>>>> 14a59004
         };
     } else {
         context = consumeIdentifierCaseDryRunContext(options.filepath ?? null);
@@ -605,7 +590,7 @@
         renamePlan,
         conflicts = [],
         dryRun: contextDryRun,
-        logFilePath: contextLogFilePath = null,
+        logFilePath = null,
         logger = null,
         diagnostics = null,
         fsFacade = null,
@@ -638,14 +623,10 @@
         diagnostics ??
         (Array.isArray(options.diagnostics) ? options.diagnostics : null);
     const effectiveLogPath =
-<<<<<<< HEAD
-        contextLogFilePath ??
+        logFilePath ??
         options.__identifierCaseReportLogPath ??
         options.identifierCaseReportLogPath ??
         null;
-=======
-        logFilePath ?? options.__identifierCaseReportLogPath ?? null;
->>>>>>> 14a59004
     const effectiveFs =
         fsFacade ??
         options.__identifierCaseFs ??
@@ -655,13 +636,9 @@
         now ??
         (typeof options.__identifierCaseNow === "function"
             ? options.__identifierCaseNow
-<<<<<<< HEAD
             : typeof options.identifierCaseNow === "function"
                 ? options.identifierCaseNow
                 : defaultNow);
-=======
-            : defaultNow);
->>>>>>> 14a59004
 
     const result = reportIdentifierCasePlan({
         renamePlan,
