// gml.js

import { gmlParserAdapter } from "./parsers/gml-parser-adapter.js";
import { print } from "./printer/print.js";
import { handleComments, printComment } from "./printer/comments.js";

export const languages = [
    {
        name: "GameMaker Language",
        extensions: [".gml"],
        parsers: ["gml-parse"],
        vscodeLanguageIds: ["gml-gms2", "gml"]
    }
];

export const parsers = {
    "gml-parse": {
        ...gmlParserAdapter,
        parse: (text, _parsers, options) => gmlParserAdapter.parse(text, options)
    }
};

export const printers = {
    "gml-ast": {
        print: print,
        isBlockComment: (comment) => comment.type === "CommentBlock",
        canAttachComment: (node) => node.type && !node.type.includes("Comment") && node.type !== "EmptyStatement",
        printComment: printComment,
        handleComments: handleComments
    }
};

export const options = {
    optimizeArrayLengthLoops: {
        since: "0.0.0",
        type: "boolean",
        category: "gml",
        default: true,
        description: "Hoist array_length calls out of for-loop conditions by caching the result in a temporary variable."
    },
    condenseStructAssignments: {
        since: "0.0.0",
        type: "boolean",
        category: "gml",
        default: true,
        description:
            "Condense consecutive struct property assignments into a single struct literal when possible."
    },
    arrayLengthHoistFunctionSuffixes: {
        since: "0.0.0",
        type: "string",
        category: "gml",
        default: "",
        description:
            "Comma-separated overrides for cached loop size variable suffixes (e.g. 'array_length=len,ds_queue_size=count'). Use '-' as the suffix to disable a function."
    },
    allowSingleLineIfStatements: {
        since: "0.0.0",
        type: "boolean",
        category: "gml",
        default: true,
        description:
            "Collapse single-statement 'if' bodies to a single line (for example, 'if (condition) { return; }'). Disable to always expand the consequent across multiple lines.",
    },
    lineCommentBannerMinimumSlashes: {
        since: "0.0.0",
        type: "int",
        category: "gml",
        default: 5,
        range: { start: 1, end: Infinity },
        description:
            "Minimum number of consecutive '/' characters that must prefix a line comment before it is preserved verbatim.",
    },
    maxParamsPerLine: {
        since: "0.0.0",
        type: "int",
        category: "gml",
        default: 0,
        range: { start: 0, end: Infinity },
        description:
            "Maximum number of arguments allowed on a single line before a function call is forced to wrap. Set to 0 to disable.",
    }
};

export const defaultOptions = {
    tabWidth: 4,
    semi: true,
    trailingComma: "none",
    printWidth: 120,
    optimizeArrayLengthLoops: true,
    condenseStructAssignments: true,
    arrayLengthHoistFunctionSuffixes: "",
<<<<<<< HEAD
    lineCommentBannerMinimumSlashes: 5,
    maxParamsPerLine: 0
=======
    allowSingleLineIfStatements: true,
    lineCommentBannerMinimumSlashes: 5
>>>>>>> 3e27c6c7
};
<|MERGE_RESOLUTION|>--- conflicted
+++ resolved
@@ -90,11 +90,7 @@
     optimizeArrayLengthLoops: true,
     condenseStructAssignments: true,
     arrayLengthHoistFunctionSuffixes: "",
-<<<<<<< HEAD
     lineCommentBannerMinimumSlashes: 5,
-    maxParamsPerLine: 0
-=======
-    allowSingleLineIfStatements: true,
-    lineCommentBannerMinimumSlashes: 5
->>>>>>> 3e27c6c7
+    maxParamsPerLine: 0,
+    allowSingleLineIfStatements: true
 };
