--- conflicted
+++ resolved
@@ -87,8 +87,6 @@
         description:
             "Autofill banner comments up to the minimum slash count when they already start with this many '/' characters. Set to 0 to disable autofilling.",
     },
-<<<<<<< HEAD
-=======
     alignAssignmentsMinGroupSize: {
         since: "0.0.0",
         type: "int",
@@ -98,7 +96,6 @@
         description:
             "Minimum number of consecutive simple assignments required before the formatter aligns their '=' operators. Set to 0 to disable alignment entirely.",
     },
->>>>>>> c6088103
     maxParamsPerLine: {
         since: "0.0.0",
         type: "int",
@@ -120,10 +117,7 @@
     arrayLengthHoistFunctionSuffixes: "",
     lineCommentBannerMinimumSlashes: 5,
     lineCommentBannerAutofillThreshold: 4,
-<<<<<<< HEAD
-=======
     alignAssignmentsMinGroupSize: 3,
->>>>>>> c6088103
     maxParamsPerLine: 0,
     allowSingleLineIfStatements: true,
     preserveGlobalVarStatements: true
