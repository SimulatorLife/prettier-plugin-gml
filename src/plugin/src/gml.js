// gml.js

import { gmlParserAdapter } from "./parsers/gml-parser-adapter.js";
import { print } from "./printer/print.js";
import { handleComments, printComment } from "./printer/comments.js";

export const languages = [
    {
        name: "GameMaker Language",
        extensions: [".gml"],
        parsers: ["gml-parse"],
        vscodeLanguageIds: ["gml-gms2", "gml"]
    }
];

export const parsers = {
    "gml-parse": {
        ...gmlParserAdapter,
        parse: (text, _parsers, options) => gmlParserAdapter.parse(text, options)
    }
};

export const printers = {
    "gml-ast": {
        print: print,
        isBlockComment: (comment) => comment.type === "CommentBlock",
        canAttachComment: (node) =>
            node.type &&
      !node.type.includes("Comment") &&
      node.type !== "EmptyStatement",
        printComment: printComment,
        handleComments: handleComments
    }
};

export const options = {
<<<<<<< HEAD
    optimizeArrayLengthLoops: {
        since: "0.0.0",
        type: "boolean",
        category: "gml",
        default: true,
        description:
      "Hoist array_length calls out of for-loop conditions by caching the result in a temporary variable."
    },
    condenseStructAssignments: {
        since: "0.0.0",
        type: "boolean",
        category: "gml",
        default: true,
        description:
      "Condense consecutive struct property assignments into a single struct literal when possible."
    },
    arrayLengthHoistFunctionSuffixes: {
        since: "0.0.0",
        type: "string",
        category: "gml",
        default: "",
        description:
      "Comma-separated overrides for cached loop size variable suffixes (e.g. 'array_length=len,ds_queue_size=count'). Use '-' as the suffix to disable a function."
    },
    allowSingleLineIfStatements: {
        since: "0.0.0",
        type: "boolean",
        category: "gml",
        default: true,
        description:
      "Collapse single-statement 'if' bodies to a single line (for example, 'if (condition) { return; }'). Disable to always expand the consequent across multiple lines."
    },
    preserveGlobalVarStatements: {
        since: "0.0.0",
        type: "boolean",
        category: "gml",
        default: true,
        description:
      "Preserve 'globalvar' declarations instead of eliding them during formatting."
    },
    lineCommentBannerMinimumSlashes: {
        since: "0.0.0",
        type: "int",
        category: "gml",
        default: 5,
        range: { start: 1, end: Infinity },
        description:
      "Minimum number of consecutive '/' characters that must prefix a line comment before it is preserved verbatim."
    },
    lineCommentBannerAutofillThreshold: {
        since: "0.0.0",
        type: "int",
        category: "gml",
        default: 4,
        range: { start: 0, end: Infinity },
        description:
      "Autofill banner comments up to the minimum slash count when they already start with this many '/' characters. Set to 0 to disable autofilling."
    },
    alignAssignmentsMinGroupSize: {
        since: "0.0.0",
        type: "int",
        category: "gml",
        default: 3,
        range: { start: 0, end: Infinity },
        description:
      "Minimum number of consecutive simple assignments required before the formatter aligns their '=' operators. Set to 0 to disable alignment entirely."
    },
    enumTrailingCommentPadding: {
        since: "0.0.0",
        type: "int",
        category: "gml",
        default: 2,
        range: { start: 0, end: Infinity },
        description:
      "Spaces inserted between the longest enum member name and trailing comments. Increase to push comments further right or set to 0 to minimize padding."
    },
    maxParamsPerLine: {
        since: "0.0.0",
        type: "int",
        category: "gml",
        default: 0,
        range: { start: 0, end: Infinity },
        description:
      "Maximum number of arguments allowed on a single line before a function call is forced to wrap. Set to 0 to disable."
    },
    applyFeatherFixes: {
        since: "0.0.0",
        type: "boolean",
        category: "gml",
        default: false,
        description:
      "Apply safe auto-fixes derived from GameMaker Feather diagnostics (e.g. remove trailing semicolons from macro declarations flagged by GM1051)."
    }
};

export const defaultOptions = {
    tabWidth: 4,
    semi: true,
    trailingComma: "none",
    printWidth: 120,
    optimizeArrayLengthLoops: true,
    condenseStructAssignments: true,
    arrayLengthHoistFunctionSuffixes: "",
    lineCommentBannerMinimumSlashes: 5,
    lineCommentBannerAutofillThreshold: 4,
    alignAssignmentsMinGroupSize: 3,
    enumTrailingCommentPadding: 2,
    maxParamsPerLine: 0,
    allowSingleLineIfStatements: true,
    preserveGlobalVarStatements: true,
    applyFeatherFixes: false
=======
  optimizeArrayLengthLoops: {
    since: "0.0.0",
    type: "boolean",
    category: "gml",
    default: true,
    description:
      "Hoist array_length calls out of for-loop conditions by caching the result in a temporary variable.",
  },
  condenseStructAssignments: {
    since: "0.0.0",
    type: "boolean",
    category: "gml",
    default: true,
    description:
      "Condense consecutive struct property assignments into a single struct literal when possible.",
  },
  arrayLengthHoistFunctionSuffixes: {
    since: "0.0.0",
    type: "string",
    category: "gml",
    default: "",
    description:
      "Comma-separated overrides for cached loop size variable suffixes (e.g. 'array_length=len,ds_queue_size=count'). Use '-' as the suffix to disable a function.",
  },
  allowSingleLineIfStatements: {
    since: "0.0.0",
    type: "boolean",
    category: "gml",
    default: true,
    description:
      "Collapse single-statement 'if' bodies to a single line (for example, 'if (condition) { return; }'). Disable to always expand the consequent across multiple lines.",
  },
  preserveGlobalVarStatements: {
    since: "0.0.0",
    type: "boolean",
    category: "gml",
    default: true,
    description:
      "Preserve 'globalvar' declarations instead of eliding them during formatting.",
  },
  lineCommentBannerMinimumSlashes: {
    since: "0.0.0",
    type: "int",
    category: "gml",
    default: 5,
    range: { start: 1, end: Infinity },
    description:
      "Minimum number of consecutive '/' characters that must prefix a line comment before it is preserved verbatim.",
  },
  lineCommentBannerAutofillThreshold: {
    since: "0.0.0",
    type: "int",
    category: "gml",
    default: 4,
    range: { start: 0, end: Infinity },
    description:
      "Autofill banner comments up to the minimum slash count when they already start with this many '/' characters. Set to 0 to disable autofilling.",
  },
  alignAssignmentsMinGroupSize: {
    since: "0.0.0",
    type: "int",
    category: "gml",
    default: 3,
    range: { start: 0, end: Infinity },
    description:
      "Minimum number of consecutive simple assignments required before the formatter aligns their '=' operators. Set to 0 to disable alignment entirely.",
  },
  enumTrailingCommentPadding: {
    since: "0.0.0",
    type: "int",
    category: "gml",
    default: 2,
    range: { start: 0, end: Infinity },
    description:
      "Spaces inserted between the longest enum member name and trailing comments. Increase to push comments further right or set to 0 to minimize padding.",
  },
  maxParamsPerLine: {
    since: "0.0.0",
    type: "int",
    category: "gml",
    default: 0,
    range: { start: 0, end: Infinity },
    description:
      "Maximum number of arguments allowed on a single line before a function call is forced to wrap. Set to 0 to disable.",
  },
  featherDuplicateParameterSuffixStart: {
    since: "0.0.0",
    type: "int",
    category: "gml",
    default: 2,
    range: { start: 1, end: Infinity },
    description:
      "Starting numeric suffix used when renaming duplicate parameters for Feather fixes (GM1059). Increase to avoid clashes with manual naming conventions.",
  },
  applyFeatherFixes: {
    since: "0.0.0",
    type: "boolean",
    category: "gml",
    default: false,
    description:
      "Apply safe auto-fixes derived from GameMaker Feather diagnostics (e.g. remove trailing semicolons from macro declarations flagged by GM1051).",
  },
};

export const defaultOptions = {
  tabWidth: 4,
  semi: true,
  trailingComma: "none",
  printWidth: 120,
  optimizeArrayLengthLoops: true,
  condenseStructAssignments: true,
  arrayLengthHoistFunctionSuffixes: "",
  lineCommentBannerMinimumSlashes: 5,
  lineCommentBannerAutofillThreshold: 4,
  alignAssignmentsMinGroupSize: 3,
  enumTrailingCommentPadding: 2,
  maxParamsPerLine: 0,
  featherDuplicateParameterSuffixStart: 2,
  allowSingleLineIfStatements: true,
  preserveGlobalVarStatements: true,
  applyFeatherFixes: false,
>>>>>>> 2d2ec67e
};<|MERGE_RESOLUTION|>--- conflicted
+++ resolved
@@ -5,148 +5,35 @@
 import { handleComments, printComment } from "./printer/comments.js";
 
 export const languages = [
-    {
-        name: "GameMaker Language",
-        extensions: [".gml"],
-        parsers: ["gml-parse"],
-        vscodeLanguageIds: ["gml-gms2", "gml"]
-    }
+  {
+    name: "GameMaker Language",
+    extensions: [".gml"],
+    parsers: ["gml-parse"],
+    vscodeLanguageIds: ["gml-gms2", "gml"],
+  },
 ];
 
 export const parsers = {
-    "gml-parse": {
-        ...gmlParserAdapter,
-        parse: (text, _parsers, options) => gmlParserAdapter.parse(text, options)
-    }
+  "gml-parse": {
+    ...gmlParserAdapter,
+    parse: (text, _parsers, options) => gmlParserAdapter.parse(text, options),
+  },
 };
 
 export const printers = {
-    "gml-ast": {
-        print: print,
-        isBlockComment: (comment) => comment.type === "CommentBlock",
-        canAttachComment: (node) =>
-            node.type &&
+  "gml-ast": {
+    print: print,
+    isBlockComment: (comment) => comment.type === "CommentBlock",
+    canAttachComment: (node) =>
+      node.type &&
       !node.type.includes("Comment") &&
       node.type !== "EmptyStatement",
-        printComment: printComment,
-        handleComments: handleComments
-    }
+    printComment: printComment,
+    handleComments: handleComments,
+  },
 };
 
 export const options = {
-<<<<<<< HEAD
-    optimizeArrayLengthLoops: {
-        since: "0.0.0",
-        type: "boolean",
-        category: "gml",
-        default: true,
-        description:
-      "Hoist array_length calls out of for-loop conditions by caching the result in a temporary variable."
-    },
-    condenseStructAssignments: {
-        since: "0.0.0",
-        type: "boolean",
-        category: "gml",
-        default: true,
-        description:
-      "Condense consecutive struct property assignments into a single struct literal when possible."
-    },
-    arrayLengthHoistFunctionSuffixes: {
-        since: "0.0.0",
-        type: "string",
-        category: "gml",
-        default: "",
-        description:
-      "Comma-separated overrides for cached loop size variable suffixes (e.g. 'array_length=len,ds_queue_size=count'). Use '-' as the suffix to disable a function."
-    },
-    allowSingleLineIfStatements: {
-        since: "0.0.0",
-        type: "boolean",
-        category: "gml",
-        default: true,
-        description:
-      "Collapse single-statement 'if' bodies to a single line (for example, 'if (condition) { return; }'). Disable to always expand the consequent across multiple lines."
-    },
-    preserveGlobalVarStatements: {
-        since: "0.0.0",
-        type: "boolean",
-        category: "gml",
-        default: true,
-        description:
-      "Preserve 'globalvar' declarations instead of eliding them during formatting."
-    },
-    lineCommentBannerMinimumSlashes: {
-        since: "0.0.0",
-        type: "int",
-        category: "gml",
-        default: 5,
-        range: { start: 1, end: Infinity },
-        description:
-      "Minimum number of consecutive '/' characters that must prefix a line comment before it is preserved verbatim."
-    },
-    lineCommentBannerAutofillThreshold: {
-        since: "0.0.0",
-        type: "int",
-        category: "gml",
-        default: 4,
-        range: { start: 0, end: Infinity },
-        description:
-      "Autofill banner comments up to the minimum slash count when they already start with this many '/' characters. Set to 0 to disable autofilling."
-    },
-    alignAssignmentsMinGroupSize: {
-        since: "0.0.0",
-        type: "int",
-        category: "gml",
-        default: 3,
-        range: { start: 0, end: Infinity },
-        description:
-      "Minimum number of consecutive simple assignments required before the formatter aligns their '=' operators. Set to 0 to disable alignment entirely."
-    },
-    enumTrailingCommentPadding: {
-        since: "0.0.0",
-        type: "int",
-        category: "gml",
-        default: 2,
-        range: { start: 0, end: Infinity },
-        description:
-      "Spaces inserted between the longest enum member name and trailing comments. Increase to push comments further right or set to 0 to minimize padding."
-    },
-    maxParamsPerLine: {
-        since: "0.0.0",
-        type: "int",
-        category: "gml",
-        default: 0,
-        range: { start: 0, end: Infinity },
-        description:
-      "Maximum number of arguments allowed on a single line before a function call is forced to wrap. Set to 0 to disable."
-    },
-    applyFeatherFixes: {
-        since: "0.0.0",
-        type: "boolean",
-        category: "gml",
-        default: false,
-        description:
-      "Apply safe auto-fixes derived from GameMaker Feather diagnostics (e.g. remove trailing semicolons from macro declarations flagged by GM1051)."
-    }
-};
-
-export const defaultOptions = {
-    tabWidth: 4,
-    semi: true,
-    trailingComma: "none",
-    printWidth: 120,
-    optimizeArrayLengthLoops: true,
-    condenseStructAssignments: true,
-    arrayLengthHoistFunctionSuffixes: "",
-    lineCommentBannerMinimumSlashes: 5,
-    lineCommentBannerAutofillThreshold: 4,
-    alignAssignmentsMinGroupSize: 3,
-    enumTrailingCommentPadding: 2,
-    maxParamsPerLine: 0,
-    allowSingleLineIfStatements: true,
-    preserveGlobalVarStatements: true,
-    applyFeatherFixes: false
-=======
   optimizeArrayLengthLoops: {
     since: "0.0.0",
     type: "boolean",
@@ -268,5 +155,4 @@
   allowSingleLineIfStatements: true,
   preserveGlobalVarStatements: true,
   applyFeatherFixes: false,
->>>>>>> 2d2ec67e
 };