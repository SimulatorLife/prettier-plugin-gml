--- conflicted
+++ resolved
@@ -1,8 +1,4 @@
 import path from "node:path";
-<<<<<<< HEAD
-
-=======
->>>>>>> c07aae2c
 import { cloneLocation } from "../../../shared/ast-locations.js";
 import { getCallExpressionIdentifier } from "../../../shared/ast-node-helpers.js";
 import {
@@ -17,12 +13,8 @@
 import {
     assertFunction,
     getOrCreateMapEntry,
-<<<<<<< HEAD
-    hasOwn
-=======
     hasOwn,
     isObjectLike
->>>>>>> c07aae2c
 } from "../../../shared/object-utils.js";
 import {
     buildLocationKey,
@@ -45,29 +37,18 @@
     createProjectIndexMetrics,
     finalizeProjectIndexMetrics
 } from "./metrics.js";
-<<<<<<< HEAD
 import { throwIfAborted } from "../../../shared/abort-utils.js";
-=======
-import {
-    createAbortGuard,
-    throwIfAborted
-} from "../../../shared/abort-utils.js";
->>>>>>> c07aae2c
 import {
     analyseResourceFiles,
     createFileScopeDescriptor
 } from "./resource-analysis.js";
-<<<<<<< HEAD
 import {
     PROJECT_INDEX_BUILD_ABORT_MESSAGE,
     PROJECT_ROOT_DISCOVERY_ABORT_MESSAGE,
     createProjectIndexAbortGuard
 } from "./abort-guard.js";
 import { loadBuiltInIdentifiers } from "./built-in-identifiers.js";
-=======
-import { loadBuiltInIdentifiers } from "./built-in-identifiers.js";
 import { createProjectIndexCoordinatorFactory } from "./coordinator.js";
->>>>>>> c07aae2c
 
 const defaultProjectIndexParser = getDefaultProjectIndexParser();
 
@@ -77,13 +58,6 @@
     "parserFacade"
 ];
 
-<<<<<<< HEAD
-=======
-const PROJECT_ROOT_DISCOVERY_ABORT_MESSAGE =
-    "Project root discovery was aborted.";
-const PROJECT_INDEX_BUILD_ABORT_MESSAGE = "Project index build was aborted.";
-
->>>>>>> c07aae2c
 /**
  * Create shallow clones of common entry collections stored on project index
  * records (for example declaration/reference lists). Guarding against
@@ -129,8 +103,8 @@
 
 export async function findProjectRoot(options, fsFacade = defaultFsFacade) {
     const filepath = options?.filepath;
-    const { signal, ensureNotAborted } = createAbortGuard(options, {
-        fallbackMessage: PROJECT_ROOT_DISCOVERY_ABORT_MESSAGE
+    const { signal, ensureNotAborted } = createProjectIndexAbortGuard(options, {
+        message: PROJECT_ROOT_DISCOVERY_ABORT_MESSAGE
     });
 
     if (!filepath) {
@@ -411,9 +385,7 @@
     metrics = null,
     options = {}
 ) {
-    const { signal, ensureNotAborted } = createAbortGuard(options, {
-        fallbackMessage: PROJECT_INDEX_BUILD_ABORT_MESSAGE
-    });
+    const { signal, ensureNotAborted } = createProjectIndexAbortGuard(options);
     const traversal = createDirectoryTraversal(projectRoot);
     const collector = createProjectTreeCollector(metrics);
 
@@ -1826,9 +1798,7 @@
 
     assertFunction(worker, "worker");
 
-    const { ensureNotAborted } = createAbortGuard(options, {
-        fallbackMessage: PROJECT_INDEX_BUILD_ABORT_MESSAGE
-    });
+    const { ensureNotAborted } = createProjectIndexAbortGuard(options);
 
     const limitValue = Number(limit);
     const effectiveLimit =
@@ -2344,9 +2314,7 @@
 
     const stopTotal = metrics.startTimer("total");
 
-    const { signal, ensureNotAborted } = createAbortGuard(options, {
-        fallbackMessage: PROJECT_INDEX_BUILD_ABORT_MESSAGE
-    });
+    const { signal, ensureNotAborted } = createProjectIndexAbortGuard(options);
 
     const builtInNames = await loadBuiltInNamesForProjectIndex({
         fsFacade,
@@ -2424,8 +2392,4 @@
 export { defaultFsFacade } from "./fs-facade.js";
 export { getProjectIndexParserOverride };
 export { ProjectFileCategory };
-<<<<<<< HEAD
-export { loadBuiltInIdentifiers as __loadBuiltInIdentifiersForTests } from "./built-in-identifiers.js";
-=======
-export { __loadBuiltInIdentifiersForTests } from "./built-in-identifiers.js";
->>>>>>> c07aae2c
+export { __loadBuiltInIdentifiersForTests } from "./built-in-identifiers.js";