import path from "node:path";
import { cloneLocation } from "../../../shared/ast-locations.js";
import { getCallExpressionIdentifier } from "../../../shared/ast-node-helpers.js";
import {
    toPosixPath,
    walkAncestorDirectories
} from "../../../shared/path-utils.js";
import {
    asArray,
    cloneObjectEntries,
    isNonEmptyArray,
    pushUnique
} from "../../../shared/array-utils.js";
import {
    assertFunction,
    getOrCreateMapEntry,
    hasOwn,
    isObjectLike
} from "../../../shared/object-utils.js";
import {
    buildLocationKey,
    buildFileLocationKey
} from "../../../shared/location-keys.js";
import { resolveProjectIndexParser } from "./parser-override.js";
import { clampConcurrency } from "./concurrency.js";
import {
    PROJECT_MANIFEST_EXTENSION,
    isProjectManifestPath
} from "./constants.js";
import { defaultFsFacade } from "./fs-facade.js";
import { isFsErrorCode, listDirectory } from "../../../shared/fs-utils.js";
import {
    getDefaultProjectIndexCacheMaxSize,
    loadProjectIndexCache,
    saveProjectIndexCache
} from "./cache.js";
import {
    createProjectIndexMetrics,
    finalizeProjectIndexMetrics
} from "./metrics.js";
import { throwIfAborted } from "../../../shared/abort-utils.js";
import {
    analyseResourceFiles,
    createFileScopeDescriptor
} from "./resource-analysis.js";
import {
    PROJECT_INDEX_BUILD_ABORT_MESSAGE,
    PROJECT_ROOT_DISCOVERY_ABORT_MESSAGE,
    createProjectIndexAbortGuard
} from "./abort-guard.js";
import { loadBuiltInIdentifiers } from "./built-in-identifiers.js";
import { createProjectIndexCoordinatorFactory } from "./coordinator.js";

<<<<<<< HEAD
const defaultProjectIndexParser = getDefaultProjectIndexParser();

const PARSER_FACADE_OPTION_KEYS = [
    "identifierCaseProjectIndexParserFacade",
    "gmlParserFacade",
    "parserFacade"
];

=======
>>>>>>> 024905df
/**
 * Create shallow clones of common entry collections stored on project index
 * records (for example declaration/reference lists). Guarding against
 * non-object input keeps the helper resilient when callers forward values
 * sourced from partially populated caches.
 */
function cloneEntryCollections(entry, ...keys) {
    const source = isObjectLike(entry) ? entry : {};
    return Object.fromEntries(
        keys.map((key) => [key, cloneObjectEntries(source[key])])
<<<<<<< HEAD
    );
}

function getProjectIndexParserOverride(options) {
    if (!isObjectLike(options)) {
        return null;
    }

    for (const key of PARSER_FACADE_OPTION_KEYS) {
        const facade = options[key];
        if (typeof facade?.parse === "function") {
            return {
                facade,
                parse: facade.parse.bind(facade)
            };
        }
    }

    const parse = options.parseGml;
    return typeof parse === "function" ? { facade: null, parse } : null;
}

function resolveProjectIndexParser(options) {
    return (
        getProjectIndexParserOverride(options)?.parse ??
        defaultProjectIndexParser
=======
>>>>>>> 024905df
    );
}

export async function findProjectRoot(options, fsFacade = defaultFsFacade) {
    const filepath = options?.filepath;
    const { signal, ensureNotAborted } = createProjectIndexAbortGuard(options, {
        message: PROJECT_ROOT_DISCOVERY_ABORT_MESSAGE
    });

    if (!filepath) {
        return null;
    }

    const startDirectory = path.dirname(path.resolve(filepath));

    for (const directory of walkAncestorDirectories(startDirectory)) {
        ensureNotAborted();

        const entries = await listDirectory(fsFacade, directory, { signal });
        ensureNotAborted();

        if (entries.some(isProjectManifestPath)) {
            return directory;
        }
    }

    return null;
}

export const createProjectIndexCoordinator =
    createProjectIndexCoordinatorFactory({
        defaultFsFacade,
        defaultLoadCache: loadProjectIndexCache,
        defaultSaveCache: saveProjectIndexCache,
        defaultBuildIndex: buildProjectIndex,
        getDefaultCacheMaxSize: getDefaultProjectIndexCacheMaxSize
    });

export { createProjectIndexCoordinatorFactory } from "./coordinator.js";

export {
    PROJECT_MANIFEST_EXTENSION,
    isProjectManifestPath
} from "./constants.js";
export {
    PROJECT_INDEX_CACHE_SCHEMA_VERSION,
    PROJECT_INDEX_CACHE_DIRECTORY,
    PROJECT_INDEX_CACHE_FILENAME,
    DEFAULT_MAX_PROJECT_INDEX_CACHE_SIZE,
    PROJECT_INDEX_CACHE_MAX_SIZE_BASELINE,
    PROJECT_INDEX_CACHE_MAX_SIZE_ENV_VAR,
    getDefaultProjectIndexCacheMaxSize,
    setDefaultProjectIndexCacheMaxSize,
    applyProjectIndexCacheEnvOverride,
    ProjectIndexCacheMissReason,
    loadProjectIndexCache,
    saveProjectIndexCache,
    deriveCacheKey
} from "./cache.js";

export {
    DEFAULT_PROJECT_INDEX_GML_CONCURRENCY,
    getDefaultProjectIndexGmlConcurrency,
    setDefaultProjectIndexGmlConcurrency,
    PROJECT_INDEX_GML_CONCURRENCY_ENV_VAR,
    PROJECT_INDEX_GML_CONCURRENCY_BASELINE
} from "./concurrency.js";

const ProjectFileCategory = Object.freeze({
    RESOURCE_METADATA: "yy",
    SOURCE: "gml"
});

const PROJECT_FILE_CATEGORIES = new Set(Object.values(ProjectFileCategory));

const PROJECT_FILE_CATEGORY_CHOICES = Object.freeze(
    [...PROJECT_FILE_CATEGORIES].sort().join(", ")
);

export function normalizeProjectFileCategory(value) {
    if (PROJECT_FILE_CATEGORIES.has(value)) {
        return value;
    }

    const received = value === undefined ? "undefined" : `'${String(value)}'`;
    throw new RangeError(
        `Project file category must be one of: ${PROJECT_FILE_CATEGORY_CHOICES}. Received ${received}.`
    );
}

export function resolveProjectFileCategory(relativePosix) {
    const lowerPath = relativePosix.toLowerCase();
    if (lowerPath.endsWith(".yy") || isProjectManifestPath(relativePosix)) {
        return ProjectFileCategory.RESOURCE_METADATA;
    }
    if (lowerPath.endsWith(".gml")) {
        return ProjectFileCategory.SOURCE;
    }
    return null;
}

function createProjectTreeCollector(metrics = null) {
    const yyFiles = [];
    const gmlFiles = [];

    function recordFile(category, record) {
        const normalizedCategory = normalizeProjectFileCategory(category);

        if (normalizedCategory === ProjectFileCategory.RESOURCE_METADATA) {
            yyFiles.push(record);
            metrics?.incrementCounter("files.yyDiscovered");
            return;
        }

        if (normalizedCategory === ProjectFileCategory.SOURCE) {
            gmlFiles.push(record);
            metrics?.incrementCounter("files.gmlDiscovered");
            return;
        }
    }

    function createRecord(absolutePath, relativePosix) {
        return {
            absolutePath,
            relativePath: relativePosix
        };
    }

    function register(relativePosix, absolutePath) {
        const category = resolveProjectFileCategory(relativePosix);
        if (!category) {
            return;
        }

        recordFile(category, createRecord(absolutePath, relativePosix));
    }

    function snapshot() {
        yyFiles.sort((a, b) => a.relativePath.localeCompare(b.relativePath));
        gmlFiles.sort((a, b) => a.relativePath.localeCompare(b.relativePath));

        return { yyFiles, gmlFiles };
    }

    return {
        register,
        snapshot
    };
}

/**
 * Manage pending directory traversal state so scanProjectTree can delegate the
 * raw stack bookkeeping. Keeps the orchestrator focused on the high-level
 * traversal lifecycle.
 */
function createDirectoryTraversal(projectRoot) {
    const pending = ["."];

    return {
        hasPending() {
            return pending.length > 0;
        },
        next() {
            if (pending.length === 0) {
                return null;
            }

            const relativePath = pending.pop();
            return {
                relativePath,
                absolutePath: path.join(projectRoot, relativePath)
            };
        },
        enqueue(relativePath) {
            pending.push(relativePath);
        }
    };
}

function createDirectoryEntryDescriptor(directoryContext, entry, projectRoot) {
    const relativePath = path.join(directoryContext.relativePath, entry);
    const absolutePath = path.join(projectRoot, relativePath);

    return {
        relativePath,
        absolutePath,
        relativePosix: toPosixPath(relativePath)
    };
}

/**
 * Load a directory listing while updating traversal metrics and respecting the
 * configured abort signal.
 */
async function resolveDirectoryListing({
    directoryContext,
    fsFacade,
    metrics,
    ensureNotAborted,
    signal
}) {
    ensureNotAborted();
    const entries = await listDirectory(
        fsFacade,
        directoryContext.absolutePath,
        {
            signal
        }
    );
    ensureNotAborted();
    metrics?.incrementCounter("io.directoriesScanned");
    return entries;
}

function isDirectoryStat(stats) {
    return typeof stats?.isDirectory === "function" && stats.isDirectory();
}

async function resolveEntryStats({
    absolutePath,
    fsFacade,
    ensureNotAborted,
    metrics,
    signal
}) {
    try {
        const stats = await fsFacade.stat(absolutePath);
        ensureNotAborted();
        return stats;
    } catch (error) {
        if (isFsErrorCode(error, "ENOENT")) {
            metrics?.incrementCounter("io.skippedMissingEntries");
            return null;
        }
        throw error;
    }
}

/**
 * Walk each entry discovered in a directory, routing directories back onto the
 * traversal queue and registering leaf files with the collector.
 */
async function processDirectoryEntries({
    entries,
    directoryContext,
    traversal,
    collector,
    projectRoot,
    fsFacade,
    ensureNotAborted,
    metrics,
    signal
}) {
    for (const entry of entries) {
        ensureNotAborted();
        const descriptor = createDirectoryEntryDescriptor(
            directoryContext,
            entry,
            projectRoot
        );
        const stats = await resolveEntryStats({
            absolutePath: descriptor.absolutePath,
            fsFacade,
            ensureNotAborted,
            metrics,
            signal
        });

        if (!stats) {
            continue;
        }

        if (isDirectoryStat(stats)) {
            traversal.enqueue(descriptor.relativePath);
            continue;
        }

        collector.register(descriptor.relativePosix, descriptor.absolutePath);
    }
}

async function scanProjectTree(
    projectRoot,
    fsFacade,
    metrics = null,
    options = {}
) {
    const { signal, ensureNotAborted } = createProjectIndexAbortGuard(options);
    const traversal = createDirectoryTraversal(projectRoot);
    const collector = createProjectTreeCollector(metrics);

    while (traversal.hasPending()) {
        const directoryContext = traversal.next();
        if (!directoryContext) {
            continue;
        }

        const entries = await resolveDirectoryListing({
            directoryContext,
            fsFacade,
            metrics,
            ensureNotAborted,
            signal
        });

        await processDirectoryEntries({
            entries,
            directoryContext,
            traversal,
            collector,
            projectRoot,
            fsFacade,
            ensureNotAborted,
            metrics,
            signal
        });
    }

    return collector.snapshot();
}

function cloneIdentifierDeclaration(declaration) {
    if (!isObjectLike(declaration)) {
        return null;
    }

    return {
        start: cloneLocation(declaration.start),
        end: cloneLocation(declaration.end),
        scopeId: declaration.scopeId ?? null
    };
}

function createIdentifierRecord(node) {
    return {
        name: node?.name ?? null,
        start: cloneLocation(node?.start),
        end: cloneLocation(node?.end),
        scopeId: node?.scopeId ?? null,
        classifications: [...asArray(node?.classifications)],
        declaration: cloneIdentifierDeclaration(node?.declaration),
        isGlobalIdentifier: node?.isGlobalIdentifier === true
    };
}

function cloneIdentifierForCollections(record, filePath) {
    return {
        name: record?.name ?? null,
        filePath: filePath ?? null,
        scopeId: record?.scopeId ?? null,
        start: cloneLocation(record?.start),
        end: cloneLocation(record?.end),
        classifications: [...asArray(record?.classifications)],
        declaration: record?.declaration ? { ...record.declaration } : null,
        isBuiltIn: record?.isBuiltIn ?? false,
        reason: record?.reason ?? null,
        isSynthetic: record?.isSynthetic ?? false,
        isGlobalIdentifier: record?.isGlobalIdentifier ?? false
    };
}

function ensureCollectionEntry(map, key, initializer) {
    return getOrCreateMapEntry(map, key, initializer);
}

function recordIdentifierCollectionRole(
    entry,
    identifierRecord,
    filePath,
    role
) {
    if (!entry || !identifierRecord) {
        return;
    }

    const clone = cloneIdentifierForCollections(identifierRecord, filePath);

    if (role === "declaration") {
        entry.declarations?.push?.(clone);
    } else if (role === "reference") {
        entry.references?.push?.(clone);
    }
}

function assignIdentifierEntryMetadata(entry, metadata) {
    if (!entry || typeof entry !== "object") {
        return entry;
    }

    const {
        identifierId,
        name,
        displayName,
        resourcePath,
        enumName,
        scopeId,
        scopeKind
    } = metadata ?? {};

    if (identifierId !== undefined && !entry.identifierId) {
        entry.identifierId = identifierId;
    }

    if (name && !entry.name) {
        entry.name = name;
    }

    if (displayName && !entry.displayName) {
        entry.displayName = displayName;
    }

    if (resourcePath && !entry.resourcePath) {
        entry.resourcePath = resourcePath;
    }

    if (enumName && !entry.enumName) {
        entry.enumName = enumName;
    }

    if (scopeId !== undefined && !entry.scopeId) {
        entry.scopeId = scopeId;
    }

    if (scopeKind !== undefined && !entry.scopeKind) {
        entry.scopeKind = scopeKind;
    }

    return entry;
}

function createIdentifierCollections() {
    return {
        scripts: new Map(),
        macros: new Map(),
        enums: new Map(),
        enumMembers: new Map(),
        globalVariables: new Map(),
        instanceVariables: new Map()
    };
}

function buildIdentifierId(scope, value) {
    if (!scope || typeof scope !== "string") {
        return null;
    }

    if (typeof value !== "string" || value.length === 0) {
        return null;
    }

    return `${scope}:${value}`;
}

const LINE_BREAK_PATTERN = /\r\n?|\n|\u2028|\u2029/g;

function computeLineOffsets(source) {
    const offsets = [0];

    if (typeof source !== "string" || source.length === 0) {
        return offsets;
    }

    for (const match of source.matchAll(LINE_BREAK_PATTERN)) {
        const startIndex = match.index ?? 0;
        offsets.push(startIndex + match[0].length);
    }

    return offsets;
}

function buildLocationFromIndex(index, lineOffsets) {
    if (typeof index !== "number" || index < 0) {
        return null;
    }

    const offsets = Array.isArray(lineOffsets) ? lineOffsets : [0];

    let low = 0;
    let high = offsets.length - 1;
    while (low <= high) {
        const mid = Math.floor((low + high) / 2);
        const value = offsets[mid];
        if (value <= index) {
            low = mid + 1;
        } else {
            high = mid - 1;
        }
    }

    const resolvedLineIndex = Math.max(0, Math.min(offsets.length - 1, high));
    const lineStart = offsets[resolvedLineIndex] ?? 0;
    const lineNumber = resolvedLineIndex + 1;
    const column = index - lineStart;

    return {
        line: lineNumber,
        column,
        index
    };
}

function isIdentifierBoundary(character) {
    if (!character) {
        return true;
    }

    return !/[0-9A-Za-z_]/.test(character);
}

function findIdentifierLocation({
    source,
    name,
    searchStart,
    searchEnd,
    lineOffsets
}) {
    if (typeof source !== "string" || typeof name !== "string") {
        return null;
    }

    const effectiveStart = Math.max(0, searchStart ?? 0);
    const effectiveEnd = Math.min(
        source.length,
        searchEnd == undefined ? source.length : searchEnd
    );

    let index = source.indexOf(name, effectiveStart);
    while (index !== -1 && index < effectiveEnd) {
        const before = index > 0 ? source[index - 1] : "";
        const after =
            index + name.length < source.length
                ? source[index + name.length]
                : "";

        if (isIdentifierBoundary(before) && isIdentifierBoundary(after)) {
            const start = buildLocationFromIndex(index, lineOffsets);
            const end = buildLocationFromIndex(
                index + Math.max(0, name.length - 1),
                lineOffsets
            );

            if (start && end) {
                return { start, end };
            }
        }

        index = source.indexOf(name, index + 1);
    }

    return null;
}

function removeSyntheticScriptDeclarations(collection, { name, scopeId }) {
    if (!Array.isArray(collection)) {
        return;
    }

    for (let index = collection.length - 1; index >= 0; index -= 1) {
        const entry = collection[index];
        if (!entry || !entry.isSynthetic) {
            continue;
        }
        if (name && entry.name && entry.name !== name) {
            continue;
        }
        if (scopeId && entry.scopeId && entry.scopeId !== scopeId) {
            continue;
        }
        collection.splice(index, 1);
    }
}

function createFunctionLikeIdentifierRecord({
    node,
    scopeRecord,
    fileRecord,
    classification,
    source,
    lineOffsets
}) {
    if (!node || !scopeRecord || !fileRecord) {
        return null;
    }

    const rawName =
        typeof node.id === "string"
            ? node.id
            : typeof node.id?.name === "string"
              ? node.id.name
              : null;

    if (!rawName) {
        return null;
    }

    const headerStart = node.start?.index ?? 0;
    const headerEnd =
        node.body?.start?.index ?? node.end?.index ?? source?.length ?? 0;

    const location = findIdentifierLocation({
        source,
        name: rawName,
        searchStart: headerStart,
        searchEnd: headerEnd,
        lineOffsets
    });

    if (!location) {
        return null;
    }

    const classificationArray = Array.isArray(classification)
        ? classification
        : [classification];
    const classificationTags = ["identifier", "declaration"];
    for (const tag of classificationArray) {
        if (tag) {
            pushUnique(classificationTags, tag);
        }
    }

    const start = cloneLocation(location.start);
    const end = cloneLocation(location.end);

    return {
        name: rawName,
        start,
        end,
        scopeId: scopeRecord.id,
        classifications: classificationTags,
        declaration: {
            start: cloneLocation(start),
            end: cloneLocation(end),
            scopeId: scopeRecord.id
        },
        isBuiltIn: false,
        isSynthetic: false,
        filePath: fileRecord.filePath
    };
}

function createEnumLookup(ast, filePath) {
    const enumDeclarations = new Map();
    const memberDeclarations = new Map();

    const visitStack = [ast];
    const seen = new Set();

    while (visitStack.length > 0) {
        const node = visitStack.pop();
        if (!isObjectLike(node)) {
            continue;
        }

        if (seen.has(node)) {
            continue;
        }
        seen.add(node);

        if (node.type === "EnumDeclaration") {
            const enumIdentifier = node.name;
            const enumKey = buildFileLocationKey(
                filePath,
                enumIdentifier?.start
            );
            if (enumKey) {
                enumDeclarations.set(enumKey, {
                    key: enumKey,
                    name: enumIdentifier?.name ?? null,
                    filePath: filePath ?? null
                });

                for (const member of asArray(node.members)) {
                    const memberIdentifier = member?.name ?? null;
                    if (!memberIdentifier) {
                        continue;
                    }
                    const memberKey = buildFileLocationKey(
                        filePath,
                        memberIdentifier.start
                    );
                    if (!memberKey) {
                        continue;
                    }

                    memberDeclarations.set(memberKey, {
                        key: memberKey,
                        name: memberIdentifier.name ?? null,
                        enumKey,
                        filePath: filePath ?? null
                    });
                }
            }
        }

        const values = Object.values(node);
        for (const value of values) {
            if (Array.isArray(value)) {
                for (let index = value.length - 1; index >= 0; index -= 1) {
                    const child = value[index];
                    if (isObjectLike(child)) {
                        visitStack.push(child);
                    }
                }
            } else if (isObjectLike(value)) {
                visitStack.push(value);
            }
        }
    }

    return { enumDeclarations, memberDeclarations };
}

function ensureScriptEntry(identifierCollections, descriptor) {
    if (!descriptor || !descriptor.id || descriptor.kind !== "script") {
        return null;
    }

    const identifierId = buildIdentifierId("script", descriptor.id);

    return ensureCollectionEntry(
        identifierCollections.scripts,
        descriptor.id,
        () => ({
            identifierId,
            id: descriptor.id,
            name: descriptor.name ?? null,
            displayName:
                descriptor.displayName ?? descriptor.name ?? descriptor.id,
            resourcePath: descriptor.resourcePath ?? null,
            declarations: [],
            references: [],
            declarationKinds: []
        })
    );
}

function registerScriptDeclaration({
    identifierCollections,
    descriptor,
    declarationRecord,
    filePath
}) {
    const entry = ensureScriptEntry(identifierCollections, descriptor);
    if (!entry) {
        return;
    }

    const identifierId = buildIdentifierId("script", descriptor?.id ?? "");
    assignIdentifierEntryMetadata(entry, {
        identifierId,
        name: descriptor?.name ?? null,
        displayName: descriptor?.displayName ?? null,
        resourcePath: descriptor?.resourcePath ?? null
    });

    if (!declarationRecord) {
        return;
    }

    const clone = cloneIdentifierForCollections(declarationRecord, filePath);
    if (clone && clone.isSynthetic !== true) {
        entry.declarations = entry.declarations.filter(
            (existing) => existing && existing.isSynthetic !== true
        );
    }
    const locationKey = buildLocationKey(clone.start);
    const hasExisting = entry.declarations.some((existing) => {
        const existingKey = buildLocationKey(existing.start);
        return existingKey && locationKey && existingKey === locationKey;
    });

    if (!hasExisting) {
        entry.declarations.push(clone);
    }

    const declarationTags = asArray(clone?.classifications);
    for (const tag of declarationTags) {
        if (
            tag &&
            tag !== "identifier" &&
            tag !== "declaration" &&
            !entry.declarationKinds.includes(tag)
        ) {
            entry.declarationKinds.push(tag);
        }
    }
}

/**
 * Ensures script scopes have a declaration even when the backing GML file
 * omits an explicit declaration. Keeps the project index builder focused on
 * orchestration by handling the bookkeeping here.
 */
function ensureSyntheticScriptDeclaration({
    scopeDescriptor,
    scopeRecord,
    fileRecord,
    identifierCollections,
    filePath
}) {
    if (
        !scopeDescriptor ||
        scopeDescriptor.kind !== "script" ||
        !fileRecord ||
        fileRecord.hasSyntheticDeclaration
    ) {
        return;
    }

    const syntheticDeclaration = {
        name: scopeDescriptor.name,
        start: null,
        end: null,
        scopeId: scopeRecord.id,
        classifications: ["identifier", "declaration", "script"],
        isBuiltIn: false,
        isSynthetic: true
    };

    fileRecord.declarations.push({ ...syntheticDeclaration });
    scopeRecord.declarations.push({ ...syntheticDeclaration });
    fileRecord.hasSyntheticDeclaration = true;

    registerScriptDeclaration({
        identifierCollections,
        descriptor: scopeDescriptor,
        declarationRecord: syntheticDeclaration,
        filePath
    });
}

function cloneScriptReference(callRecord) {
    if (!callRecord) {
        return null;
    }

    return {
        filePath: callRecord.from?.filePath ?? null,
        scopeId: callRecord.from?.scopeId ?? null,
        targetName: callRecord.target?.name ?? null,
        targetResourcePath: callRecord.target?.resourcePath ?? null,
        location: {
            start: cloneLocation(callRecord.location?.start),
            end: cloneLocation(callRecord.location?.end)
        },
        isResolved: Boolean(callRecord.isResolved)
    };
}

function registerScriptReference({ identifierCollections, callRecord }) {
    const targetScopeId = callRecord?.target?.scopeId;
    if (!targetScopeId) {
        return;
    }

    const identifierId = buildIdentifierId("script", targetScopeId);

    const entry = ensureCollectionEntry(
        identifierCollections.scripts,
        targetScopeId,
        () => ({
            identifierId,
            id: targetScopeId,
            name: callRecord.target?.name ?? null,
            displayName: callRecord.target?.name
                ? `script.${callRecord.target.name}`
                : targetScopeId,
            resourcePath: callRecord.target?.resourcePath ?? null,
            declarations: [],
            references: []
        })
    );

    assignIdentifierEntryMetadata(entry, {
        identifierId,
        name: callRecord.target?.name ?? null,
        resourcePath: callRecord.target?.resourcePath ?? null
    });

    const reference = cloneScriptReference(callRecord);
    if (reference) {
        entry.references.push(reference);
    }
}

function recordScriptCallMetricsAndReferences({
    relationships,
    metrics,
    identifierCollections
}) {
    const scriptCalls = relationships?.scriptCalls ?? [];
    for (const callRecord of scriptCalls) {
        metrics.incrementCounter("scriptCalls.total");
        if (callRecord.isResolved) {
            metrics.incrementCounter("scriptCalls.resolved");
        } else {
            metrics.incrementCounter("scriptCalls.unresolved");
        }

        registerScriptReference({
            identifierCollections,
            callRecord
        });
    }
}

function mapToObject(map, transform, { sortEntries = true } = {}) {
    const entries = [...map.entries()];

    if (sortEntries) {
        entries.sort(([a], [b]) =>
            typeof a === "string" && typeof b === "string"
                ? a.localeCompare(b)
                : 0
        );
    }

    return Object.fromEntries(
        entries.map(([key, value]) => [key, transform(value, key)])
    );
}

function registerMacroOccurrence({
    identifierCollections,
    identifierRecord,
    filePath,
    role
}) {
    if (!identifierRecord?.name) {
        return;
    }

    const identifierId = buildIdentifierId("macro", identifierRecord.name);

    const entry = ensureCollectionEntry(
        identifierCollections.macros,
        identifierRecord.name,
        () => ({
            identifierId,
            name: identifierRecord.name,
            declarations: [],
            references: []
        })
    );

    assignIdentifierEntryMetadata(entry, { identifierId });

    recordIdentifierCollectionRole(entry, identifierRecord, filePath, role);
}

function registerEnumOccurrence({
    identifierCollections,
    identifierRecord,
    filePath,
    role,
    enumLookup
}) {
    const targetLocation =
        role === "reference"
            ? identifierRecord?.declaration?.start
            : identifierRecord?.start;

    const enumKey = buildFileLocationKey(filePath, targetLocation);
    if (!enumKey) {
        return;
    }

    const enumInfo = enumLookup?.enumDeclarations?.get(enumKey) ?? null;
    const identifierId = buildIdentifierId("enum", enumKey);
    const entry = ensureCollectionEntry(
        identifierCollections.enums,
        enumKey,
        () => ({
            identifierId,
            key: enumKey,
            name: enumInfo?.name ?? identifierRecord?.name ?? null,
            filePath: enumInfo?.filePath ?? filePath ?? null,
            declarations: [],
            references: []
        })
    );

    const enumName = enumInfo
        ? (enumInfo.name ?? identifierRecord?.name ?? null)
        : null;
    assignIdentifierEntryMetadata(entry, {
        identifierId,
        name: enumName
    });

    recordIdentifierCollectionRole(entry, identifierRecord, filePath, role);
}

function registerEnumMemberOccurrence({
    identifierCollections,
    identifierRecord,
    filePath,
    role,
    enumLookup
}) {
    const targetLocation =
        role === "reference"
            ? identifierRecord?.declaration?.start
            : identifierRecord?.start;

    const memberKey = buildFileLocationKey(filePath, targetLocation);
    if (!memberKey) {
        return;
    }

    const memberInfo = enumLookup?.memberDeclarations?.get(memberKey) ?? null;
    const enumKey = memberInfo?.enumKey ?? null;
    const identifierId = buildIdentifierId("enum-member", memberKey);

    const entry = ensureCollectionEntry(
        identifierCollections.enumMembers,
        memberKey,
        () => ({
            identifierId,
            key: memberKey,
            name: memberInfo?.name ?? identifierRecord?.name ?? null,
            enumKey,
            enumName: memberInfo?.enumKey
                ? (enumLookup?.enumDeclarations?.get(memberInfo.enumKey)
                      ?.name ?? null)
                : null,
            filePath: memberInfo?.filePath ?? filePath ?? null,
            declarations: [],
            references: []
        })
    );

    const enumName = memberInfo?.enumKey
        ? (enumLookup?.enumDeclarations?.get(memberInfo.enumKey)?.name ?? null)
        : null;
    assignIdentifierEntryMetadata(entry, {
        identifierId,
        enumName
    });

    recordIdentifierCollectionRole(entry, identifierRecord, filePath, role);
}

function registerGlobalOccurrence({
    identifierCollections,
    identifierRecord,
    filePath,
    role
}) {
    if (!identifierRecord?.name) {
        return;
    }

    const identifierId = buildIdentifierId("global", identifierRecord.name);

    const entry = ensureCollectionEntry(
        identifierCollections.globalVariables,
        identifierRecord.name,
        () => ({
            identifierId,
            name: identifierRecord.name,
            declarations: [],
            references: []
        })
    );

    assignIdentifierEntryMetadata(entry, { identifierId });

    recordIdentifierCollectionRole(entry, identifierRecord, filePath, role);
}

function registerInstanceOccurrence({
    identifierCollections,
    identifierRecord,
    filePath,
    role,
    scopeDescriptor
}) {
    if (!identifierRecord?.name) {
        return;
    }

    const key = `${scopeDescriptor?.id ?? "instance"}:${identifierRecord.name}`;
    const identifierId = buildIdentifierId("instance", key);
    const entry = ensureCollectionEntry(
        identifierCollections.instanceVariables,
        key,
        () => ({
            identifierId,
            key,
            name: identifierRecord.name,
            scopeId: scopeDescriptor?.id ?? null,
            scopeKind: scopeDescriptor?.kind ?? null,
            declarations: [],
            references: []
        })
    );

    assignIdentifierEntryMetadata(entry, {
        identifierId,
        scopeId: scopeDescriptor?.id ?? null,
        scopeKind: scopeDescriptor?.kind ?? null
    });

    recordIdentifierCollectionRole(entry, identifierRecord, filePath, role);
}

function shouldTreatAsInstance({ identifierRecord, role, scopeDescriptor }) {
    if (!identifierRecord || role !== "reference") {
        return false;
    }

    if (!scopeDescriptor || scopeDescriptor.kind !== "objectEvent") {
        return false;
    }

    const classifications = asArray(identifierRecord?.classifications);

    if (classifications.includes("global")) {
        return false;
    }

    if (identifierRecord.declaration && identifierRecord.declaration.scopeId) {
        return false;
    }

    if (identifierRecord.isBuiltIn) {
        return false;
    }

    if (!classifications.includes("reference")) {
        return false;
    }

    return true;
}

function registerIdentifierOccurrence({
    identifierCollections,
    identifierRecord,
    filePath,
    role,
    enumLookup,
    scopeDescriptor
}) {
    if (!identifierRecord || !identifierCollections) {
        return;
    }

    const classifications = asArray(identifierRecord?.classifications);

    if (role === "declaration" && classifications.includes("script")) {
        registerScriptDeclaration({
            identifierCollections,
            descriptor: scopeDescriptor,
            declarationRecord: identifierRecord,
            filePath
        });
    }

    if (classifications.includes("macro")) {
        registerMacroOccurrence({
            identifierCollections,
            identifierRecord,
            filePath,
            role
        });
    }

    if (classifications.includes("enum")) {
        registerEnumOccurrence({
            identifierCollections,
            identifierRecord,
            filePath,
            role,
            enumLookup
        });
    }

    if (classifications.includes("enum-member")) {
        registerEnumMemberOccurrence({
            identifierCollections,
            identifierRecord,
            filePath,
            role,
            enumLookup
        });
    }

    if (
        classifications.includes("variable") &&
        classifications.includes("global")
    ) {
        registerGlobalOccurrence({
            identifierCollections,
            identifierRecord,
            filePath,
            role
        });
    }

    if (shouldTreatAsInstance({ identifierRecord, role, scopeDescriptor })) {
        registerInstanceOccurrence({
            identifierCollections,
            identifierRecord,
            filePath,
            role: "reference",
            scopeDescriptor
        });
    }
}

function registerInstanceAssignment({
    identifierCollections,
    identifierRecord,
    filePath,
    scopeDescriptor
}) {
    if (!identifierCollections || !identifierRecord || !identifierRecord.name) {
        return;
    }

    const identifierKey = `${
        scopeDescriptor?.id ?? "instance"
    }:${identifierRecord.name}`;
    const identifierId = buildIdentifierId("instance", identifierKey);
    const entry = ensureCollectionEntry(
        identifierCollections.instanceVariables,
        identifierKey,
        () => ({
            identifierId,
            key: identifierKey,
            name: identifierRecord.name,
            scopeId: scopeDescriptor?.id ?? null,
            scopeKind: scopeDescriptor?.kind ?? null,
            declarations: [],
            references: []
        })
    );

    assignIdentifierEntryMetadata(entry, {
        identifierId,
        scopeId: scopeDescriptor?.id ?? null,
        scopeKind: scopeDescriptor?.kind ?? null
    });

    const clone = cloneIdentifierForCollections(identifierRecord, filePath);

    const hasExisting = entry.declarations.some((existing) => {
        const existingKey = buildLocationKey(existing.start);
        const currentKey = buildLocationKey(clone.start);
        return existingKey && currentKey && existingKey === currentKey;
    });

    if (!hasExisting) {
        entry.declarations.push(clone);
    }
}

function ensureScopeRecord(scopeMap, descriptor) {
    return getOrCreateMapEntry(scopeMap, descriptor.id, () => ({
        id: descriptor.id,
        kind: descriptor.kind,
        name: descriptor.name,
        displayName: descriptor.displayName,
        resourcePath: descriptor.resourcePath,
        event: descriptor.event ?? null,
        filePaths: [],
        declarations: [],
        references: [],
        ignoredIdentifiers: [],
        scriptCalls: []
    }));
}

function ensureFileRecord(filesMap, relativePath, scopeId) {
    return getOrCreateMapEntry(filesMap, relativePath, () => ({
        filePath: relativePath,
        scopeId,
        declarations: [],
        references: [],
        ignoredIdentifiers: [],
        scriptCalls: []
    }));
}

function traverseAst(root, visitor) {
    if (!isObjectLike(root)) {
        return;
    }

    const stack = [root];
    const seen = new WeakSet();

    while (stack.length > 0) {
        const node = stack.pop();
        if (!isObjectLike(node)) {
            continue;
        }

        if (seen.has(node)) {
            continue;
        }
        seen.add(node);

        visitor(node);

        for (const key in node) {
            if (!hasOwn(node, key)) {
                continue;
            }

            const value = node[key];
            if (Array.isArray(value)) {
                for (let i = value.length - 1; i >= 0; i -= 1) {
                    const child = value[i];
                    if (isObjectLike(child)) {
                        stack.push(child);
                    }
                }
            } else if (isObjectLike(value)) {
                stack.push(value);
            }
        }
    }
}

function handleScriptScopeFunctionDeclarationNode({
    node,
    scopeDescriptor,
    scopeRecord,
    fileRecord,
    identifierCollections,
    sourceContents,
    lineOffsets
}) {
    if (
        scopeDescriptor?.kind !== "script" ||
        (node?.type !== "FunctionDeclaration" &&
            node?.type !== "ConstructorDeclaration")
    ) {
        return;
    }

    const classificationTags =
        node.type === "ConstructorDeclaration"
            ? ["constructor", "struct", "script"]
            : ["script"];
    const declarationRecord = createFunctionLikeIdentifierRecord({
        node,
        scopeRecord,
        fileRecord,
        classification: classificationTags,
        source: sourceContents,
        lineOffsets
    });

    if (!declarationRecord) {
        return;
    }

    const removalDescriptor = {
        name: declarationRecord.name,
        scopeId: scopeRecord.id
    };
    removeSyntheticScriptDeclarations(
        fileRecord.declarations,
        removalDescriptor
    );
    removeSyntheticScriptDeclarations(
        scopeRecord.declarations,
        removalDescriptor
    );

    const declarationKey = buildLocationKey(declarationRecord.start);
    const fileHasExisting = fileRecord.declarations.some(
        (existing) => buildLocationKey(existing.start) === declarationKey
    );
    if (!fileHasExisting) {
        fileRecord.declarations.push({ ...declarationRecord });
    }

    const scopeHasExisting = scopeRecord.declarations.some(
        (existing) => buildLocationKey(existing.start) === declarationKey
    );
    if (!scopeHasExisting) {
        scopeRecord.declarations.push({ ...declarationRecord });
    }

    registerScriptDeclaration({
        identifierCollections,
        descriptor: scopeDescriptor,
        declarationRecord,
        filePath: fileRecord?.filePath ?? null
    });
}

function handleIdentifierNode({
    node,
    builtInNames,
    fileRecord,
    scopeRecord,
    identifierCollections,
    enumLookup,
    scopeDescriptor,
    metrics
}) {
    if (node?.type !== "Identifier" || !Array.isArray(node.classifications)) {
        return false;
    }

    const identifierRecord = createIdentifierRecord(node);
    const isBuiltIn = builtInNames.has(identifierRecord.name);
    identifierRecord.isBuiltIn = isBuiltIn;

    metrics?.incrementCounter("identifiers.encountered");

    if (isBuiltIn) {
        metrics?.incrementCounter("identifiers.builtInSkipped");
        identifierRecord.reason = "built-in";
        fileRecord.ignoredIdentifiers.push(identifierRecord);
        scopeRecord.ignoredIdentifiers.push(identifierRecord);
        return true;
    }

    const isDeclaration =
        identifierRecord.classifications.includes("declaration");
    const isReference = identifierRecord.classifications.includes("reference");

    if (isDeclaration) {
        metrics?.incrementCounter("identifiers.declarations");
        fileRecord.declarations.push(identifierRecord);
        scopeRecord.declarations.push(identifierRecord);

        registerIdentifierOccurrence({
            identifierCollections,
            identifierRecord,
            filePath: fileRecord?.filePath ?? null,
            role: "declaration",
            enumLookup,
            scopeDescriptor: scopeDescriptor ?? scopeRecord
        });
    }

    if (isReference) {
        metrics?.incrementCounter("identifiers.references");
        fileRecord.references.push(identifierRecord);
        scopeRecord.references.push(identifierRecord);

        registerIdentifierOccurrence({
            identifierCollections,
            identifierRecord,
            filePath: fileRecord?.filePath ?? null,
            role: "reference",
            enumLookup,
            scopeDescriptor: scopeDescriptor ?? scopeRecord
        });
    }

    return false;
}

function handleCallExpressionNode({
    node,
    builtInNames,
    fileRecord,
    scopeRecord,
    relationships,
    scriptNameToScopeId,
    scriptNameToResourcePath,
    metrics
}) {
    if (node?.type !== "CallExpression") {
        return;
    }

    const callee = getCallExpressionIdentifier(node);
    const calleeName = callee?.name ?? null;
    if (!calleeName || builtInNames.has(calleeName)) {
        return;
    }

    const targetScopeId = scriptNameToScopeId.get(calleeName) ?? null;
    const targetResourcePath = targetScopeId
        ? (scriptNameToResourcePath.get(calleeName) ?? null)
        : null;

    const callRecord = {
        kind: "script",
        from: {
            filePath: fileRecord.filePath,
            scopeId: scopeRecord.id
        },
        target: {
            name: calleeName,
            scopeId: targetScopeId,
            resourcePath: targetResourcePath
        },
        isResolved: Boolean(targetScopeId),
        location: {
            start: cloneLocation(callee?.start),
            end: cloneLocation(callee?.end)
        }
    };

    fileRecord.scriptCalls.push(callRecord);
    scopeRecord.scriptCalls.push(callRecord);
    relationships.scriptCalls.push(callRecord);
    metrics?.incrementCounter("scriptCalls.discovered");
}

function handleNewExpressionScriptCall({
    node,
    builtInNames,
    fileRecord,
    scopeRecord,
    relationships,
    scriptNameToScopeId,
    scriptNameToResourcePath,
    metrics
}) {
    if (
        node?.type !== "NewExpression" ||
        node.expression?.type !== "Identifier"
    ) {
        return;
    }

    const callee = node.expression;
    const calleeName = callee.name;
    if (typeof calleeName !== "string" || builtInNames.has(calleeName)) {
        return;
    }

    const targetScopeId = scriptNameToScopeId.get(calleeName) ?? null;
    const targetResourcePath = targetScopeId
        ? (scriptNameToResourcePath.get(calleeName) ?? null)
        : null;

    const callRecord = {
        kind: "script",
        from: {
            filePath: fileRecord.filePath,
            scopeId: scopeRecord.id
        },
        target: {
            name: calleeName,
            scopeId: targetScopeId,
            resourcePath: targetResourcePath
        },
        isResolved: Boolean(targetScopeId),
        location: {
            start: cloneLocation(callee.start),
            end: cloneLocation(callee.end)
        }
    };

    fileRecord.scriptCalls.push(callRecord);
    scopeRecord.scriptCalls.push(callRecord);
    relationships.scriptCalls.push(callRecord);
    metrics?.incrementCounter("scriptCalls.discovered");
}

function handleObjectEventAssignmentNode({
    node,
    scopeDescriptor,
    identifierCollections,
    builtInNames,
    fileRecord,
    scopeRecord,
    metrics
}) {
    if (
        node?.type !== "AssignmentExpression" ||
        node.left?.type !== "Identifier" ||
        scopeDescriptor?.kind !== "objectEvent"
    ) {
        return;
    }

    const leftRecord = createIdentifierRecord(node.left);
    const classifications = asArray(leftRecord?.classifications);

    const isGlobalAssignment =
        classifications.includes("global") || leftRecord.isGlobalIdentifier;
    const hasDeclaration = Boolean(
        leftRecord.declaration && leftRecord.declaration.scopeId
    );

    if (
        identifierCollections &&
        !isGlobalAssignment &&
        !hasDeclaration &&
        leftRecord.name &&
        !builtInNames.has(leftRecord.name)
    ) {
        registerInstanceAssignment({
            identifierCollections,
            identifierRecord: leftRecord,
            filePath: fileRecord?.filePath ?? null,
            scopeDescriptor: scopeDescriptor ?? scopeRecord
        });
        metrics?.incrementCounter("identifiers.instanceAssignments");
    }
}

function analyseGmlAst({
    ast,
    builtInNames,
    scopeRecord,
    fileRecord,
    relationships,
    scriptNameToScopeId,
    scriptNameToResourcePath,
    identifierCollections,
    scopeDescriptor,
    metrics = null,
    sourceContents = "",
    lineOffsets = null
}) {
    const enumLookup = createEnumLookup(ast, fileRecord?.filePath ?? null);

    traverseAst(ast, (node) => {
        handleScriptScopeFunctionDeclarationNode({
            node,
            scopeDescriptor,
            scopeRecord,
            fileRecord,
            identifierCollections,
            sourceContents,
            lineOffsets
        });

        const identifierHandled = handleIdentifierNode({
            node,
            builtInNames,
            fileRecord,
            scopeRecord,
            identifierCollections,
            enumLookup,
            scopeDescriptor,
            metrics
        });
        if (identifierHandled) {
            return;
        }

        handleCallExpressionNode({
            node,
            builtInNames,
            fileRecord,
            scopeRecord,
            relationships,
            scriptNameToScopeId,
            scriptNameToResourcePath,
            metrics
        });

        handleNewExpressionScriptCall({
            node,
            builtInNames,
            fileRecord,
            scopeRecord,
            relationships,
            scriptNameToScopeId,
            scriptNameToResourcePath,
            metrics
        });

        handleObjectEventAssignmentNode({
            node,
            scopeDescriptor,
            identifierCollections,
            builtInNames,
            fileRecord,
            scopeRecord,
            metrics
        });
    });
}

function cloneAssetReference(reference) {
    return {
        fromResourcePath: reference.fromResourcePath,
        fromResourceName: reference.fromResourceName,
        propertyPath: reference.propertyPath,
        targetPath: reference.targetPath,
        targetName: reference.targetName ?? null,
        targetResourceType: reference.targetResourceType ?? null
    };
}

async function processWithConcurrency(items, limit, worker, options = {}) {
    if (!isNonEmptyArray(items)) {
        return;
    }

    assertFunction(worker, "worker");

    const { ensureNotAborted } = createProjectIndexAbortGuard(options);

    const limitValue = Number(limit);
    const effectiveLimit =
        Number.isFinite(limitValue) && limitValue > 0
            ? limitValue
            : items.length;
    const workerCount = Math.min(
        items.length,
        Math.max(1, Math.ceil(effectiveLimit))
    );

    let nextIndex = 0;
    const runWorker = async () => {
        ensureNotAborted();
        let currentIndex;
        while ((currentIndex = nextIndex++) < items.length) {
            ensureNotAborted();
            await worker(items[currentIndex], currentIndex);
            ensureNotAborted();
        }
    };

    await Promise.all(Array.from({ length: workerCount }, runWorker));
}

/**
 * Process a single GML source file while keeping the high-level project index
 * coordinator focused on orchestration. Handles filesystem access, metrics,
 * record preparation, and AST analysis for the provided file.
 */
async function readProjectGmlFile({ file, fsFacade, metrics }) {
    try {
        const contents = await metrics.timeAsync("fs.readGml", () =>
            fsFacade.readFile(file.absolutePath, "utf8")
        );
        metrics.incrementCounter("io.gmlBytes", Buffer.byteLength(contents));
        return contents;
    } catch (error) {
        if (isFsErrorCode(error, "ENOENT")) {
            metrics.incrementCounter("files.missingDuringRead");
            return null;
        }
        throw error;
    }
}

function registerFilePathWithScope(scopeRecord, filePath) {
    if (!scopeRecord?.filePaths) {
        return;
    }

    pushUnique(scopeRecord.filePaths, filePath);
}

function prepareProjectIndexRecords({
    file,
    resourceAnalysis,
    scopeMap,
    filesMap,
    identifierCollections
}) {
    const scopeDescriptor =
        resourceAnalysis.gmlScopeMap.get(file.relativePath) ??
        createFileScopeDescriptor(file.relativePath);
    const scopeRecord = ensureScopeRecord(scopeMap, scopeDescriptor);
    registerFilePathWithScope(scopeRecord, file.relativePath);
    ensureScriptEntry(identifierCollections, scopeDescriptor);

    const fileRecord = ensureFileRecord(
        filesMap,
        file.relativePath,
        scopeRecord.id
    );

    ensureSyntheticScriptDeclaration({
        scopeDescriptor,
        scopeRecord,
        fileRecord,
        identifierCollections,
        filePath: file.relativePath
    });

    return { scopeDescriptor, scopeRecord, fileRecord };
}

function parseProjectGmlSource({
    contents,
    file,
    parseProjectSource,
    metrics,
    projectRoot
}) {
    return metrics.timeSync("gml.parse", () =>
        parseProjectSource(contents, {
            filePath: file.relativePath,
            projectRoot
        })
    );
}

function analyseProjectGmlAst({
    ast,
    builtInNames,
    scopeRecord,
    fileRecord,
    relationships,
    resourceAnalysis,
    identifierCollections,
    scopeDescriptor,
    metrics,
    sourceContents,
    lineOffsets
}) {
    metrics.timeSync("gml.analyse", () =>
        analyseGmlAst({
            ast,
            builtInNames,
            scopeRecord,
            fileRecord,
            relationships,
            scriptNameToScopeId: resourceAnalysis.scriptNameToScopeId,
            scriptNameToResourcePath: resourceAnalysis.scriptNameToResourcePath,
            identifierCollections,
            scopeDescriptor,
            metrics,
            sourceContents,
            lineOffsets
        })
    );
}

async function processProjectGmlFile({
    file,
    fsFacade,
    metrics,
    ensureNotAborted,
    parseProjectSource,
    resourceAnalysis,
    scopeMap,
    filesMap,
    identifierCollections,
    relationships,
    builtInNames,
    projectRoot
}) {
    ensureNotAborted();
    metrics.incrementCounter("files.gmlProcessed");

    const contents = await readProjectGmlFile({ file, fsFacade, metrics });
    if (contents === null) {
        return;
    }

    ensureNotAborted();

    const lineOffsets = computeLineOffsets(contents);
    const { scopeDescriptor, scopeRecord, fileRecord } =
        prepareProjectIndexRecords({
            file,
            resourceAnalysis,
            scopeMap,
            filesMap,
            identifierCollections
        });

    const ast = parseProjectGmlSource({
        contents,
        file,
        parseProjectSource,
        metrics,
        projectRoot
    });

    analyseProjectGmlAst({
        ast,
        builtInNames,
        scopeRecord,
        fileRecord,
        relationships,
        resourceAnalysis,
        identifierCollections,
        scopeDescriptor,
        metrics,
        sourceContents: contents,
        lineOffsets
    });
}

/**
 * Centralize the mutable collections used while aggregating project index
 * details. Keeping the map initialisation and relationship bookkeeping here
 * lets the main build flow focus on orchestration rather than data structure
 * wiring.
 */
function createProjectIndexAggregationState(resourceAnalysis) {
    const scopeMap = new Map();
    const filesMap = new Map();
    const relationships = {
        scriptCalls: [],
        assetReferences: resourceAnalysis.assetReferences.map((reference) =>
            cloneAssetReference(reference)
        )
    };
    const identifierCollections = createIdentifierCollections();

    return {
        scopeMap,
        filesMap,
        relationships,
        identifierCollections
    };
}

/**
 * Derive the final serializable project index payload from the populated
 * aggregation state. The snapshot clones individual entry collections so the
 * returned object mirrors the shape produced by the historical inline
 * implementation without leaking mutable internals.
 */
function createProjectIndexResultSnapshot({
    projectRoot,
    resourceAnalysis,
    scopeMap,
    filesMap,
    identifierCollections,
    relationships
}) {
    const resources = mapToObject(
        resourceAnalysis.resourcesMap,
        (record) => ({
            path: record.path,
            name: record.name,
            resourceType: record.resourceType,
            scopes: [...record.scopes],
            gmlFiles: [...record.gmlFiles],
            assetReferences: record.assetReferences.map((reference) =>
                cloneAssetReference(reference)
            )
        }),
        { sortEntries: false }
    );

    const scopes = mapToObject(
        scopeMap,
        (record) => ({
            id: record.id,
            kind: record.kind,
            name: record.name,
            displayName: record.displayName,
            resourcePath: record.resourcePath,
            event: record.event ? { ...record.event } : null,
            filePaths: [...record.filePaths],
            ...cloneEntryCollections(
                record,
                "declarations",
                "references",
                "ignoredIdentifiers",
                "scriptCalls"
            )
        }),
        { sortEntries: false }
    );

    const files = mapToObject(
        filesMap,
        (record) => ({
            filePath: record.filePath,
            scopeId: record.scopeId,
            ...cloneEntryCollections(
                record,
                "declarations",
                "references",
                "ignoredIdentifiers",
                "scriptCalls"
            )
        }),
        { sortEntries: false }
    );

    const identifiers = {
        scripts: mapToObject(identifierCollections.scripts, (entry) => ({
            identifierId:
                entry.identifierId ??
                buildIdentifierId("script", entry.id ?? entry.name ?? ""),
            id: entry.id,
            name: entry.name ?? null,
            displayName: entry.displayName ?? entry.name ?? entry.id,
            resourcePath: entry.resourcePath ?? null,
            declarationKinds: [...asArray(entry.declarationKinds)],
            ...cloneEntryCollections(entry, "declarations"),
            references: entry.references.map((reference) => ({
                filePath: reference.filePath ?? null,
                scopeId: reference.scopeId ?? null,
                targetName: reference.targetName ?? null,
                targetResourcePath: reference.targetResourcePath ?? null,
                location: reference.location
                    ? {
                          start: cloneLocation(reference.location.start),
                          end: cloneLocation(reference.location.end)
                      }
                    : null,
                isResolved: reference.isResolved ?? false
            }))
        })),
        macros: mapToObject(identifierCollections.macros, (entry) => ({
            identifierId:
                entry.identifierId ??
                buildIdentifierId("macro", entry.name ?? ""),
            name: entry.name,
            ...cloneEntryCollections(entry, "declarations", "references")
        })),
        enums: mapToObject(identifierCollections.enums, (entry) => ({
            identifierId:
                entry.identifierId ??
                buildIdentifierId("enum", entry.key ?? entry.name ?? ""),
            key: entry.key,
            name: entry.name ?? null,
            filePath: entry.filePath ?? null,
            ...cloneEntryCollections(entry, "declarations", "references")
        })),
        enumMembers: mapToObject(
            identifierCollections.enumMembers,
            (entry) => ({
                identifierId:
                    entry.identifierId ??
                    buildIdentifierId("enum-member", entry.key ?? ""),
                key: entry.key,
                name: entry.name ?? null,
                enumKey: entry.enumKey ?? null,
                enumName: entry.enumName ?? null,
                filePath: entry.filePath ?? null,
                ...cloneEntryCollections(entry, "declarations", "references")
            })
        ),
        globalVariables: mapToObject(
            identifierCollections.globalVariables,
            (entry) => ({
                identifierId:
                    entry.identifierId ??
                    buildIdentifierId("global", entry.name ?? ""),
                name: entry.name,
                ...cloneEntryCollections(entry, "declarations", "references")
            })
        ),
        instanceVariables: mapToObject(
            identifierCollections.instanceVariables,
            (entry) => ({
                identifierId:
                    entry.identifierId ??
                    buildIdentifierId("instance", entry.key ?? ""),
                key: entry.key,
                name: entry.name ?? null,
                scopeId: entry.scopeId ?? null,
                scopeKind: entry.scopeKind ?? null,
                ...cloneEntryCollections(entry, "declarations", "references")
            })
        )
    };

    return {
        projectRoot,
        resources,
        scopes,
        files,
        relationships,
        identifiers
    };
}

async function loadBuiltInNamesForProjectIndex({
    fsFacade,
    metrics,
    signal,
    ensureNotAborted
}) {
    const builtInIdentifiers = await metrics.timeAsync("loadBuiltIns", () =>
        loadBuiltInIdentifiers(fsFacade, metrics, {
            signal,
            fallbackMessage: PROJECT_INDEX_BUILD_ABORT_MESSAGE
        })
    );
    ensureNotAborted();

    return builtInIdentifiers.names ?? new Set();
}

async function discoverProjectFilesForIndex({
    projectRoot,
    fsFacade,
    metrics,
    signal,
    ensureNotAborted
}) {
    const projectFiles = await metrics.timeAsync("scanProjectTree", () =>
        scanProjectTree(projectRoot, fsFacade, metrics, { signal })
    );
    ensureNotAborted();

    metrics.setMetadata("yyFileCount", projectFiles.yyFiles.length);
    metrics.setMetadata("gmlFileCount", projectFiles.gmlFiles.length);

    return projectFiles;
}

async function analyseProjectResourcesForIndex({
    projectRoot,
    yyFiles,
    fsFacade,
    metrics,
    signal,
    ensureNotAborted
}) {
    const resourceAnalysis = await metrics.timeAsync(
        "analyseResourceFiles",
        () =>
            analyseResourceFiles({
                projectRoot,
                yyFiles,
                fsFacade,
                signal
            })
    );
    ensureNotAborted();

    metrics.incrementCounter(
        "resources.total",
        resourceAnalysis.resourcesMap.size
    );

    return resourceAnalysis;
}

function configureGmlProcessing({ options, metrics }) {
    const concurrencySettings = options?.concurrency ?? {};
    const gmlConcurrency = clampConcurrency(
        concurrencySettings.gml ?? concurrencySettings.gmlParsing
    );
    metrics.setMetadata("gmlParseConcurrency", gmlConcurrency);

    const parseProjectSource = resolveProjectIndexParser(options);

    return { gmlConcurrency, parseProjectSource };
}

async function processProjectGmlFilesForIndex({
    gmlFiles,
    gmlConcurrency,
    parseProjectSource,
    fsFacade,
    metrics,
    ensureNotAborted,
    resourceAnalysis,
    scopeMap,
    filesMap,
    identifierCollections,
    relationships,
    builtInNames,
    projectRoot,
    signal
}) {
    await processWithConcurrency(
        gmlFiles,
        gmlConcurrency,
        async (file) =>
            processProjectGmlFile({
                file,
                fsFacade,
                metrics,
                ensureNotAborted,
                parseProjectSource,
                resourceAnalysis,
                scopeMap,
                filesMap,
                identifierCollections,
                relationships,
                builtInNames,
                projectRoot
            }),
        { signal }
    );

    ensureNotAborted();
}

function finalizeProjectIndexResult({ metrics, options, projectIndex }) {
    const metricsReport = finalizeProjectIndexMetrics(metrics);
    if (metricsReport) {
        projectIndex.metrics = metricsReport;
        options?.onMetrics?.(metricsReport, projectIndex);
    }

    return projectIndex;
}

export async function buildProjectIndex(
    projectRoot,
    fsFacade = defaultFsFacade,
    options = {}
) {
    if (!projectRoot) {
        throw new Error("projectRoot must be provided to buildProjectIndex");
    }

    const resolvedRoot = path.resolve(projectRoot);
    const logger = options?.logger ?? null;
    const metrics = createProjectIndexMetrics({
        metrics: options?.metrics,
        logger,
        logMetrics: options?.logMetrics
    });

    const stopTotal = metrics.startTimer("total");

    const { signal, ensureNotAborted } = createProjectIndexAbortGuard(options);

    const builtInNames = await loadBuiltInNamesForProjectIndex({
        fsFacade,
        metrics,
        signal,
        ensureNotAborted
    });

    const { yyFiles, gmlFiles } = await discoverProjectFilesForIndex({
        projectRoot: resolvedRoot,
        fsFacade,
        metrics,
        signal,
        ensureNotAborted
    });

    const resourceAnalysis = await analyseProjectResourcesForIndex({
        projectRoot: resolvedRoot,
        yyFiles,
        fsFacade,
        metrics,
        signal,
        ensureNotAborted
    });

    const { scopeMap, filesMap, relationships, identifierCollections } =
        createProjectIndexAggregationState(resourceAnalysis);

    const { gmlConcurrency, parseProjectSource } = configureGmlProcessing({
        options,
        metrics
    });

    await processProjectGmlFilesForIndex({
        gmlFiles,
        gmlConcurrency,
        parseProjectSource,
        fsFacade,
        metrics,
        ensureNotAborted,
        resourceAnalysis,
        scopeMap,
        filesMap,
        identifierCollections,
        relationships,
        builtInNames,
        projectRoot: resolvedRoot,
        signal
    });

    recordScriptCallMetricsAndReferences({
        relationships,
        metrics,
        identifierCollections
    });

    const projectIndexPayload = createProjectIndexResultSnapshot({
        projectRoot: resolvedRoot,
        resourceAnalysis,
        scopeMap,
        filesMap,
        identifierCollections,
        relationships
    });

    stopTotal();
    const projectIndex = projectIndexPayload;

    return finalizeProjectIndexResult({
        metrics,
        options,
        projectIndex
    });
}
export { defaultFsFacade } from "./fs-facade.js";

export { ProjectFileCategory };
<<<<<<< HEAD
export { __loadBuiltInIdentifiersForTests } from "./built-in-identifiers.js";
=======
export { __loadBuiltInIdentifiersForTests } from "./built-in-identifiers.js";
export { getProjectIndexParserOverride } from "./parser-override.js";
>>>>>>> 024905df
<|MERGE_RESOLUTION|>--- conflicted
+++ resolved
@@ -51,17 +51,6 @@
 import { loadBuiltInIdentifiers } from "./built-in-identifiers.js";
 import { createProjectIndexCoordinatorFactory } from "./coordinator.js";
 
-<<<<<<< HEAD
-const defaultProjectIndexParser = getDefaultProjectIndexParser();
-
-const PARSER_FACADE_OPTION_KEYS = [
-    "identifierCaseProjectIndexParserFacade",
-    "gmlParserFacade",
-    "parserFacade"
-];
-
-=======
->>>>>>> 024905df
 /**
  * Create shallow clones of common entry collections stored on project index
  * records (for example declaration/reference lists). Guarding against
@@ -72,35 +61,6 @@
     const source = isObjectLike(entry) ? entry : {};
     return Object.fromEntries(
         keys.map((key) => [key, cloneObjectEntries(source[key])])
-<<<<<<< HEAD
-    );
-}
-
-function getProjectIndexParserOverride(options) {
-    if (!isObjectLike(options)) {
-        return null;
-    }
-
-    for (const key of PARSER_FACADE_OPTION_KEYS) {
-        const facade = options[key];
-        if (typeof facade?.parse === "function") {
-            return {
-                facade,
-                parse: facade.parse.bind(facade)
-            };
-        }
-    }
-
-    const parse = options.parseGml;
-    return typeof parse === "function" ? { facade: null, parse } : null;
-}
-
-function resolveProjectIndexParser(options) {
-    return (
-        getProjectIndexParserOverride(options)?.parse ??
-        defaultProjectIndexParser
-=======
->>>>>>> 024905df
     );
 }
 
@@ -2393,9 +2353,5 @@
 export { defaultFsFacade } from "./fs-facade.js";
 
 export { ProjectFileCategory };
-<<<<<<< HEAD
 export { __loadBuiltInIdentifiersForTests } from "./built-in-identifiers.js";
-=======
-export { __loadBuiltInIdentifiersForTests } from "./built-in-identifiers.js";
-export { getProjectIndexParserOverride } from "./parser-override.js";
->>>>>>> 024905df
+export { getProjectIndexParserOverride } from "./parser-override.js";