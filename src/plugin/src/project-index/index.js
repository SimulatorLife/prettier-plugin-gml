--- conflicted
+++ resolved
@@ -40,11 +40,6 @@
     createAbortGuard,
     throwIfAborted
 } from "../../../shared/abort-utils.js";
-<<<<<<< HEAD
-=======
-import { parseJsonWithContext } from "../../../shared/json-utils.js";
-import { normalizeIdentifierMetadataEntries } from "../../../shared/identifier-metadata.js";
->>>>>>> c7c4bf35
 import {
     analyseResourceFiles,
     createFileScopeDescriptor
@@ -285,178 +280,8 @@
     PROJECT_INDEX_GML_CONCURRENCY_BASELINE
 } from "./concurrency.js";
 
-<<<<<<< HEAD
 function ensureCollectionEntry(map, key, initializer) {
     return getOrCreateMapEntry(map, key, initializer);
-=======
-const GML_IDENTIFIER_FILE_PATH = fileURLToPath(
-    new URL("../../../../resources/gml-identifiers.json", import.meta.url)
-);
-
-let cachedBuiltInIdentifiers = null;
-
-function extractBuiltInIdentifierNames(payload) {
-    if (!isPlainObject(payload)) {
-        throw new TypeError(
-            "Built-in identifier metadata must be an object payload."
-        );
-    }
-
-    const { identifiers } = payload;
-    if (!isPlainObject(identifiers)) {
-        throw new TypeError(
-            "Built-in identifier metadata must expose an identifiers object."
-        );
-    }
-
-    const entries = normalizeIdentifierMetadataEntries(payload);
-    const names = new Set();
-
-    for (const { name, type } of entries) {
-        if (type.length === 0) {
-            continue;
-        }
-
-        names.add(name);
-    }
-
-    return names;
-}
-
-function parseBuiltInIdentifierNames(rawContents) {
-    const payload = parseJsonWithContext(rawContents, {
-        source: GML_IDENTIFIER_FILE_PATH,
-        description: "built-in identifier metadata"
-    });
-
-    return extractBuiltInIdentifierNames(payload);
-}
-
-async function loadBuiltInIdentifiers(
-    fsFacade = defaultFsFacade,
-    metrics = null,
-    options = {}
-) {
-    const { signal, ensureNotAborted } = createAbortGuard(options, {
-        fallbackMessage: PROJECT_INDEX_BUILD_ABORT_MESSAGE
-    });
-
-    const currentMtime = await getFileMtime(
-        fsFacade,
-        GML_IDENTIFIER_FILE_PATH,
-        { signal }
-    );
-    ensureNotAborted();
-    const cached = cachedBuiltInIdentifiers;
-    const cachedMtime = cached?.metadata?.mtimeMs ?? null;
-
-    if (!cached) {
-        metrics?.recordCacheMiss("builtInIdentifiers");
-    } else if (cachedMtime === currentMtime) {
-        metrics?.recordCacheHit("builtInIdentifiers");
-        return cached;
-    } else {
-        metrics?.recordCacheStale("builtInIdentifiers");
-    }
-
-    let names = new Set();
-
-    try {
-        const rawContents = await fsFacade.readFile(
-            GML_IDENTIFIER_FILE_PATH,
-            "utf8"
-        );
-        ensureNotAborted();
-        names = parseBuiltInIdentifierNames(rawContents);
-    } catch {
-        // Built-in identifier metadata ships with the formatter bundle; if the
-        // file is missing or unreadable we intentionally degrade to an empty
-        // set rather than aborting project indexing. That keeps the CLI usable
-        // when installations are partially upgraded or when read permissions
-        // are restricted, and the metrics recorder above still notes the cache
-        // miss for observability.
-    }
-
-    cachedBuiltInIdentifiers = {
-        metadata: { mtimeMs: currentMtime },
-        names
-    };
-
-    return cachedBuiltInIdentifiers;
-}
-
-async function scanProjectTree(
-    projectRoot,
-    fsFacade,
-    metrics = null,
-    options = {}
-) {
-    const { signal, ensureNotAborted } = createAbortGuard(options, {
-        fallbackMessage: PROJECT_INDEX_BUILD_ABORT_MESSAGE
-    });
-    const yyFiles = [];
-    const gmlFiles = [];
-    const pending = ["."];
-
-    while (pending.length > 0) {
-        const relativeDir = pending.pop();
-        const absoluteDir = path.join(projectRoot, relativeDir);
-        ensureNotAborted();
-        const entries = await listDirectory(fsFacade, absoluteDir, {
-            signal
-        });
-        ensureNotAborted();
-        metrics?.incrementCounter("io.directoriesScanned");
-
-        for (const entry of entries) {
-            const relativePath = path.join(relativeDir, entry);
-            const absolutePath = path.join(projectRoot, relativePath);
-            let stats;
-            try {
-                stats = await fsFacade.stat(absolutePath);
-                ensureNotAborted();
-            } catch (error) {
-                if (isFsErrorCode(error, "ENOENT")) {
-                    metrics?.incrementCounter("io.skippedMissingEntries");
-                    continue;
-                }
-                throw error;
-            }
-
-            if (
-                typeof stats?.isDirectory === "function" &&
-                stats.isDirectory()
-            ) {
-                pending.push(relativePath);
-                continue;
-            }
-
-            const relativePosix = toPosixPath(relativePath);
-            const lowerPath = relativePosix.toLowerCase();
-            if (
-                lowerPath.endsWith(".yy") ||
-                isProjectManifestPath(relativePosix)
-            ) {
-                yyFiles.push({
-                    absolutePath,
-                    relativePath: relativePosix
-                });
-                metrics?.incrementCounter("files.yyDiscovered");
-            } else if (lowerPath.endsWith(".gml")) {
-                gmlFiles.push({
-                    absolutePath,
-                    relativePath: relativePosix
-                });
-                metrics?.incrementCounter("files.gmlDiscovered");
-            }
-        }
-    }
-
-    yyFiles.sort((a, b) => a.relativePath.localeCompare(b.relativePath));
-    gmlFiles.sort((a, b) => a.relativePath.localeCompare(b.relativePath));
-
-    return { yyFiles, gmlFiles };
->>>>>>> c7c4bf35
 }
 
 function cloneIdentifierDeclaration(declaration) {
