--- conflicted
+++ resolved
@@ -1,8 +1,4 @@
-<<<<<<< HEAD
-import { createMetricsTracker } from "../reporting/index.js";
-=======
 import { createMetricsTracker } from "../reporting.js";
->>>>>>> 2b03c17e
 
 const PROJECT_INDEX_METRICS_CATEGORY = "project-index";
 const REQUIRED_METRIC_METHODS = [
