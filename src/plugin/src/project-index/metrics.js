import { createMetricsTracker } from "../reporting.js";

const PROJECT_INDEX_METRICS_CATEGORY = "project-index";
const REQUIRED_METRIC_GROUPS = Object.freeze({
    timers: ["startTimer", "timeAsync", "timeSync"],
    counters: ["increment"],
    caches: ["recordHit", "recordMiss", "recordStale", "recordMetric"],
    reporting: ["snapshot", "finalize", "setMetadata", "logSummary"]
});

function hasMetricGroup(candidate, groupName, methodNames) {
    const group = candidate?.[groupName];
    return (
        group &&
        typeof group === "object" &&
        methodNames.every((method) => typeof group[method] === "function")
    );
}

function isMetricsTracker(candidate) {
    return (
        candidate &&
        typeof candidate === "object" &&
        Object.entries(REQUIRED_METRIC_GROUPS).every(([groupName, methods]) =>
            hasMetricGroup(candidate, groupName, methods)
        )
    );
}

function createMetricsSnapshot(extra = {}) {
    return {
        category: PROJECT_INDEX_METRICS_CATEGORY,
        totalTimeMs: 0,
        timings: {},
        counters: {},
        caches: {},
        metadata: {},
        ...extra
    };
}

const noop = () => {};

// The project-index builder, rename planner, and CLI performance harness all
// assume that a metrics tracker exposes timing helpers returning cleanup
// handles plus structured snapshot/finalize data (see
// docs/project-index-cache-design.md#metrics-driven-tuning-and-operational-heuristics).
// Those flows treat the tracker as an interchangeable dependency injection
// seam: external hosts can provide their own metric recorder, but every caller
// still `await`s the timer cleanup callbacks and persists the final snapshot to
// disk. If a host passes a truthy-but-incomplete tracker we cannot simply bail
// out. Dropping the callbacks or returning nullish sentinels would short-circuit
// the timing wrappers and hang cache invalidation waits, while omitting
// `snapshot`/`finalize` would crash cache writers that persist the metrics
<<<<<<< HEAD
// summary. Keeping these fallbacks wired like the real implementation protects
// both the CLI (which logs metrics after each run) and long-lived integrations
// that rely on the tracker contract remaining stable even when misconfigured.
const NOOP_METRIC_GROUPS = Object.freeze({
    timers: Object.freeze({
        startTimer: () => () => {},
        timeAsync: async (_label, callback) => await callback(),
        timeSync: (_label, callback) => callback()
    }),
    counters: Object.freeze({
        increment: noop
    }),
    caches: Object.freeze({
        recordHit: noop,
        recordMiss: noop,
        recordStale: noop,
        recordMetric: noop
    }),
    reporting: Object.freeze({
        snapshot: createMetricsSnapshot,
        finalize: createMetricsSnapshot,
        setMetadata: noop,
        logSummary: noop
    })
=======
// summary on shutdown. Maintaining a "no-op" façade that mirrors
// `createMetricsTracker` keeps the asynchronous contract intact so CLI runs
// continue to log timings and long-lived integrations remain resilient even
// when a custom tracker regresses. Altering this guardrail would ripple through
// every state transition that depends on metrics-driven heuristics, so the
// shim must behave like the real tracker apart from discarding the results.
const NOOP_METRIC_METHODS = Object.freeze({
    startTimer: () => () => {},
    timeAsync: async (_label, callback) => await callback(),
    timeSync: (_label, callback) => callback(),
    snapshot: createMetricsSnapshot,
    finalize: createMetricsSnapshot,
    incrementCounter: noop,
    setMetadata: noop,
    recordCacheHit: noop,
    recordCacheMiss: noop,
    recordCacheStale: noop,
    logSummary: noop
>>>>>>> 47d86306
});

function createNoopProjectIndexMetrics() {
    return {
        category: PROJECT_INDEX_METRICS_CATEGORY,
        ...NOOP_METRIC_GROUPS
    };
}

export function createProjectIndexMetrics(options = {}) {
    const { metrics, logger = null, logMetrics = false } = options;

    if (isMetricsTracker(metrics)) {
        return metrics;
    }

    if (metrics !== undefined) {
        return createNoopProjectIndexMetrics();
    }

    return createMetricsTracker({
        category: PROJECT_INDEX_METRICS_CATEGORY,
        logger,
        autoLog: logMetrics === true
    });
}

export function finalizeProjectIndexMetrics(metrics) {
    if (!isMetricsTracker(metrics)) {
        return null;
    }

    return metrics.reporting.finalize();
}<|MERGE_RESOLUTION|>--- conflicted
+++ resolved
@@ -52,7 +52,6 @@
 // out. Dropping the callbacks or returning nullish sentinels would short-circuit
 // the timing wrappers and hang cache invalidation waits, while omitting
 // `snapshot`/`finalize` would crash cache writers that persist the metrics
-<<<<<<< HEAD
 // summary. Keeping these fallbacks wired like the real implementation protects
 // both the CLI (which logs metrics after each run) and long-lived integrations
 // that rely on the tracker contract remaining stable even when misconfigured.
@@ -77,26 +76,6 @@
         setMetadata: noop,
         logSummary: noop
     })
-=======
-// summary on shutdown. Maintaining a "no-op" façade that mirrors
-// `createMetricsTracker` keeps the asynchronous contract intact so CLI runs
-// continue to log timings and long-lived integrations remain resilient even
-// when a custom tracker regresses. Altering this guardrail would ripple through
-// every state transition that depends on metrics-driven heuristics, so the
-// shim must behave like the real tracker apart from discarding the results.
-const NOOP_METRIC_METHODS = Object.freeze({
-    startTimer: () => () => {},
-    timeAsync: async (_label, callback) => await callback(),
-    timeSync: (_label, callback) => callback(),
-    snapshot: createMetricsSnapshot,
-    finalize: createMetricsSnapshot,
-    incrementCounter: noop,
-    setMetadata: noop,
-    recordCacheHit: noop,
-    recordCacheMiss: noop,
-    recordCacheStale: noop,
-    logSummary: noop
->>>>>>> 47d86306
 });
 
 function createNoopProjectIndexMetrics() {
