import path from "node:path";

import { isNonEmptyTrimmedString } from "../../../shared/string-utils.js";
import { coalesceOption, isObjectLike } from "../../../shared/object-utils.js";
import { findProjectRoot, createProjectIndexCoordinator } from "./index.js";

const PROJECT_INDEX_CACHE_MAX_BYTES_INTERNAL_OPTION_NAME =
    "__identifierCaseProjectIndexCacheMaxBytes";
const PROJECT_INDEX_CACHE_MAX_BYTES_OPTION_NAME =
    "gmlIdentifierCaseProjectIndexCacheMaxBytes";

function getFsFacade(options) {
    return coalesceOption(options, ["__identifierCaseFs", "identifierCaseFs"], {
        fallback: null
    });
}

function getFormatterVersion(options) {
    return coalesceOption(
        options,
        [
            "identifierCaseFormatterVersion",
            "__identifierCaseFormatterVersion",
            "prettierVersion",
            "__prettierVersion"
        ],
        { fallback: null }
    );
}

function getPluginVersion(options) {
    return coalesceOption(
        options,
        [
            "identifierCasePluginVersion",
            "__identifierCasePluginVersion",
            "pluginVersion"
        ],
        { fallback: null }
    );
}

function createSkipResult(reason) {
    return {
        status: "skipped",
        reason,
        projectRoot: null,
        projectIndex: null,
        source: null,
        cache: null,
        dispose() {}
    };
}

const DEFAULT_OPTION_WRITER = (options, key, value) => {
    if (!isObjectLike(options)) {
        return;
    }

    options[key] = value;
};

function getOptionWriter(storeOption) {
    return typeof storeOption === "function"
        ? storeOption
        : DEFAULT_OPTION_WRITER;
}

function storeBootstrapResult(
    options,
    result,
    writeOption = DEFAULT_OPTION_WRITER
) {
    writeOption(options, "__identifierCaseProjectIndexBootstrap", result);
    return result;
}

function formatCacheMaxSizeTypeError(optionName, type) {
    return `${optionName} must be provided as a non-negative integer (received type '${type}').`;
}

function formatCacheMaxSizeValueError(optionName, received) {
    return `${optionName} must be provided as a non-negative integer (received ${received}). Set to 0 to disable the size limit.`;
}

function coerceCacheMaxSize(
    numericValue,
    { optionName, received, invalidNumberMessage }
) {
    if (!Number.isFinite(numericValue)) {
        throw new Error(invalidNumberMessage);
    }

    const normalized = Math.trunc(numericValue);
    if (normalized < 0) {
        throw new Error(formatCacheMaxSizeValueError(optionName, received));
    }

    return normalized === 0 ? null : normalized;
}

function normalizeCacheMaxSizeBytes(rawValue, { optionName }) {
    if (rawValue == undefined) {
        return;
    }

    const rawType = typeof rawValue;

    if (rawType === "string") {
        const trimmed = rawValue.trim();
        if (trimmed === "") {
            return;
        }

<<<<<<< HEAD
        numericValue = Number(trimmed);
        receivedForError = `'${rawValue}'`;
    } else if (typeof rawValue === "number") {
        numericValue = rawValue;
        receivedForError = rawValue;
    } else {
        throw new TypeError(describeTypeError());
    }

    if (!Number.isFinite(numericValue)) {
        throw new TypeError(
            typeof rawValue === "string"
                ? describeValueError(receivedForError)
                : describeTypeError()
=======
        const received = `'${rawValue}'`;
        const valueErrorMessage = formatCacheMaxSizeValueError(
            optionName,
            received
>>>>>>> 74376c1f
        );

        return coerceCacheMaxSize(Number(trimmed), {
            optionName,
            received,
            invalidNumberMessage: valueErrorMessage
        });
    }

    if (rawType === "number") {
        return coerceCacheMaxSize(rawValue, {
            optionName,
            received: rawValue,
            invalidNumberMessage: formatCacheMaxSizeTypeError(
                optionName,
                rawType
            )
        });
    }

    throw new Error(formatCacheMaxSizeTypeError(optionName, rawType));
}

function resolveCacheMaxSizeBytes(options) {
    if (!isObjectLike(options)) {
        return;
    }

    const internalValue =
        options[PROJECT_INDEX_CACHE_MAX_BYTES_INTERNAL_OPTION_NAME];

    if (internalValue !== undefined) {
        return internalValue === null
            ? null
            : normalizeCacheMaxSizeBytes(internalValue, {
                  optionName: PROJECT_INDEX_CACHE_MAX_BYTES_OPTION_NAME
              });
    }

    const externalValue = options[PROJECT_INDEX_CACHE_MAX_BYTES_OPTION_NAME];

    if (externalValue === undefined) {
        return;
    }

    return normalizeCacheMaxSizeBytes(externalValue, {
        optionName: PROJECT_INDEX_CACHE_MAX_BYTES_OPTION_NAME
    });
}

function resolveProjectRoot(options) {
    if (isNonEmptyTrimmedString(options?.__identifierCaseProjectRoot)) {
        return path.resolve(options.__identifierCaseProjectRoot);
    }

    if (isNonEmptyTrimmedString(options?.gmlIdentifierCaseProjectRoot)) {
        const configuredRoot = options.gmlIdentifierCaseProjectRoot.trim();
        return path.resolve(configuredRoot);
    }

    return null;
}

export async function bootstrapProjectIndex(options = {}, storeOption) {
    if (!isObjectLike(options)) {
        return createSkipResult("invalid-options");
    }

    if (options.__identifierCaseProjectIndexBootstrap?.status) {
        return options.__identifierCaseProjectIndexBootstrap;
    }

    const writeOption = getOptionWriter(storeOption);

    if (options.__identifierCaseProjectIndex) {
        const projectRoot =
            options.__identifierCaseProjectRoot ?? resolveProjectRoot(options);
        return storeBootstrapResult(
            options,
            {
                status: "ready",
                reason: "provided",
                projectRoot,
                projectIndex: options.__identifierCaseProjectIndex,
                source: "provided",
                cache: null,
                dispose() {}
            },
            writeOption
        );
    }

    if (options.gmlIdentifierCaseDiscoverProject === false) {
        return storeBootstrapResult(
            options,
            createSkipResult("discovery-disabled"),
            writeOption
        );
    }

    const fsFacade = getFsFacade(options);

    let projectRoot = resolveProjectRoot(options);
    let rootResolution = projectRoot ? "configured" : null;

    const cacheMaxSizeBytes = resolveCacheMaxSizeBytes(options);
    if (cacheMaxSizeBytes !== undefined) {
        writeOption(
            options,
            PROJECT_INDEX_CACHE_MAX_BYTES_INTERNAL_OPTION_NAME,
            cacheMaxSizeBytes
        );
    }

    if (!projectRoot) {
        const filepath = options?.filepath ?? null;
        if (!isNonEmptyTrimmedString(filepath)) {
            return storeBootstrapResult(
                options,
                createSkipResult("missing-filepath"),
                writeOption
            );
        }

        projectRoot = await findProjectRoot(
            { filepath },
            fsFacade ?? undefined
        );
        if (!projectRoot) {
            return storeBootstrapResult(
                options,
                createSkipResult("project-root-not-found"),
                writeOption
            );
        }

        rootResolution = "discovered";
    }

    const coordinatorOverride =
        options.__identifierCaseProjectIndexCoordinator ?? null;

    const coordinatorOptions = { fsFacade: fsFacade ?? undefined };
    if (cacheMaxSizeBytes !== undefined) {
        coordinatorOptions.cacheMaxSizeBytes = cacheMaxSizeBytes;
    }

    const coordinator =
        coordinatorOverride ??
        createProjectIndexCoordinator(coordinatorOptions);

    const buildOptions = {
        logger: options?.logger ?? null,
        logMetrics: options?.logIdentifierCaseMetrics === true
    };

    const parserFacadeOverride =
        options.identifierCaseProjectIndexParserFacade ??
        options.gmlParserFacade ??
        options.parserFacade ??
        null;
    if (parserFacadeOverride != undefined) {
        buildOptions.gmlParserFacade = parserFacadeOverride;
    } else if (typeof options.parseGml === "function") {
        buildOptions.parseGml = options.parseGml;
    }

    const descriptor = {
        projectRoot,
        cacheFilePath: options?.identifierCaseProjectIndexCachePath ?? null,
        formatterVersion: getFormatterVersion(options) ?? undefined,
        pluginVersion: getPluginVersion(options) ?? undefined,
        buildOptions
    };

    if (cacheMaxSizeBytes !== undefined) {
        descriptor.maxSizeBytes = cacheMaxSizeBytes;
    }

    const ready = await coordinator.ensureReady(descriptor);

    const dispose = coordinatorOverride
        ? () => {}
        : () => {
              coordinator.dispose();
          };

    const result = storeBootstrapResult(
        options,
        {
            status: ready?.projectIndex ? "ready" : "skipped",
            reason: ready?.projectIndex ? rootResolution : "no-project-index",
            projectRoot,
            projectIndex: ready?.projectIndex ?? null,
            source: ready?.source ?? rootResolution,
            cache: ready?.cache ?? null,
            coordinator,
            dispose
        },
        writeOption
    );

    if (result.projectIndex) {
        writeOption(
            options,
            "__identifierCaseProjectIndex",
            result.projectIndex
        );
        writeOption(options, "__identifierCaseProjectRoot", projectRoot);
    }

    return result;
}

export function applyBootstrappedProjectIndex(options, storeOption) {
    if (!isObjectLike(options)) {
        return null;
    }

    const writeOption = getOptionWriter(storeOption);

    const bootstrapResult = options.__identifierCaseProjectIndexBootstrap;
    if (
        bootstrapResult?.projectIndex &&
        !options.__identifierCaseProjectIndex
    ) {
        writeOption(
            options,
            "__identifierCaseProjectIndex",
            bootstrapResult.projectIndex
        );
        if (
            bootstrapResult.projectRoot &&
            !options.__identifierCaseProjectRoot
        ) {
            writeOption(
                options,
                "__identifierCaseProjectRoot",
                bootstrapResult.projectRoot
            );
        }
    }

    return options.__identifierCaseProjectIndex ?? null;
}<|MERGE_RESOLUTION|>--- conflicted
+++ resolved
@@ -88,7 +88,7 @@
     { optionName, received, invalidNumberMessage }
 ) {
     if (!Number.isFinite(numericValue)) {
-        throw new Error(invalidNumberMessage);
+        throw new TypeError(invalidNumberMessage);
     }
 
     const normalized = Math.trunc(numericValue);
@@ -112,27 +112,10 @@
             return;
         }
 
-<<<<<<< HEAD
-        numericValue = Number(trimmed);
-        receivedForError = `'${rawValue}'`;
-    } else if (typeof rawValue === "number") {
-        numericValue = rawValue;
-        receivedForError = rawValue;
-    } else {
-        throw new TypeError(describeTypeError());
-    }
-
-    if (!Number.isFinite(numericValue)) {
-        throw new TypeError(
-            typeof rawValue === "string"
-                ? describeValueError(receivedForError)
-                : describeTypeError()
-=======
         const received = `'${rawValue}'`;
         const valueErrorMessage = formatCacheMaxSizeValueError(
             optionName,
             received
->>>>>>> 74376c1f
         );
 
         return coerceCacheMaxSize(Number(trimmed), {
