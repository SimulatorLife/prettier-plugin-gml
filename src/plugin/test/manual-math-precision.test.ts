import assert from "node:assert/strict";
import { test } from "node:test";

import { Plugin } from "../src/index.js";

void test("converts manual mean with floating point noise", async () => {
    const source = [
        "function convert_mean(a, b) {",
        "    return (a + b) * 0.5000000000000001;",
        "}",
        ""
    ].join("\n");

    const formatted = await Plugin.format(source, {
        optimizeMathExpressions: true
    });

    assert.strictEqual(
        formatted,
        [
            "/// @function convert_mean",
            "/// @param a",
            "/// @param b",
            "function convert_mean(a, b) {",
            "    return mean(a, b);",
            "}",
            ""
        ].join("\n")
    );
});

void test("converts literal square with floating point noise", async () => {
    const source = [
        "function convert_square() {",
        "    return 0.5 * 0.5000000000000001;",
        "}",
        ""
    ].join("\n");

    const formatted = await Plugin.format(source, {
        optimizeMathExpressions: true
    });

    assert.strictEqual(
        formatted,
        [
            "/// @function convert_square",
            "function convert_square() {",
            "    return sqr(0.5);",
            "}",
            ""
        ].join("\n")
    );
});

void test("preserves inline comments between manual math operands", async () => {
    const source = [
        "function keep_comment(value) {",
        "    return value /* keep */ * value;",
        "}",
        ""
    ].join("\n");

    const formatted = await Plugin.format(source, {
        optimizeMathExpressions: true
    });

    assert.strictEqual(
        formatted,
        [
            "/// @function keep_comment",
            "/// @param value",
            "function keep_comment(value) {",
            "    return value /* keep */ * value;",
            "}",
            ""
        ].join("\n")
    );
});

void test("converts distance formula with floating point noise", async () => {
    const source = [
        "function convert_distance(x, y) {",
        "    return sqrt((x - 0.5) * (x - 0.5000000000000001) + (y - 2) * (y - 2));",
        "}",
        ""
    ].join("\n");

    const formatted = await Plugin.format(source, {
        optimizeMathExpressions: true
    });

    assert.strictEqual(
        formatted,
        [
            "/// @function convert_distance",
            "/// @param x",
            "/// @param y",
            "function convert_distance(x, y) {",
            "    return point_distance(0.5, 2, x, y);",
            "}",
            ""
        ].join("\n")
    );
});

void test("condenses chained scalar multipliers into a single coefficient", async () => {
    const source = [
        "function convert_scalar(size) {",
        "    return 1.3 * size * 0.12 / 1.5;",
        "}",
        ""
    ].join("\n");

    const formatted = await Plugin.format(source, {
        optimizeMathExpressions: true
    });

    assert.strictEqual(
        formatted,
        [
            "/// @function convert_scalar",
            "/// @param size",
            "function convert_scalar(size) {",
            "    return size * 0.104;",
            "}",
            ""
        ].join("\n")
    );
});
void test("promotes lengthdir half-difference assignments into the declaration", async () => {
    const source = [
        "function promote_lengthdir(size, angle) {",
        "    var s = 1.3 * size * 0.12 / 1.5;",
        "    s = s - s / 2 - lengthdir_x(s / 2, angle);",
        "    return s;",
        "}",
        ""
    ].join("\n");

    const formatted = await Plugin.format(source, {
        optimizeMathExpressions: true
    });

    assert.strictEqual(
        formatted,
        [
            "/// @function promote_lengthdir",
            "/// @param size",
            "/// @param angle",
            "function promote_lengthdir(size, angle) {",
            "    var s = size * 0.052 * (1 - lengthdir_x(1, angle));",
            "    return s;",
            "}",
            ""
        ].join("\n")
    );
});

void test("combines sequential lengthdir scalar assignments", async () => {
    const source = [
        "function combine_lengthdir(size, angle) {",
        "    var s = 1.3 * size * 0.12 / 1.5;",
        "    s = s - s / 2 - lengthdir_x(s / 2, angle);",
        "    return s;",
        "}",
        ""
    ].join("\n");

    const formatted = await Plugin.format(source, {
        optimizeMathExpressions: true
    });

    assert.strictEqual(
        formatted,
        [
            "/// @function combine_lengthdir",
            "/// @param size",
            "/// @param angle",
            "function combine_lengthdir(size, angle) {",
            "    var s = size * 0.052 * (1 - lengthdir_x(1, angle));",
            "    return s;",
            "}",
            ""
        ].join("\n")
    );
});

void test("preserves blank line before comments when promoting lengthdir assignments", async () => {
    const source = [
        "function promote_lengthdir_with_comment(size, angle) {",
        "    var s = 1.3 * size * 0.12 / 1.5;",
        "    s = s - s / 2 - lengthdir_x(s / 2, angle);",
        "",
        "    // manual adjustment",
        "    return s;",
        "}",
        ""
    ].join("\n");

    const formatted = await Plugin.format(source, {
        optimizeMathExpressions: true
    });

    assert.strictEqual(
        formatted,
        [
            "/// @function promote_lengthdir_with_comment",
            "/// @param size",
            "/// @param angle",
            "function promote_lengthdir_with_comment(size, angle) {",
            "    var s = size * 0.052 * (1 - lengthdir_x(1, angle));",
            "",
            "    // manual adjustment",
            "    return s;",
            "}",
            ""
        ].join("\n")
    );
});

void test("simplifies division by a reciprocal denominator", async () => {
    const source = [
        "function convert_reciprocal(value, denom) {",
        "    return value / (1 / denom);",
        "}",
        ""
    ].join("\n");

    const formatted = await Plugin.format(source, {
        optimizeMathExpressions: true
    });

    assert.strictEqual(
        formatted,
        [
            "/// @function convert_reciprocal",
            "/// @param value",
            "/// @param denom",
            "function convert_reciprocal(value, denom) {",
            "    return value * denom;",
            "}",
            ""
        ].join("\n")
    );
});

void test("preserves grouping when simplifying reciprocal denominators with composite factors", async () => {
    const source = [
        "function convert_grouped(value, a, b) {",
        "    return value / (1 / (a + b));",
        "}",
        ""
    ].join("\n");

    const formatted = await Plugin.format(source, {
        optimizeMathExpressions: true
    });

    assert.strictEqual(
        formatted,
        [
            "/// @function convert_grouped",
            "/// @param value",
            "/// @param a",
            "/// @param b",
            "function convert_grouped(value, a, b) {",
            "    return value * (a + b);",
            "}",
            ""
        ].join("\n")
    );
});

void test("condenses subtraction-based scalar multipliers", async () => {
    const source = [
        "function convert_subtracted_scalar(len) {",
        "    return len * (1 - 0.5);",
        "}",
        ""
    ].join("\n");

    const formatted = await Plugin.format(source, {
        optimizeMathExpressions: true
    });

    assert.strictEqual(
        formatted,
        [
            "/// @function convert_subtracted_scalar",
            "/// @param len",
            "function convert_subtracted_scalar(len) {",
            "    return len * 0.5;",
            "}",
            ""
        ].join("\n")
    );
});

void test("simplifies negative reciprocal multiplication", async () => {
    const source = [
        "function convert_negative(dx) {",
        "    var result = (dx / -2) * -1;",
        "    return result;",
        "}",
        ""
    ].join("\n");

    const formatted = await Plugin.format(source, {
        optimizeMathExpressions: true
    });

    assert.strictEqual(
        formatted,
        [
            "/// @function convert_negative",
            "/// @param dx",
            "function convert_negative(dx) {",
            "    var result = dx * 0.5;",
            "    return result;",
            "}",
            ""
        ].join("\n")
    );
});

void test("cancels reciprocal factors paired with their denominator", async () => {
    const source = [
        "function cancel_reciprocal(value_a, value_b) {",
        "    var result = value_a * (1 / value_b) * value_b;",
        "    return result;",
        "}",
        ""
    ].join("\n");

    const formatted = await Plugin.format(source, {
        optimizeMathExpressions: true
    });

    assert.strictEqual(
        formatted,
        [
            "/// @function cancel_reciprocal",
            "/// @param value_a",
            "/// @param value_b",
            "function cancel_reciprocal(value_a, value_b) {",
            "    var result = value_a;",
            "    return result;",
            "}",
            ""
        ].join("\n")
    );
});

void test("removes additive identity scalars with trailing comments", async () => {
    const source = [
        "function strip_additive_identity(value) {",
        "    return value + 0; // original",
        "}",
        ""
    ].join("\n");

    const formatted = await Plugin.format(source, {
        optimizeMathExpressions: true
    });

    assert.strictEqual(
        formatted,
        [
            "/// @function strip_additive_identity",
            "/// @param value",
            "function strip_additive_identity(value) {",
            "    return value; // original",
            "}",
            ""
        ].join("\n")
    );
});

void test("removes multiplicative zero factors inside additive chains", async () => {
    const source = [
        "function collapse_zero_factor(any_val, offset) {",
        "    return any_val * 0 + offset;",
        "}",
        ""
    ].join("\n");

    const formatted = await Plugin.format(source, {
        optimizeMathExpressions: true
    });

    assert.strictEqual(
        formatted,
        [
            "/// @function collapse_zero_factor",
            "/// @param any_val",
            "/// @param offset",
            "function collapse_zero_factor(any_val, offset) {",
            "    return offset;",
            "}",
            ""
        ].join("\n")
    );
});

void test("condenses chained multipliers with composite operands", async () => {
    const source = [
        "function convert_frames(acc, dt) {",
        "    return acc * dt / 1000 * 60;",
        "}",
        ""
    ].join("\n");

    const formatted = await Plugin.format(source, {
        optimizeMathExpressions: true
    });

    assert.strictEqual(
        formatted,
        [
            "/// @function convert_frames",
            "/// @param acc",
            "/// @param dt",
            "function convert_frames(acc, dt) {",
            "    return acc * dt * 0.06;",
            "}",
            ""
        ].join("\n")
    );
});

void test("collects shared scalar factors across addition", async () => {
    const source = [
        "function collect_constants(value) {",
        "    return value * 0.3 + value * 0.2;",
        "}",
        ""
    ].join("\n");

    const formatted = await Plugin.format(source, {
        optimizeMathExpressions: true
    });

    assert.strictEqual(
        formatted,
        [
            "/// @function collect_constants",
            "/// @param value",
            "function collect_constants(value) {",
            "    return value * 0.5;",
            "}",
            ""
        ].join("\n")
    );
});

void test("reduces shared scalar additions that sum to one", async () => {
    const source = [
        "function normalize_amount(amount) {",
        "    return amount * 0.4 + amount * 0.1 + amount * 0.5;",
        "}",
        ""
    ].join("\n");

    const formatted = await Plugin.format(source, {
        optimizeMathExpressions: true
    });

    assert.strictEqual(
        formatted,
        [
            "/// @function normalize_amount",
            "/// @param amount",
            "function normalize_amount(amount) {",
            "    return amount;",
            "}",
            ""
        ].join("\n")
    );
});

void test("condenses division by reciprocal scalar multipliers", async () => {
    const source = [
        "function convert_reciprocal(x, x0) {",
        "    return (x - x0) / (1 / 60);",
        "}",
        ""
    ].join("\n");

    const formatted = await Plugin.format(source, {
        optimizeMathExpressions: true
    });

    assert.strictEqual(
        formatted,
        [
            "/// @function convert_reciprocal",
            "/// @param x",
            "/// @param x0",
            "function convert_reciprocal(x, x0) {",
            "    return (x - x0) * 60;",
            "}",
            ""
        ].join("\n")
    );
});

void test("condenses subtraction-only scalar factors", async () => {
    const source = [
        "function convert_subtraction(len) {",
        "    return len * (1 - 0.5);",
        "}",
        ""
    ].join("\n");

    const formatted = await Plugin.format(source, {
        optimizeMathExpressions: true
    });

    assert.strictEqual(
        formatted,
        [
            "/// @function convert_subtraction",
            "/// @param len",
            "function convert_subtraction(len) {",
            "    return len * 0.5;",
            "}",
            ""
        ].join("\n")
    );
});

void test("condenses nested ratios that mix scalar and non-scalar factors", async () => {
    const source = [
        "function convert_percentage(hp, max_hp) {",
        "    return ((hp / max_hp) * 100) / 10;",
        "}",
        ""
    ].join("\n");

    const formatted = await Plugin.format(source, {
        optimizeMathExpressions: true
    });

    assert.strictEqual(
        formatted,
        [
            "/// @function convert_percentage",
            "/// @param hp",
            "/// @param max_hp",
            "function convert_percentage(hp, max_hp) {",
            "    return (hp / max_hp) * 10;",
            "}",
            ""
        ].join("\n")
    );
});

void test("cancels reciprocal ratio pairs before scalar condensation", async () => {
    const source = [
        "function cancel_reciprocal(a, b, c) {",
        "    return a * (b / c) * (c / b);",
        "}",
        ""
    ].join("\n");

    const formatted = await Plugin.format(source, {
        optimizeMathExpressions: true
    });

    assert.strictEqual(
        formatted,
        [
            "/// @function cancel_reciprocal",
            "/// @param a",
            "/// @param b",
            "/// @param c",
            "function cancel_reciprocal(a, b, c) {",
            "    return a;",
            "}",
            ""
        ].join("\n")
    );
});

void test("simplifies reciprocal products with unit numerators", async () => {
    const source = [
        "function cancel_unit_reciprocal(value_a, value_b) {",
        "    return value_a * (1 / value_b) * value_b;",
        "}",
        ""
    ].join("\n");

    const formatted = await Plugin.format(source, {
        optimizeMathExpressions: true
    });

    assert.strictEqual(
        formatted,
        [
            "/// @function cancel_unit_reciprocal",
            "/// @param value_a",
            "/// @param value_b",
            "function cancel_unit_reciprocal(value_a, value_b) {",
            "    return value_a;",
            "}",
            ""
        ].join("\n")
    );
});

void test("cancels numeric identity factors introduced by scalar condensation", async () => {
    const source = [
        "function simplify_scalars(m) {",
        "    return (m / 5) * (10 * 0.5);",
        "}",
        ""
    ].join("\n");

    const formatted = await Plugin.format(source, {
        optimizeMathExpressions: true
    });

    assert.strictEqual(
        formatted,
        [
            "/// @function simplify_scalars",
            "/// @param m",
            "function simplify_scalars(m) {",
            "    return m;",
            "}",
            ""
        ].join("\n")
    );
});

void test("converts simple division within a function", async () => {
    const source = [
        "function room_division(room_width, room_height) {",
        "    return room_width / 4 + room_height / 4;",
        "}",
        ""
    ].join("\n");

    const formatted = await Plugin.format(source, {
        optimizeMathExpressions: true
    });

    assert.strictEqual(
        formatted,
        [
            "/// @function room_division",
            "/// @param room_width",
            "/// @param room_height",
            "function room_division(room_width, room_height) {",
<<<<<<< HEAD
            "    return (room_width * 0.25) + (room_height * 0.25);",
=======
            "    return dot_product(room_width, room_height, 0.25, 0.25);",
>>>>>>> 8f8b547c
            "}",
            ""
        ].join("\n")
    );
});

void test("prioritizes converting multiplicative degree ratios into degtorad over converting division to multiplication", async () => {
    const source = [
        "function convert_degrees(angle) {",
        "    return angle * pi / 180;",
        "}",
        ""
    ].join("\n");

    const formatted = await Plugin.format(source, {
        optimizeMathExpressions: true
    });

    assert.strictEqual(
        formatted,
        [
            "/// @function convert_degrees",
            "/// @param angle",
            "function convert_degrees(angle) {",
            "    return degtorad(angle);",
            "}",
            ""
        ].join("\n")
    );
});

void test("downgrades numbered triple-slash comments to standard comments", async () => {
    const source = [
        "/// 4) Distributive constant collection",
        "var s4 = value;",
        ""
    ].join("\n");

    const formatted = await Plugin.format(source);

    const expected = [
        "// 4) Distributive constant collection",
        "var s4 = value;",
        ""
    ].join("\n");

    assert.strictEqual(formatted, expected);
});

void test("uses tolerance-aware comparison for ratio numerator simplification", async () => {
    const source = ["var result = value / 1000 / 60;", ""].join("\n");

    const formatted = await Plugin.format(source, {
        optimizeMathExpressions: true
    });

    assert.strictEqual(
        formatted,
        ["var result = value * 0.000016666666667;", ""].join("\n")
    );
});

void test("safely handles division by denominator near machine epsilon", async () => {
    const source = [
        "function test_tiny_denominator(value) {",
        "    return value / 0.0000000000000001;",
        "}",
        ""
    ].join("\n");

    const formatted = await Plugin.format(source, {
        optimizeMathExpressions: true
    });

    assert.strictEqual(
        formatted,
        [
            "/// @function test_tiny_denominator",
            "/// @param value",
            "function test_tiny_denominator(value) {",
            "    return value * 10000000000000000;",
            "}",
            ""
        ].join("\n")
    );
});

void test("correctly handles multiplicative chain with near-zero factor", async () => {
    const source = [
        "function chain_with_tiny_factor(x) {",
        "    return x * 2 / 0.000000000000001;",
        "}",
        ""
    ].join("\n");

    const formatted = await Plugin.format(source, {
        optimizeMathExpressions: true
    });

    // The formatter correctly simplifies by converting division to multiplication
    assert.strictEqual(
        formatted,
        [
            "/// @function chain_with_tiny_factor",
            "/// @param x",
            "function chain_with_tiny_factor(x) {",
            "    return x * 2000000000000000;",
            "}",
            ""
        ].join("\n")
    );
});<|MERGE_RESOLUTION|>--- conflicted
+++ resolved
@@ -653,11 +653,7 @@
             "/// @param room_width",
             "/// @param room_height",
             "function room_division(room_width, room_height) {",
-<<<<<<< HEAD
-            "    return (room_width * 0.25) + (room_height * 0.25);",
-=======
             "    return dot_product(room_width, room_height, 0.25, 0.25);",
->>>>>>> 8f8b547c
             "}",
             ""
         ].join("\n")
