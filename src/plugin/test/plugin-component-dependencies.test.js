import test from "node:test";
import { Worker } from "node:worker_threads";

// Ensure the plugin module resolves its default component bundle before any tests
// override the dependency provider. The component registry caches the initial
// bundle, so loading the plugin eagerly prevents concurrent tests from
// observing temporary dependency overrides.
import "../src/gml.js";

<<<<<<< HEAD
const workerModuleUrl = new URL(
    "plugin-component-dependencies.worker.js",
    import.meta.url
);

function runWorkerTask(task) {
    return new Promise((resolve, reject) => {
        const worker = new Worker(workerModuleUrl, {
            workerData: { task },
            type: "module"
        });
=======
import {
    gmlPluginComponentDependencies,
    getGmlPluginComponentDependencyProvider,
    resolveGmlPluginComponentDependencies,
    restoreDefaultGmlPluginComponentDependencies,
    setGmlPluginComponentDependencyProvider
} from "../src/component-providers/gml-plugin-component-dependency-registry.js";
import { defaultGmlPluginComponentDependencies } from "../src/component-providers/default-plugin-component-dependencies.js";
import { createDefaultGmlPluginComponents } from "../src/component-providers/default-plugin-components.js";

// The dependency registry manipulates global state, so disable parallel test
// execution to avoid contaminating other suites while providers are swapped.
process.env.NODE_TEST_NO_PARALLEL = "1";

function createCustomDependencyBundle() {
    const defaults = defaultGmlPluginComponentDependencies;

    const parseCalls = [];
    const printCalls = [];
    const printCommentCalls = [];
    const handleCalls = { ownLine: 0, endOfLine: 0, remaining: 0 };

    const customParser = {
        ...defaults.gmlParserAdapter,
        parse: (text, options) => {
            parseCalls.push({ text, options });
            return defaults.gmlParserAdapter.parse(text, options);
        }
    };

    const customPrint = (path, ...rest) => {
        printCalls.push(path);
        return defaults.print(path, ...rest);
    };
    const customPrintComment = (commentPath, ...rest) => {
        printCommentCalls.push(commentPath);
        return defaults.printComment(commentPath, ...rest);
    };
    const wrapHandle =
        (key) =>
        (...args) => {
            handleCalls[key] += 1;
            return defaults.handleComments[key](...args);
        };
    const customHandleComments = {
        ownLine: wrapHandle("ownLine"),
        endOfLine: wrapHandle("endOfLine"),
        remaining: wrapHandle("remaining")
    };
>>>>>>> 843b7c79

        worker.once("message", () => {
            resolve();
        });
        worker.once("error", (error) => {
            reject(error);
        });
        worker.once("exit", (code) => {
            if (code !== 0) {
                reject(new Error(`Worker exited with code ${code}`));
            }
        });
    });
}

test(
    "GML plugin component dependency registry",
    { concurrency: false },
    async (t) => {
        await t.test("exposes normalized defaults", () =>
            runWorkerTask("exposes-defaults")
        );

        await t.test("rejects non-function providers", () =>
            runWorkerTask("rejects-non-function")
        );

        await t.test("allows overriding dependency providers", () =>
            runWorkerTask("allows-overrides")
        );

        await t.test(
            "default component factory uses dependency overrides",
            () => runWorkerTask("components-use-overrides")
        );
    }
);<|MERGE_RESOLUTION|>--- conflicted
+++ resolved
@@ -7,7 +7,10 @@
 // observing temporary dependency overrides.
 import "../src/gml.js";
 
-<<<<<<< HEAD
+// Other plugin suites still override the dependency registry in-process, so keep
+// the serial execution guard in place until they can be isolated as well.
+process.env.NODE_TEST_NO_PARALLEL = "1";
+
 const workerModuleUrl = new URL(
     "plugin-component-dependencies.worker.js",
     import.meta.url
@@ -19,57 +22,6 @@
             workerData: { task },
             type: "module"
         });
-=======
-import {
-    gmlPluginComponentDependencies,
-    getGmlPluginComponentDependencyProvider,
-    resolveGmlPluginComponentDependencies,
-    restoreDefaultGmlPluginComponentDependencies,
-    setGmlPluginComponentDependencyProvider
-} from "../src/component-providers/gml-plugin-component-dependency-registry.js";
-import { defaultGmlPluginComponentDependencies } from "../src/component-providers/default-plugin-component-dependencies.js";
-import { createDefaultGmlPluginComponents } from "../src/component-providers/default-plugin-components.js";
-
-// The dependency registry manipulates global state, so disable parallel test
-// execution to avoid contaminating other suites while providers are swapped.
-process.env.NODE_TEST_NO_PARALLEL = "1";
-
-function createCustomDependencyBundle() {
-    const defaults = defaultGmlPluginComponentDependencies;
-
-    const parseCalls = [];
-    const printCalls = [];
-    const printCommentCalls = [];
-    const handleCalls = { ownLine: 0, endOfLine: 0, remaining: 0 };
-
-    const customParser = {
-        ...defaults.gmlParserAdapter,
-        parse: (text, options) => {
-            parseCalls.push({ text, options });
-            return defaults.gmlParserAdapter.parse(text, options);
-        }
-    };
-
-    const customPrint = (path, ...rest) => {
-        printCalls.push(path);
-        return defaults.print(path, ...rest);
-    };
-    const customPrintComment = (commentPath, ...rest) => {
-        printCommentCalls.push(commentPath);
-        return defaults.printComment(commentPath, ...rest);
-    };
-    const wrapHandle =
-        (key) =>
-        (...args) => {
-            handleCalls[key] += 1;
-            return defaults.handleComments[key](...args);
-        };
-    const customHandleComments = {
-        ownLine: wrapHandle("ownLine"),
-        endOfLine: wrapHandle("endOfLine"),
-        remaining: wrapHandle("remaining")
-    };
->>>>>>> 843b7c79
 
         worker.once("message", () => {
             resolve();
