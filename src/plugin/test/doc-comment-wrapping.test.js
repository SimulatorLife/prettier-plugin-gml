--- conflicted
+++ resolved
@@ -184,7 +184,55 @@
     );
 });
 
-<<<<<<< HEAD
+test("does not expand preformatted doc comment continuations", async () => {
+    const source = [
+        "/// @description Write a unit triangular prism into an existing vbuff.",
+        "///              Local space: X∈[-0.5,+0.5], Y∈[-0.5,+0.5], base plane at Z=0, apex line at (Y=0,Z=1).",
+        "function describe_triangular_prism() {}",
+        ""
+    ].join("\n");
+
+    const formatted = await prettier.format(source, {
+        parser: "gml-parse",
+        plugins: [pluginPath]
+    });
+
+    const lines = formatted.trim().split("\n");
+    const descriptionIndex = lines.findIndex((line) =>
+        line.startsWith("/// @description")
+    );
+
+    assert.ok(
+        descriptionIndex !== -1,
+        "Expected formatter to emit a @description doc comment line."
+    );
+
+    const continuationLines = [];
+    for (let index = descriptionIndex + 1; index < lines.length; index += 1) {
+        const line = lines[index];
+        if (!line.startsWith("///")) {
+            break;
+        }
+
+        if (line.startsWith("/// @")) {
+            continue;
+        }
+
+        continuationLines.push(line);
+    }
+
+    assert.strictEqual(
+        continuationLines.length,
+        1,
+        "Expected formatter to preserve the manually wrapped continuation block."
+    );
+
+    assert.strictEqual(
+        continuationLines[0],
+        "///              Local space: X∈[-0.5,+0.5], Y∈[-0.5,+0.5], base plane at Z=0, apex line at (Y=0,Z=1)."
+    );
+});
+
 test("keeps short trailing description text on a single continuation line", async () => {
     const source = [
         "/// @function demo",
@@ -193,22 +241,13 @@
         "/// @description Write a unit triangular prism into an existing vbuff.",
         "///              Local space: X∈[-0.5,+0.5], Y∈[-0.5,+0.5], base plane at Z=0, apex line at (Y=0,Z=1).",
         "function demo(foo, bar) {}"
-=======
-test("does not expand preformatted doc comment continuations", async () => {
-    const source = [
-        "/// @description Write a unit triangular prism into an existing vbuff.",
-        "///              Local space: X∈[-0.5,+0.5], Y∈[-0.5,+0.5], base plane at Z=0, apex line at (Y=0,Z=1).",
-        "function describe_triangular_prism() {}",
-        ""
->>>>>>> cce6c5b1
-    ].join("\n");
-
-    const formatted = await prettier.format(source, {
-        parser: "gml-parse",
-        plugins: [pluginPath]
-    });
-
-<<<<<<< HEAD
+    ].join("\n");
+
+    const formatted = await prettier.format(source, {
+        parser: "gml-parse",
+        plugins: [pluginPath]
+    });
+
     assert.match(
         formatted,
         /base plane at Z=0, apex line at \(Y=0,Z=1\)\./,
@@ -217,40 +256,5 @@
     assert.ok(
         !formatted.includes("base plane at Z=0,\n///              apex"),
         "Expected the doc comment wrapper not to split the trailing description"
-=======
-    const lines = formatted.trim().split("\n");
-    const descriptionIndex = lines.findIndex((line) =>
-        line.startsWith("/// @description")
-    );
-
-    assert.ok(
-        descriptionIndex !== -1,
-        "Expected formatter to emit a @description doc comment line."
-    );
-
-    const continuationLines = [];
-    for (let index = descriptionIndex + 1; index < lines.length; index += 1) {
-        const line = lines[index];
-        if (!line.startsWith("///")) {
-            break;
-        }
-
-        if (line.startsWith("/// @")) {
-            continue;
-        }
-
-        continuationLines.push(line);
-    }
-
-    assert.strictEqual(
-        continuationLines.length,
-        1,
-        "Expected formatter to preserve the manually wrapped continuation block."
-    );
-
-    assert.strictEqual(
-        continuationLines[0],
-        "///              Local space: X∈[-0.5,+0.5], Y∈[-0.5,+0.5], base plane at Z=0, apex line at (Y=0,Z=1)."
->>>>>>> cce6c5b1
     );
 });