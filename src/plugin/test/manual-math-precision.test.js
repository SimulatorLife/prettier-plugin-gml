--- conflicted
+++ resolved
@@ -146,30 +146,22 @@
     );
 });
 
-<<<<<<< HEAD
 test("condenses subtraction-based scalar multipliers", async () => {
     const source = [
         "function convert_subtracted_scalar(len) {",
         "    return len * (1 - 0.5);",
-=======
-test("condenses chained multipliers with composite operands", async () => {
-    const source = [
-        "function convert_frames(acc, dt) {",
-        "    return acc * dt / 1000 * 60;",
->>>>>>> 4d676e96
-        "}",
-        ""
-    ].join("\n");
-
-    const formatted = await format(source, {
-        convertManualMathToBuiltins: true
-    });
-
-    assert.strictEqual(
-        formatted,
-        [
-            "",
-<<<<<<< HEAD
+        "}",
+        ""
+    ].join("\n");
+
+    const formatted = await format(source, {
+        convertManualMathToBuiltins: true
+    });
+
+    assert.strictEqual(
+        formatted,
+        [
+            "",
             "/// @function convert_subtracted_scalar",
             "/// @param len",
             "function convert_subtracted_scalar(len) {",
@@ -234,13 +226,33 @@
             "",
             "    // 12) Double then quarter",
             "    return x * 0.5;",
-=======
+            "}",
+            ""
+        ].join("\n")
+    );
+});
+
+test("condenses chained multipliers with composite operands", async () => {
+    const source = [
+        "function convert_frames(acc, dt) {",
+        "    return acc * dt / 1000 * 60;",
+        "}",
+        ""
+    ].join("\n");
+
+    const formatted = await format(source, {
+        convertManualMathToBuiltins: true
+    });
+
+    assert.strictEqual(
+        formatted,
+        [
+            "",
             "/// @function convert_frames",
             "/// @param acc",
             "/// @param dt",
             "function convert_frames(acc, dt) {",
             "    return acc * dt * 0.06;",
->>>>>>> 4d676e96
             "}",
             ""
         ].join("\n")
