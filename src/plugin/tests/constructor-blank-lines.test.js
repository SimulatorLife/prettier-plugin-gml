import assert from "node:assert/strict";
import path from "node:path";
import { fileURLToPath } from "node:url";
import { test } from "node:test";

import prettier from "prettier";

const currentDirectory = fileURLToPath(new URL(".", import.meta.url));
const pluginPath = path.resolve(currentDirectory, "../src/gml.js");

async function formatWithPlugin(source) {
    return prettier.format(source, {
        parser: "gml-parse",
        plugins: [pluginPath]
    });
}

test("preserves blank line between constructor header and first statement", async () => {
    const source = [
        "function Demo() constructor {",
        "",
        "    self.value = 1;",
        "}",
        ""
    ].join("\n");

    const formatted = await formatWithPlugin(source);
    const lines = formatted.trim().split("\n");

    assert.equal(
        lines[2],
        "",
        "Expected constructors to retain a blank line when the input separates the header from the first statement."
    );
});

test("preserves blank line before constructor closing brace", async () => {
    const source = [
        "function Demo() constructor {",
        "    static helper = function() {",
        "        return 1;",
        "    };",
        "",
        "}",
        ""
    ].join("\n");

    const formatted = await formatWithPlugin(source);
    const lines = formatted.trim().split("\n");

    assert.equal(
        lines.at(-2),
        "",
        "Expected constructors to retain blank lines between the final statement and closing brace."
    );
});

test("preserves blank line after documented static constructor members", async () => {
    const source = [
        "function Demo() constructor {",
        "    /// @function helper",
        "    /// @returns {real}",
        "    static helper = function() {",
        "        return 1;",
        "    };",
        "",
        "}",
        ""
    ].join("\n");

    const formatted = await formatWithPlugin(source);
    const lines = formatted.trim().split("\n");

    assert.equal(
        lines.at(-2),
        "",
        "Expected documented static members to retain the blank line before the constructor closes."
    );
});

test("preserves blank lines after nested function declarations inside constructors", async () => {
    const source = [
        "function Demo() constructor {",
        "",
        "    function nested() {",
        "        return 1;",
        "    }",
        "",
        "}",
        ""
    ].join("\n");

    const formatted = await formatWithPlugin(source);
    const lines = formatted.trim().split("\n");

    assert.equal(
        lines.at(-2),
        "",
        "Expected nested function declarations to retain their trailing blank line before the constructor closes."
    );
});

<<<<<<< HEAD
test("inserts trailing blank line after nested constructor functions when missing", async () => {
=======
test("adds a blank line after nested function declarations when missing", async () => {
>>>>>>> 161e79d4
    const source = [
        "function Demo() constructor {",
        "    function nested() {",
        "        return 1;",
        "    }",
        "}",
        ""
    ].join("\n");

    const formatted = await formatWithPlugin(source);
    const lines = formatted.trim().split("\n");

    assert.equal(
        lines.at(-2),
        "",
<<<<<<< HEAD
        "Expected constructor blocks to gain a separating blank line when nested functions close immediately before the brace."
=======
        "Expected nested function declarations to insert a blank line before the constructor closes."
    );
});

test("collapses blank lines between simple constructor assignments", async () => {
    const source = [
        "Demo = function() constructor {",
        "    self.value = 1;",
        "",
        "    self.copied = self.value;",
        "}",
        ""
    ].join("\n");

    const formatted = await formatWithPlugin(source);
    const lines = formatted.trim().split("\n");
    const assignmentIndex = lines.indexOf("    self.value = 1;");

    assert.notStrictEqual(
        assignmentIndex,
        -1,
        "Expected the constructor body to contain the first assignment statement."
    );
    assert.equal(
        lines[assignmentIndex + 1],
        "    self.copied = self.value;",
        "Expected constructors to collapse author-inserted blank lines between simple assignments."
    );
});

test("inserts blank line after synthetic constructor doc comments", async () => {
    const source = [
        "function Demo() constructor {",
        "    function nested(value) {",
        "        return value;",
        "    }",
        "}",
        ""
    ].join("\n");

    const formatted = await formatWithPlugin(source);
    const lines = formatted.trim().split("\n");

    assert.equal(
        lines.at(-2),
        "",
        "Expected constructors to retain a blank line after nested functions when synthetic doc comments are generated."
>>>>>>> 161e79d4
    );
});<|MERGE_RESOLUTION|>--- conflicted
+++ resolved
@@ -100,11 +100,7 @@
     );
 });
 
-<<<<<<< HEAD
 test("inserts trailing blank line after nested constructor functions when missing", async () => {
-=======
-test("adds a blank line after nested function declarations when missing", async () => {
->>>>>>> 161e79d4
     const source = [
         "function Demo() constructor {",
         "    function nested() {",
@@ -120,10 +116,7 @@
     assert.equal(
         lines.at(-2),
         "",
-<<<<<<< HEAD
         "Expected constructor blocks to gain a separating blank line when nested functions close immediately before the brace."
-=======
-        "Expected nested function declarations to insert a blank line before the constructor closes."
     );
 });
 
@@ -170,6 +163,5 @@
         lines.at(-2),
         "",
         "Expected constructors to retain a blank line after nested functions when synthetic doc comments are generated."
->>>>>>> 161e79d4
     );
 });