--- conflicted
+++ resolved
@@ -55,14 +55,6 @@
     );
 });
 
-<<<<<<< HEAD
-test("inserts blank line before constructor closing brace after nested function declarations", async () => {
-    const source = [
-        "function Demo() constructor {",
-        "    function helper() {",
-        "        return 1;",
-        "    }",
-=======
 test("preserves blank line after documented static constructor members", async () => {
     const source = [
         "function Demo() constructor {",
@@ -94,7 +86,6 @@
         "        return 1;",
         "    }",
         "",
->>>>>>> 1c7b4801
         "}",
         ""
     ].join("\n");
@@ -105,10 +96,26 @@
     assert.equal(
         lines.at(-2),
         "",
-<<<<<<< HEAD
+        "Expected nested function declarations to retain their trailing blank line before the constructor closes."
+    );
+});
+
+test("inserts blank line before constructor closing brace after nested function declarations", async () => {
+    const source = [
+        "function Demo() constructor {",
+        "    function helper() {",
+        "        return 1;",
+        "    }",
+        "}",
+        ""
+    ].join("\n");
+
+    const formatted = await formatWithPlugin(source);
+    const lines = formatted.trim().split("\n");
+
+    assert.equal(
+        lines.at(-2),
+        "",
         "Expected constructors to introduce a blank line between nested function declarations and the closing brace."
-=======
-        "Expected nested function declarations to retain their trailing blank line before the constructor closes."
->>>>>>> 1c7b4801
     );
 });