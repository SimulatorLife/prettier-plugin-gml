import assert from "node:assert/strict";
import path from "node:path";
import { fileURLToPath } from "node:url";
import { test } from "node:test";

import prettier from "prettier";

const currentDirectory = fileURLToPath(new URL(".", import.meta.url));
const pluginPath = path.resolve(currentDirectory, "../src/gml.js");

async function formatWithPlugin(source) {
    return prettier.format(source, {
        parser: "gml-parse",
        plugins: [pluginPath]
    });
}

test("preserves blank line between constructor header and first statement", async () => {
    const source = [
        "function Demo() constructor {",
        "",
        "    self.value = 1;",
        "}",
        ""
    ].join("\n");

    const formatted = await formatWithPlugin(source);
    const lines = formatted.trim().split("\n");

    assert.equal(
        lines[2],
        "",
        "Expected constructors to retain a blank line when the input separates the header from the first statement."
    );
});

test("preserves blank line before constructor closing brace", async () => {
    const source = [
        "function Demo() constructor {",
        "    static helper = function() {",
        "        return 1;",
        "    };",
        "",
        "}",
        ""
    ].join("\n");

    const formatted = await formatWithPlugin(source);
    const lines = formatted.trim().split("\n");

    assert.equal(
        lines.at(-2),
        "",
        "Expected constructors to retain blank lines between the final statement and closing brace."
    );
});

test("preserves blank line after documented static constructor members", async () => {
    const source = [
        "function Demo() constructor {",
        "    /// @function helper",
        "    /// @returns {real}",
        "    static helper = function() {",
        "        return 1;",
        "    };",
        "",
        "}",
        ""
    ].join("\n");

    const formatted = await formatWithPlugin(source);
    const lines = formatted.trim().split("\n");

    assert.equal(
        lines.at(-2),
        "",
        "Expected documented static members to retain the blank line before the constructor closes."
    );
});

test("preserves blank lines after nested function declarations inside constructors", async () => {
    const source = [
        "function Demo() constructor {",
        "",
        "    function nested() {",
        "        return 1;",
        "    }",
        "",
        "}",
        ""
    ].join("\n");

    const formatted = await formatWithPlugin(source);
    const lines = formatted.trim().split("\n");

    assert.equal(
        lines.at(-2),
        "",
        "Expected nested function declarations to retain their trailing blank line before the constructor closes."
    );
});

<<<<<<< HEAD
test("adds trailing padding after nested function declarations when missing", async () => {
    const source = [
        "function Demo() constructor {",
        "    function nested() {",
        "        return 1;",
        "    }",
        "}",
        ""
    ].join("\n");

    const formatted = await formatWithPlugin(source);
    const lines = formatted.trim().split("\n");

    assert.equal(
        lines.at(-2),
        "",
        "Expected nested function declarations to emit a trailing blank line when the input omits it."
    );
});

test("adds trailing padding after static function declarations when missing", async () => {
    const source = [
        "function Demo() constructor {",
        "    static helper = function() {",
        "        return 1;",
        "    };",
=======
test("collapses blank lines between simple constructor assignments", async () => {
    const source = [
        "Demo = function() constructor {",
        "    self.value = 1;",
        "",
        "    self.copied = self.value;",
>>>>>>> c8b201d3
        "}",
        ""
    ].join("\n");

    const formatted = await formatWithPlugin(source);
    const lines = formatted.trim().split("\n");
<<<<<<< HEAD

    assert.equal(
        lines.at(-2),
        "",
        "Expected static function assignments to emit a trailing blank line when the input omits it."
=======
    const assignmentIndex = lines.indexOf("    self.value = 1;");

    assert.notStrictEqual(
        assignmentIndex,
        -1,
        "Expected the constructor body to contain the first assignment statement."
    );
    assert.equal(
        lines[assignmentIndex + 1],
        "    self.copied = self.value;",
        "Expected constructors to collapse author-inserted blank lines between simple assignments."
>>>>>>> c8b201d3
    );
});<|MERGE_RESOLUTION|>--- conflicted
+++ resolved
@@ -100,7 +100,32 @@
     );
 });
 
-<<<<<<< HEAD
+test("collapses blank lines between simple constructor assignments", async () => {
+    const source = [
+        "Demo = function() constructor {",
+        "    self.value = 1;",
+        "",
+        "    self.copied = self.value;",
+        "}",
+        ""
+    ].join("\n");
+
+    const formatted = await formatWithPlugin(source);
+    const lines = formatted.trim().split("\n");
+    const assignmentIndex = lines.indexOf("    self.value = 1;");
+
+    assert.notStrictEqual(
+        assignmentIndex,
+        -1,
+        "Expected the constructor body to contain the first assignment statement."
+    );
+    assert.equal(
+        lines[assignmentIndex + 1],
+        "    self.copied = self.value;",
+        "Expected constructors to collapse author-inserted blank lines between simple assignments."
+    );
+});
+
 test("adds trailing padding after nested function declarations when missing", async () => {
     const source = [
         "function Demo() constructor {",
@@ -127,38 +152,16 @@
         "    static helper = function() {",
         "        return 1;",
         "    };",
-=======
-test("collapses blank lines between simple constructor assignments", async () => {
-    const source = [
-        "Demo = function() constructor {",
-        "    self.value = 1;",
-        "",
-        "    self.copied = self.value;",
->>>>>>> c8b201d3
         "}",
         ""
     ].join("\n");
 
     const formatted = await formatWithPlugin(source);
     const lines = formatted.trim().split("\n");
-<<<<<<< HEAD
 
     assert.equal(
         lines.at(-2),
         "",
         "Expected static function assignments to emit a trailing blank line when the input omits it."
-=======
-    const assignmentIndex = lines.indexOf("    self.value = 1;");
-
-    assert.notStrictEqual(
-        assignmentIndex,
-        -1,
-        "Expected the constructor body to contain the first assignment statement."
-    );
-    assert.equal(
-        lines[assignmentIndex + 1],
-        "    self.copied = self.value;",
-        "Expected constructors to collapse author-inserted blank lines between simple assignments."
->>>>>>> c8b201d3
     );
 });