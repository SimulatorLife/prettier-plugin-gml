--- conflicted
+++ resolved
@@ -100,34 +100,38 @@
     );
 });
 
-<<<<<<< HEAD
 test("adds a blank line after nested function declarations when missing", async () => {
     const source = [
         "function Demo() constructor {",
         "    function nested() {",
         "        return 1;",
         "    }",
-=======
+        "}",
+        ""
+    ].join("\n");
+
+    const formatted = await formatWithPlugin(source);
+    const lines = formatted.trim().split("\n");
+
+    assert.equal(
+        lines.at(-2),
+        "",
+        "Expected nested function declarations to insert a blank line before the constructor closes."
+    );
+});
+
 test("collapses blank lines between simple constructor assignments", async () => {
     const source = [
         "Demo = function() constructor {",
         "    self.value = 1;",
         "",
         "    self.copied = self.value;",
->>>>>>> 2e52d1d8
         "}",
         ""
     ].join("\n");
 
     const formatted = await formatWithPlugin(source);
     const lines = formatted.trim().split("\n");
-<<<<<<< HEAD
-
-    assert.equal(
-        lines.at(-2),
-        "",
-        "Expected nested function declarations to insert a blank line before the constructor closes."
-=======
     const assignmentIndex = lines.indexOf("    self.value = 1;");
 
     assert.notStrictEqual(
@@ -139,6 +143,5 @@
         lines[assignmentIndex + 1],
         "    self.copied = self.value;",
         "Expected constructors to collapse author-inserted blank lines between simple assignments."
->>>>>>> 2e52d1d8
     );
 });