import assert from "node:assert/strict";
import prettier from "prettier";
import { test } from "node:test";

const pluginPath = new URL("../src/gml.js", import.meta.url);

const SOURCE = `/// @function scr_bezier_4
/// @param x1
/// @param y1
/// @param x2
/// @param y2
function scr_bezier_4(argument0, argument1, argument2, argument3) {
    var x1 = argument0;
    var y1 = argument1;
    return argument2 + argument3;
}`;

test("formats function parameters using documented argument names", async () => {
    const formatted = await prettier.format(SOURCE, {
        parser: "gml-parse",
        plugins: [pluginPath],
        applyFeatherFixes: true
    });

    assert.match(
        formatted,
        /function scr_bezier_4\(x1, y1, x2, y2\)/,
        "Expected documented parameter names to replace argument indices."
    );
});

test("initializes argument aliases using parameter names", async () => {
    const formatted = await prettier.format(
        `/// @function scr_example
/// @param width
/// @param height
function scr_example(argument0, argument1) {
    var w = argument0;
    var h = argument1;
    return w * h;
}`,
        {
            parser: "gml-parse",
            plugins: [pluginPath],
            applyFeatherFixes: true
        }
    );

    assert.match(
        formatted,
        /var w = width;/,
        "Expected aliases to reference the named parameter instead of argument indices."
    );
    assert.match(
        formatted,
        /var h = height;/,
        "Expected all aliases to use their corresponding parameter names."
    );
});

test("replaces argument index references inside function bodies", async () => {
    const formatted = await prettier.format(SOURCE, {
        parser: "gml-parse",
        plugins: [pluginPath],
        applyFeatherFixes: true
    });

    assert.match(
        formatted,
        /return x2 \+ y2;/,
        "Expected argument index references to reuse documented parameter names."
    );
});

test("reuses renamed parameters when formatting argument references", async () => {
    const formatted = await prettier.format(
        `/// @param width
function demo(argument0) {
    return argument0;
}
`,
        {
            parser: "gml-parse",
            plugins: [pluginPath],
            applyFeatherFixes: true
        }
    );

    assert.match(
        formatted,
        /function demo\(width\) {\s+return width;\s+}/,
        "Expected argument references to reuse the renamed parameter identifier."
    );
});

const SOURCE_WITH_ALIAS = `/// @param value
function example(argument0) {
    var value = argument0;
    return argument0;
}`;

test("omits redundant argument aliases after parameter renaming", async () => {
    const formatted = await prettier.format(SOURCE_WITH_ALIAS, {
        parser: "gml-parse",
        plugins: [pluginPath],
        applyFeatherFixes: true
    });

    assert.match(
        formatted,
        /function example\(value\)/,
        "Expected parameter name to reflect documented alias."
    );

    assert.ok(
        !formatted.includes("var value = value;"),
        "Expected redundant argument alias to be removed."
    );

    assert.ok(
        !formatted.includes("argument0"),
        "Expected argument indices to be replaced throughout the body."
    );
});

const SOURCE_WITH_NAMED_PARAMS = `/// @param {boolean} b - Second
/// @param {boolean} a - First
function bool_negated(a, b) {
    return !(a && b);
}`;

const SOURCE_WITH_DOC_MISMATCH = `/// @param sprite_index
function create_fx(sprite) {
    return sprite;
}`;

<<<<<<< HEAD
const SOURCE_WITH_IMPLICIT_ARGUMENTS = `/// @function sample
/// @param first
/// @param second
function sample() {
    var first = argument0;
    var second = argument1;
    return argument0 + argument1;
}`;
=======
test("preserves parameter order when doc comments are misordered", async () => {
    const formatted = await prettier.format(SOURCE_WITH_NAMED_PARAMS, {
        parser: "gml-parse",
        plugins: [pluginPath],
        applyFeatherFixes: true
    });

    assert.match(
        formatted,
        /function bool_negated\(a, b\)/,
        "Expected the formatter to keep the original parameter order."
    );

    const indexOfA = formatted.indexOf("/// @param {boolean} a");
    const indexOfB = formatted.indexOf("/// @param {boolean} b");

    assert.ok(
        indexOfA !== -1 && indexOfB !== -1 && indexOfA < indexOfB,
        "Expected the reordered doc comments to document 'a' before 'b'."
    );
});
>>>>>>> 63f6c455

test("retains existing parameter names when docs reference other names", async () => {
    const formatted = await prettier.format(SOURCE_WITH_NAMED_PARAMS, {
        parser: "gml-parse",
        plugins: [pluginPath],
        applyFeatherFixes: true
    });

    assert.match(
        formatted,
        /function bool_negated\(a, b\)/,
        "Expected formatter to preserve the declared parameter order."
    );
});

test("normalizes doc comments that reference renamed parameters", async () => {
    const formatted = await prettier.format(SOURCE_WITH_DOC_MISMATCH, {
        parser: "gml-parse",
        plugins: [pluginPath],
        applyFeatherFixes: true
    });

    assert.ok(
        formatted.includes("/// @param sprite"),
        "Expected doc comment to reference the declared parameter name."
    );
    assert.match(
        formatted,
        /function create_fx\(sprite\)/,
        "Expected parameter declaration to retain the documented identifier."
    );
    assert.ok(
        !formatted.includes("sprite_index"),
        "Expected stale doc comment names to be replaced."
    );
});

test("retains argument aliases for undocumented parameters", async () => {
    const formatted = await prettier.format(SOURCE_WITH_IMPLICIT_ARGUMENTS, {
        parser: "gml-parse",
        plugins: [pluginPath],
        applyFeatherFixes: true
    });

    assert.match(
        formatted,
        /var first = argument0;/,
        "Expected formatter to preserve the first documented alias."
    );
    assert.match(
        formatted,
        /var second = argument1;/,
        "Expected formatter to preserve the second documented alias."
    );
});<|MERGE_RESOLUTION|>--- conflicted
+++ resolved
@@ -134,7 +134,6 @@
     return sprite;
 }`;
 
-<<<<<<< HEAD
 const SOURCE_WITH_IMPLICIT_ARGUMENTS = `/// @function sample
 /// @param first
 /// @param second
@@ -143,7 +142,7 @@
     var second = argument1;
     return argument0 + argument1;
 }`;
-=======
+
 test("preserves parameter order when doc comments are misordered", async () => {
     const formatted = await prettier.format(SOURCE_WITH_NAMED_PARAMS, {
         parser: "gml-parse",
@@ -165,7 +164,6 @@
         "Expected the reordered doc comments to document 'a' before 'b'."
     );
 });
->>>>>>> 63f6c455
 
 test("retains existing parameter names when docs reference other names", async () => {
     const formatted = await prettier.format(SOURCE_WITH_NAMED_PARAMS, {
