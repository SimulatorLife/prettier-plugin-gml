import assert from "node:assert/strict";
import prettier from "prettier";
import { test } from "node:test";

const pluginPath = new URL("../src/gml.js", import.meta.url);

const SOURCE = `/// @function scr_bezier_4
/// @param x1
/// @param y1
/// @param x2
/// @param y2
function scr_bezier_4(argument0, argument1, argument2, argument3) {
    var x1 = argument0;
    var y1 = argument1;
    return argument2 + argument3;
}`;

test("formats function parameters using documented argument names", async () => {
    const formatted = await prettier.format(SOURCE, {
        parser: "gml-parse",
        plugins: [pluginPath],
        applyFeatherFixes: true
    });

    assert.match(
        formatted,
        /function scr_bezier_4\(x1, y1, x2, y2\)/,
        "Expected documented parameter names to replace argument indices."
    );
});

test("initializes argument aliases using parameter names", async () => {
    const formatted = await prettier.format(
        `/// @function scr_example
/// @param width
/// @param height
function scr_example(argument0, argument1) {
    var w = argument0;
    var h = argument1;
    return w * h;
}`,
        {
            parser: "gml-parse",
            plugins: [pluginPath],
            applyFeatherFixes: true
        }
    );

    assert.match(
        formatted,
        /var w = width;/,
        "Expected aliases to reference the named parameter instead of argument indices."
    );
    assert.match(
        formatted,
        /var h = height;/,
        "Expected all aliases to use their corresponding parameter names."
    );
});

test("replaces argument index references inside function bodies", async () => {
    const formatted = await prettier.format(SOURCE, {
        parser: "gml-parse",
        plugins: [pluginPath],
        applyFeatherFixes: true
    });

    assert.match(
        formatted,
        /return x2 \+ y2;/,
        "Expected argument index references to reuse documented parameter names."
    );
});

test("reuses renamed parameters when formatting argument references", async () => {
    const formatted = await prettier.format(
        `/// @param width
function demo(argument0) {
    return argument0;
}
`,
        {
            parser: "gml-parse",
            plugins: [pluginPath],
            applyFeatherFixes: true
        }
    );

    assert.match(
        formatted,
        /function demo\(width\) {\s+return width;\s+}/,
        "Expected argument references to reuse the renamed parameter identifier."
    );
});

const SOURCE_WITH_ALIAS = `/// @param value
function example(argument0) {
    var value = argument0;
    return argument0;
}`;

test("omits redundant argument aliases after parameter renaming", async () => {
    const formatted = await prettier.format(SOURCE_WITH_ALIAS, {
        parser: "gml-parse",
        plugins: [pluginPath],
        applyFeatherFixes: true
    });

    assert.match(
        formatted,
        /function example\(value\)/,
        "Expected parameter name to reflect documented alias."
    );

    assert.ok(
        !formatted.includes("var value = value;"),
        "Expected redundant argument alias to be removed."
    );

    assert.ok(
        !formatted.includes("argument0"),
        "Expected argument indices to be replaced throughout the body."
    );
});

const SOURCE_WITH_NAMED_PARAMS = `/// @param {boolean} b - Second
/// @param {boolean} a - First
function bool_negated(a, b) {
    return !(a && b);
}`;

const SOURCE_WITH_DOC_MISMATCH = `/// @param sprite_index
function create_fx(sprite) {
    return sprite;
}`;

<<<<<<< HEAD
const SOURCE_WITH_DOC_COMMENT_ALIAS = `/// @function sample
/// @param alias
function sample() {
    var alias = argument0;
    var other = argument0;
    return alias + other;
}`;
=======
test("preserves parameter order when doc comments are misordered", async () => {
    const formatted = await prettier.format(SOURCE_WITH_NAMED_PARAMS, {
        parser: "gml-parse",
        plugins: [pluginPath],
        applyFeatherFixes: true
    });

    assert.match(
        formatted,
        /function bool_negated\(a, b\)/,
        "Expected the formatter to keep the original parameter order."
    );

    const indexOfA = formatted.indexOf("/// @param {boolean} a");
    const indexOfB = formatted.indexOf("/// @param {boolean} b");

    assert.ok(
        indexOfA !== -1 && indexOfB !== -1 && indexOfA < indexOfB,
        "Expected the reordered doc comments to document 'a' before 'b'."
    );
});
>>>>>>> 0dd9ff5c

test("retains existing parameter names when docs reference other names", async () => {
    const formatted = await prettier.format(SOURCE_WITH_NAMED_PARAMS, {
        parser: "gml-parse",
        plugins: [pluginPath],
        applyFeatherFixes: true
    });

    assert.match(
        formatted,
        /function bool_negated\(a, b\)/,
        "Expected formatter to preserve the declared parameter order."
    );
});

test("normalizes doc comments that reference renamed parameters", async () => {
    const formatted = await prettier.format(SOURCE_WITH_DOC_MISMATCH, {
        parser: "gml-parse",
        plugins: [pluginPath],
        applyFeatherFixes: true
    });

    assert.ok(
        formatted.includes("/// @param sprite"),
        "Expected doc comment to reference the declared parameter name."
    );
    assert.match(
        formatted,
        /function create_fx\(sprite\)/,
        "Expected parameter declaration to retain the documented identifier."
    );
    assert.ok(
        !formatted.includes("sprite_index"),
        "Expected stale doc comment names to be replaced."
    );
});

test("retains alias declarations when functions lack parameters", async () => {
    const formatted = await prettier.format(SOURCE_WITH_DOC_COMMENT_ALIAS, {
        parser: "gml-parse",
        plugins: [pluginPath],
        applyFeatherFixes: true
    });

    assert.match(
        formatted,
        /var alias = argument0;/,
        "Expected the alias declaration to remain for parameterless functions."
    );
    assert.match(
        formatted,
        /var other = alias;/,
        "Expected subsequent references to use the documented alias."
    );
});<|MERGE_RESOLUTION|>--- conflicted
+++ resolved
@@ -134,7 +134,6 @@
     return sprite;
 }`;
 
-<<<<<<< HEAD
 const SOURCE_WITH_DOC_COMMENT_ALIAS = `/// @function sample
 /// @param alias
 function sample() {
@@ -142,7 +141,7 @@
     var other = argument0;
     return alias + other;
 }`;
-=======
+
 test("preserves parameter order when doc comments are misordered", async () => {
     const formatted = await prettier.format(SOURCE_WITH_NAMED_PARAMS, {
         parser: "gml-parse",
@@ -164,7 +163,6 @@
         "Expected the reordered doc comments to document 'a' before 'b'."
     );
 });
->>>>>>> 0dd9ff5c
 
 test("retains existing parameter names when docs reference other names", async () => {
     const formatted = await prettier.format(SOURCE_WITH_NAMED_PARAMS, {
