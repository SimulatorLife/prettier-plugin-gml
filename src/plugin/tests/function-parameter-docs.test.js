--- conflicted
+++ resolved
@@ -29,7 +29,20 @@
     );
 });
 
-<<<<<<< HEAD
+test("replaces argument index references inside function bodies", async () => {
+    const formatted = await prettier.format(SOURCE, {
+        parser: "gml-parse",
+        plugins: [pluginPath],
+        applyFeatherFixes: true
+    });
+
+    assert.match(
+        formatted,
+        /return x2 \+ y2;/,
+        "Expected argument index references to reuse documented parameter names."
+    );
+});
+
 test("reuses renamed parameters when formatting argument references", async () => {
     const formatted = await prettier.format(
         `/// @param width
@@ -48,18 +61,6 @@
         formatted,
         /function demo\(width\) {\s+return width;\s+}/,
         "Expected argument references to reuse the renamed parameter identifier."
-=======
-test("replaces argument index references inside function bodies", async () => {
-    const formatted = await prettier.format(SOURCE, {
-        parser: "gml-parse",
-        plugins: [pluginPath],
-        applyFeatherFixes: true
-    });
-
-    assert.match(
-        formatted,
-        /return x2 \+ y2;/,
-        "Expected argument index references to reuse documented parameter names."
     );
 });
 
@@ -137,6 +138,5 @@
     assert.ok(
         !formatted.includes("sprite_index"),
         "Expected stale doc comment names to be replaced."
->>>>>>> 1ca5b544
     );
 });