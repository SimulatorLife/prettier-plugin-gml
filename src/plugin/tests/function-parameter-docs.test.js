--- conflicted
+++ resolved
@@ -29,7 +29,6 @@
     );
 });
 
-<<<<<<< HEAD
 test("initializes argument aliases using parameter names", async () => {
     const formatted = await prettier.format(
         `/// @function scr_example
@@ -40,7 +39,25 @@
     var h = argument1;
     return w * h;
 }`,
-=======
+        {
+            parser: "gml-parse",
+            plugins: [pluginPath],
+            applyFeatherFixes: true
+        }
+    );
+
+    assert.match(
+        formatted,
+        /var w = width;/,
+        "Expected aliases to reference the named parameter instead of argument indices."
+    );
+    assert.match(
+        formatted,
+        /var h = height;/,
+        "Expected all aliases to use their corresponding parameter names."
+    );
+});
+
 test("replaces argument index references inside function bodies", async () => {
     const formatted = await prettier.format(SOURCE, {
         parser: "gml-parse",
@@ -62,7 +79,6 @@
     return argument0;
 }
 `,
->>>>>>> 49490751
         {
             parser: "gml-parse",
             plugins: [pluginPath],
@@ -72,31 +88,6 @@
 
     assert.match(
         formatted,
-<<<<<<< HEAD
-        /var w = width;/,
-        "Expected aliases to reference the named parameter instead of argument indices."
-    );
-    assert.match(
-        formatted,
-        /var h = height;/,
-        "Expected all aliases to use their corresponding parameter names."
-    );
-});
-
-test("preserves parameter order when doc comments are misordered", async () => {
-    const formatted = await prettier.format(
-        `/// @param {boolean} b - The second boolean
-/// @param {boolean} a - The first boolean
-function bool_negated(a, b) {
-    return !(a && b);
-}`,
-        {
-            parser: "gml-parse",
-            plugins: [pluginPath],
-            applyFeatherFixes: true
-        }
-    );
-=======
         /function demo\(width\) {\s+return width;\s+}/,
         "Expected argument references to reuse the renamed parameter identifier."
     );
@@ -143,18 +134,16 @@
     return sprite;
 }`;
 
-test("retains existing parameter names when docs reference other names", async () => {
+test("preserves parameter order when doc comments are misordered", async () => {
     const formatted = await prettier.format(SOURCE_WITH_NAMED_PARAMS, {
         parser: "gml-parse",
         plugins: [pluginPath],
         applyFeatherFixes: true
     });
->>>>>>> 49490751
 
     assert.match(
         formatted,
         /function bool_negated\(a, b\)/,
-<<<<<<< HEAD
         "Expected the formatter to keep the original parameter order."
     );
 
@@ -164,7 +153,19 @@
     assert.ok(
         indexOfA !== -1 && indexOfB !== -1 && indexOfA < indexOfB,
         "Expected the reordered doc comments to document 'a' before 'b'."
-=======
+    );
+});
+
+test("retains existing parameter names when docs reference other names", async () => {
+    const formatted = await prettier.format(SOURCE_WITH_NAMED_PARAMS, {
+        parser: "gml-parse",
+        plugins: [pluginPath],
+        applyFeatherFixes: true
+    });
+
+    assert.match(
+        formatted,
+        /function bool_negated\(a, b\)/,
         "Expected formatter to preserve the declared parameter order."
     );
 });
@@ -188,6 +189,5 @@
     assert.ok(
         !formatted.includes("sprite_index"),
         "Expected stale doc comment names to be replaced."
->>>>>>> 49490751
     );
 });