import assert from "node:assert/strict";
import prettier from "prettier";
import { test } from "node:test";

const pluginPath = new URL("../src/gml.js", import.meta.url);

const SOURCE = `/// @function sample
/// @param first
/// @param second
/// @param argument2
function sample() {
    var first = argument1;
    var second = argument3;
    return argument3 + argument4;
}

/// @function sample2
/// @param first
/// @param second
/// @param argument2
function sample2() {
    var first = argument1;
    var second = argument3;
    var zero = argument0;
    var two = argument2;
    return argument3 + argument4;
}

/// @function sample3
/// @param first
/// @param second
/// @param argument2
function sample3() {
    var first = argument1;
    var second = argument3;
    var two = argument2;
    return argument2 + argument4;
}
`;

test("collectImplicitArgumentDocNames omits superseded argument docs", async () => {
    const formatted = await prettier.format(SOURCE, {
        parser: "gml-parse",
        plugins: [pluginPath],
        applyFeatherFixes: true
    });

    const docStart = formatted.indexOf("/// @function sample2");
    let docEnd = formatted.indexOf("\nfunction sample2", docStart);
    if (docEnd === -1) {
        docEnd = formatted.indexOf("function sample2", docStart + 1);
    } else {
        docEnd += 1;
    }
    if (docEnd === -1) {
        docEnd = formatted.length;
    }
    const sample2Doc = new Set(
        formatted
            .slice(docStart, docEnd)
            .split(/\r?\n/)
            .map((line) => line.trim())
            .filter((line) => line.length > 0)
    );

    assert.ok(
        sample2Doc.has("/// @param two"),
        "Expected synthetic doc comments to include alias doc line."
    );
    assert.ok(
        !sample2Doc.has("/// @param argument2"),
        "Expected stale argument doc entry to be removed."
    );

    const sample3DocStart = formatted.indexOf("/// @function sample3");
    let sample3DocEnd = formatted.indexOf(
        "\nfunction sample3",
        sample3DocStart
    );
    if (sample3DocEnd === -1) {
        sample3DocEnd = formatted.indexOf(
            "function sample3",
            sample3DocStart + 1
        );
    } else {
        sample3DocEnd += 1;
    }
    if (sample3DocEnd === -1) {
        sample3DocEnd = formatted.length;
    }
    const sample3Doc = new Set(
        formatted
            .slice(sample3DocStart, sample3DocEnd)
            .split(/\r?\n/)
            .map((line) => line.trim())
            .filter((line) => line.length > 0)
    );

    assert.ok(
        sample3Doc.has("/// @param two"),
        "Expected alias doc line to remain when implicit references coexist."
    );
    assert.ok(
        sample3Doc.has("/// @param argument3"),
        "Expected direct argument doc entry to be preserved when referenced."
    );
});

const NO_FEATHER_SOURCE = `/// @function sampleAlias
/// @param second
function sampleAlias(argument0, argument1) {
    var first = argument0;
    var second = argument1;
}
`;

test("collectImplicitArgumentDocNames prefers alias docs without Feather fixes", async () => {
    const formatted = await prettier.format(NO_FEATHER_SOURCE, {
        parser: "gml-parse",
        plugins: [pluginPath],
        applyFeatherFixes: false
    });

    const docStart = formatted.indexOf("/// @function sampleAlias");
    let docEnd = formatted.indexOf("\nfunction sampleAlias", docStart);
    if (docEnd === -1) {
        docEnd = formatted.indexOf("function sampleAlias", docStart + 1);
    } else {
        docEnd += 1;
    }
    if (docEnd === -1) {
        docEnd = formatted.length;
    }

    const paramLines = formatted
        .slice(docStart, docEnd)
        .split(/\r?\n/)
        .map((line) => line.trim())
        .filter((line) => line.startsWith("/// @param"));

    assert.deepStrictEqual(paramLines, [
        "/// @param first",
        "/// @param second"
    ]);
});

const EXISTING_DOC_SOURCE = `/// @function sampleExisting
/// @param first
/// @param second
/// @param third
function sampleExisting() {
    var first = argument0;
    var second = argument1;
    return argument2;
}
`;

test("collectImplicitArgumentDocNames reuses documented names when alias is missing", async () => {
    const formatted = await prettier.format(EXISTING_DOC_SOURCE, {
        parser: "gml-parse",
        plugins: [pluginPath]
    });

    const docStart = formatted.indexOf("/// @function sampleExisting");
    let docEnd = formatted.indexOf("\nfunction sampleExisting", docStart);
    if (docEnd === -1) {
        docEnd = formatted.indexOf("function sampleExisting", docStart + 1);
    } else {
        docEnd += 1;
    }
    if (docEnd === -1) {
        docEnd = formatted.length;
    }

    const paramLines = new Set(
        formatted
            .slice(docStart, docEnd)
            .split(/\r?\n/)
            .map((line) => line.trim())
            .filter((line) => line.startsWith("/// @param"))
    );

    assert.ok(
        paramLines.has("/// @param third"),
        "Expected existing doc metadata to be preserved."
    );
    assert.ok(
        !paramLines.has("/// @param argument2"),
        "Expected fallback doc line to be skipped when already documented."
    );
});

const DIRECT_REFERENCE_SOURCE = `/// @function demo
/// @param foo
/// @param bar
function demo(argument0, argument1) {
    var foo = argument0;
    return argument1;
}
`;

test("collectImplicitArgumentDocNames keeps documented names for direct references", async () => {
    const formatted = await prettier.format(DIRECT_REFERENCE_SOURCE, {
        parser: "gml-parse",
        plugins: [pluginPath],
        applyFeatherFixes: false
    });

    const docLines = formatted
        .split(/\r?\n/)
        .map((line) => line.trim())
        .filter((line) => line.startsWith("/// @param"));

    assert.deepStrictEqual(docLines, ["/// @param foo", "/// @param bar"]);
});

<<<<<<< HEAD
const DESCRIPTIVE_DOC_SOURCE = `/// @function descriptive
/// @param width
function descriptive(argument0) {
    var w = argument0;
    return w;
}
`;

test("collectImplicitArgumentDocNames preserves descriptive doc names", async () => {
=======
const DESCRIPTIVE_DOC_SOURCE = `/// @function preserveDocs
/// @param width
function preserveDocs(argument0) {
    var w = argument0;
    return argument0;
}
`;

test("collectImplicitArgumentDocNames retains descriptive docs when alias is shorter", async () => {
>>>>>>> cf5a1274
    const formatted = await prettier.format(DESCRIPTIVE_DOC_SOURCE, {
        parser: "gml-parse",
        plugins: [pluginPath]
    });

<<<<<<< HEAD
    const docLines = new Set(formatted
        .split(/\r?\n/)
        .map((line) => line.trim())
        .filter((line) => line.startsWith("/// @param")));

    assert.ok(
        docLines.has("/// @param width"),
        "Expected descriptive doc metadata to be preserved."
    );
    assert.ok(
        !docLines.has("/// @param w"),
        "Expected aliases not to overwrite descriptive doc names."
    );
=======
    const docLines = formatted
        .split(/\r?\n/)
        .map((line) => line.trim())
        .filter((line) => line.startsWith("/// @param"));

    assert.deepStrictEqual(docLines, ["/// @param width"]);
>>>>>>> cf5a1274
});<|MERGE_RESOLUTION|>--- conflicted
+++ resolved
@@ -214,17 +214,6 @@
     assert.deepStrictEqual(docLines, ["/// @param foo", "/// @param bar"]);
 });
 
-<<<<<<< HEAD
-const DESCRIPTIVE_DOC_SOURCE = `/// @function descriptive
-/// @param width
-function descriptive(argument0) {
-    var w = argument0;
-    return w;
-}
-`;
-
-test("collectImplicitArgumentDocNames preserves descriptive doc names", async () => {
-=======
 const DESCRIPTIVE_DOC_SOURCE = `/// @function preserveDocs
 /// @param width
 function preserveDocs(argument0) {
@@ -233,33 +222,16 @@
 }
 `;
 
-test("collectImplicitArgumentDocNames retains descriptive docs when alias is shorter", async () => {
->>>>>>> cf5a1274
+test("collectImplicitArgumentDocNames preserves descriptive doc names", async () => {
     const formatted = await prettier.format(DESCRIPTIVE_DOC_SOURCE, {
         parser: "gml-parse",
         plugins: [pluginPath]
     });
 
-<<<<<<< HEAD
-    const docLines = new Set(formatted
-        .split(/\r?\n/)
-        .map((line) => line.trim())
-        .filter((line) => line.startsWith("/// @param")));
-
-    assert.ok(
-        docLines.has("/// @param width"),
-        "Expected descriptive doc metadata to be preserved."
-    );
-    assert.ok(
-        !docLines.has("/// @param w"),
-        "Expected aliases not to overwrite descriptive doc names."
-    );
-=======
     const docLines = formatted
         .split(/\r?\n/)
         .map((line) => line.trim())
         .filter((line) => line.startsWith("/// @param"));
 
     assert.deepStrictEqual(docLines, ["/// @param width"]);
->>>>>>> cf5a1274
 });