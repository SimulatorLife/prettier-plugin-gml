import assert from "node:assert/strict";

import { describe, it } from "node:test";

import GMLParser from "gamemaker-language-parser";

import {
    getNodeEndIndex,
    getNodeStartIndex
} from "../../shared/ast-locations.js";

import {
    getFeatherMetadata,
    getFeatherDiagnosticById
} from "../src/feather/metadata.js";
import {
    applyFeatherFixes,
    getFeatherDiagnosticFixers,
    preprocessSourceForFeatherFixes
} from "../src/ast-transforms/apply-feather-fixes.js";

describe("Feather diagnostic fixer registry", () => {
    it("registers a fixer entry for every diagnostic", () => {
        const metadata = getFeatherMetadata();
        const diagnostics = Array.isArray(metadata?.diagnostics)
            ? metadata.diagnostics
            : [];
        const registry = getFeatherDiagnosticFixers();

        assert.strictEqual(
            registry.size,
            diagnostics.length,
            "Expected the fixer registry to include every Feather diagnostic."
        );

        for (const diagnostic of diagnostics) {
            assert.ok(
                registry.has(diagnostic.id),
                `Missing fixer entry for Feather diagnostic ${diagnostic.id}.`
            );
        }
    });
});

describe("applyFeatherFixes transform", () => {
    it("removes trailing macro semicolons and records fix metadata", () => {
        const source = ["#macro SAMPLE value;", "", "var data = SAMPLE;"].join(
            "\n"
        );

        const ast = GMLParser.parse(source, {
            getLocations: true,
            simplifyLocations: false
        });

        const [macro] = ast.body ?? [];
        applyFeatherFixes(ast, { sourceText: source });

        assert.ok(Array.isArray(ast._appliedFeatherDiagnostics));
        assert.strictEqual(
            ast._appliedFeatherDiagnostics.some(
                (entry) => entry.id === "GM1051"
            ),
            true,
            "Expected macro fixer metadata to be recorded on the program node."
        );

        assert.ok(macro);
        assert.ok(Array.isArray(macro.tokens));
        assert.strictEqual(macro.tokens.includes(";"), false);
        assert.strictEqual(typeof macro._featherMacroText, "string");
        assert.strictEqual(
            macro._featherMacroText.trimEnd(),
            "#macro SAMPLE value"
        );

        const macroFixes = macro._appliedFeatherDiagnostics;
        assert.ok(Array.isArray(macroFixes));
        assert.strictEqual(macroFixes.length, 1);
        assert.strictEqual(macroFixes[0].target, "SAMPLE");
    });

    it("removes trailing macro semicolons before inline comments", () => {
        const source = [
            "#macro SAMPLE value; // comment",
            "",
            "var data = SAMPLE;"
        ].join("\n");

        const ast = GMLParser.parse(source, {
            getLocations: true,
            simplifyLocations: false
        });

        const [macro] = ast.body ?? [];
        applyFeatherFixes(ast, { sourceText: source });

        assert.ok(macro);
        assert.ok(Array.isArray(macro.tokens));
        assert.strictEqual(macro.tokens.includes(";"), false);
        assert.strictEqual(typeof macro._featherMacroText, "string");
        assert.strictEqual(
            macro._featherMacroText.trimEnd(),
            "#macro SAMPLE value // comment"
        );

        const macroFixes = macro._appliedFeatherDiagnostics;
        assert.ok(Array.isArray(macroFixes));
        assert.strictEqual(macroFixes.length, 1);
        assert.strictEqual(macroFixes[0].target, "SAMPLE");
    });

<<<<<<< HEAD
    it("promotes local variables used within with(other) scopes", () => {
        const source = [
            "var atk = 1;",
            "",
            "with (other)",
            "{",
            "    hp -= atk;",
            "    apply_damage(atk);",
            "}",
            "",
            "with (other)",
            "{",
            "    apply_damage(atk);",
            "}"
        ].join("\n");
=======
    it("converts string length property access into string_length calls", () => {
        const source = "var result = string(value).length;";
>>>>>>> 45547a4d

        const ast = GMLParser.parse(source, {
            getLocations: true,
            simplifyLocations: false
        });

<<<<<<< HEAD
        applyFeatherFixes(ast, { sourceText: source });

        const [promotedAssignment, firstWith, secondWith] = ast.body ?? [];

        assert.ok(promotedAssignment);
        assert.strictEqual(promotedAssignment.type, "AssignmentExpression");
        assert.strictEqual(promotedAssignment.operator, "=");
        assert.strictEqual(promotedAssignment.left?.name, "atk");

        const firstBody = firstWith?.body?.body ?? [];
        const [damageExpression, damageCall] = firstBody;

        assert.ok(damageExpression);
        assert.strictEqual(damageExpression.type, "AssignmentExpression");
        assert.strictEqual(damageExpression.right?.type, "MemberDotExpression");
        assert.strictEqual(damageExpression.right?.object?.name, "other");
        assert.strictEqual(damageExpression.right?.property?.name, "atk");

        assert.ok(damageCall);
        const firstCallArgument = damageCall.arguments?.[0];
        assert.strictEqual(firstCallArgument?.type, "MemberDotExpression");
        assert.strictEqual(firstCallArgument?.object?.name, "other");
        assert.strictEqual(firstCallArgument?.property?.name, "atk");

        const secondBody = secondWith?.body?.body ?? [];
        const [secondCall] = secondBody;
        const secondCallArgument = secondCall?.arguments?.[0];
        assert.strictEqual(secondCallArgument?.type, "MemberDotExpression");
        assert.strictEqual(secondCallArgument?.object?.name, "other");
        assert.strictEqual(secondCallArgument?.property?.name, "atk");

        const assignmentFixes = promotedAssignment?._appliedFeatherDiagnostics ?? [];
        assert.ok(
            assignmentFixes.some((entry) => entry.id === "GM1013" && entry.automatic === true),
            "Expected promoted assignment to record GM1013 metadata."
        );

        const memberFixes = damageExpression.right?._appliedFeatherDiagnostics ?? [];
        assert.ok(
            memberFixes.some((entry) => entry.id === "GM1013" && entry.automatic === true),
            "Expected member access to record GM1013 metadata."
        );

        const programFixes = ast._appliedFeatherDiagnostics ?? [];
        const automaticGm1013 = programFixes.filter(
            (entry) => entry.id === "GM1013" && entry.automatic === true
        );

        assert.ok(
            automaticGm1013.length >= 3,
            "Expected program metadata to include automatic GM1013 fixes."
        );
    });

    it("records manual Feather fix metadata for every diagnostic", () => {
        const source = "var value = 1;";
=======
        const declaration = ast.body?.[0]?.declarations?.[0];
        const originalInit = declaration?.init;

        assert.ok(originalInit);
        assert.strictEqual(originalInit.type, "MemberDotExpression");

        applyFeatherFixes(ast, { sourceText: source });

        const updatedInit = declaration?.init;

        assert.ok(updatedInit);
        assert.strictEqual(updatedInit.type, "CallExpression");
        assert.strictEqual(updatedInit.object?.type, "Identifier");
        assert.strictEqual(updatedInit.object?.name, "string_length");
        assert.ok(Array.isArray(updatedInit.arguments));
        assert.strictEqual(updatedInit.arguments.length, 1);
        assert.strictEqual(updatedInit.arguments[0], originalInit.object);

        const appliedFixes = updatedInit._appliedFeatherDiagnostics;
        assert.ok(Array.isArray(appliedFixes));
        const gm1012Fix = appliedFixes.find((entry) => entry.id === "GM1012");
        assert.ok(gm1012Fix);
        assert.strictEqual(gm1012Fix.target, "length");
    });

    it("corrects GM1021 typoed function calls using metadata guidance", () => {
        const source = [
            "function make_game(_genre) { /* ... */ }",
            "",
            'make_gaem("RPG");',
            "",
            "var _x = clam(x, 0, 100);"
        ].join("\n");
>>>>>>> 45547a4d

        const ast = GMLParser.parse(source, {
            getLocations: true,
            simplifyLocations: false
        });

        applyFeatherFixes(ast, { sourceText: source });

        const typoCall = ast.body?.find(
            (node) => node?.type === "CallExpression"
        );
        const variableDeclaration = ast.body?.find(
            (node) => node?.type === "VariableDeclaration"
        );
        const clampCall = variableDeclaration?.declarations?.[0]?.init;

        assert.ok(typoCall);
        assert.strictEqual(typoCall.type, "CallExpression");
        assert.strictEqual(typoCall.object?.name, "make_game");

        assert.ok(clampCall);
        assert.strictEqual(clampCall.type, "CallExpression");
        assert.strictEqual(clampCall.object?.name, "clamp");

        const typoFixes = typoCall._appliedFeatherDiagnostics;
        assert.ok(Array.isArray(typoFixes));
        assert.strictEqual(typoFixes.length, 1);
        assert.strictEqual(typoFixes[0].id, "GM1021");
        assert.strictEqual(typoFixes[0].target, "make_gaem");
        assert.strictEqual(typoFixes[0].replacement, "make_game");
        assert.strictEqual(typeof typoFixes[0].automatic, "boolean");
        assert.strictEqual(typoFixes[0].automatic, true);
        assert.ok(typoFixes[0].range);
        assert.strictEqual(typeof typoFixes[0].range.start, "number");
        assert.strictEqual(typeof typoFixes[0].range.end, "number");

        const clampFixes = clampCall._appliedFeatherDiagnostics;
        assert.ok(Array.isArray(clampFixes));
        assert.strictEqual(clampFixes.length, 1);
        assert.strictEqual(clampFixes[0].id, "GM1021");
        assert.strictEqual(clampFixes[0].target, "clam");
        assert.strictEqual(clampFixes[0].replacement, "clamp");
        assert.strictEqual(clampFixes[0].automatic, true);

        const appliedFixes = ast._appliedFeatherDiagnostics ?? [];
        const gm1021Entries = appliedFixes.filter(
            (entry) => entry?.id === "GM1021"
        );

        assert.strictEqual(gm1021Entries.length >= 2, true);
        gm1021Entries.forEach((entry) => {
            assert.strictEqual(entry.automatic, true);
        });
    });

    it("renames deprecated built-in variables and records fix metadata", () => {
        const source = [
            "score = 0;",
            "score = score + 1;",
            "player.score = score;",
            "var local_score = score;"
        ].join("\n");

        const ast = GMLParser.parse(source, {
            getLocations: true,
            simplifyLocations: false
        });

        applyFeatherFixes(ast, { sourceText: source });

        const [
            firstAssignment,
            secondAssignment,
            memberAssignment,
            declaration
        ] = ast.body ?? [];

        assert.ok(firstAssignment);
        assert.strictEqual(firstAssignment.type, "AssignmentExpression");
        assert.strictEqual(firstAssignment.left?.name, "points");
        assert.strictEqual(firstAssignment.right?.value, "0");

        assert.ok(secondAssignment);
        assert.strictEqual(secondAssignment.type, "AssignmentExpression");
        assert.strictEqual(secondAssignment.left?.name, "points");
        assert.strictEqual(secondAssignment.right?.type, "BinaryExpression");
        assert.strictEqual(secondAssignment.right?.left?.name, "points");

        assert.ok(memberAssignment);
        assert.strictEqual(memberAssignment.type, "AssignmentExpression");
        assert.strictEqual(memberAssignment.left?.property?.name, "score");
        assert.strictEqual(memberAssignment.right?.name, "points");

        assert.ok(declaration);
        assert.strictEqual(declaration.type, "VariableDeclaration");
        const [declarator] = declaration.declarations ?? [];
        assert.strictEqual(declarator?.id?.name, "local_score");
        assert.strictEqual(declarator?.init?.name, "points");

        const identifierMetadata =
            firstAssignment.left?._appliedFeatherDiagnostics;
        assert.ok(Array.isArray(identifierMetadata));
        assert.strictEqual(identifierMetadata.length > 0, true);
        assert.strictEqual(identifierMetadata[0].id, "GM1024");
        assert.strictEqual(identifierMetadata[0].target, "score");

        assert.ok(Array.isArray(ast._appliedFeatherDiagnostics));
        assert.strictEqual(
            ast._appliedFeatherDiagnostics.some(
                (entry) => entry.id === "GM1024"
            ),
            true
        );
    });

    it("replaces deprecated constants highlighted by GM1023", () => {
        const source = [
            "if (os_type == os_win32)",
            "{",
            "    return os_win32;",
            "}",
            ""
        ].join("\n");

        const ast = GMLParser.parse(source, {
            getLocations: true,
            simplifyLocations: false
        });

        applyFeatherFixes(ast, { sourceText: source });

        const [ifStatement] = ast.body ?? [];
        const comparison = ifStatement?.test?.expression;
        const conditionConstant = comparison?.right;
        const returnStatement = ifStatement?.consequent?.body?.[0];
        const returnArgument = returnStatement?.argument;

        assert.ok(conditionConstant);
        assert.strictEqual(conditionConstant.type, "Identifier");
        assert.strictEqual(conditionConstant.name, "os_windows");

        assert.ok(returnArgument);
        assert.strictEqual(returnArgument.type, "Identifier");
        assert.strictEqual(returnArgument.name, "os_windows");

        const identifierFixes = returnArgument._appliedFeatherDiagnostics ?? [];
        assert.ok(Array.isArray(identifierFixes));

        const gm1023Fix = identifierFixes.find(
            (entry) => entry.id === "GM1023"
        );
        assert.ok(
            gm1023Fix,
            "Expected GM1023 fix metadata to be attached to the identifier."
        );
        assert.strictEqual(gm1023Fix.target, "os_windows");
        assert.strictEqual(gm1023Fix.automatic, true);

        const programFixes = ast._appliedFeatherDiagnostics ?? [];
        assert.ok(
            programFixes.some((entry) => entry.id === "GM1023"),
            "Expected GM1023 fix metadata to be attached to the program node."
        );
    });

    it("rewrites postfix increment statements flagged by GM1026", () => {
        const source = "pi++;";

        const ast = GMLParser.parse(source, {
            getLocations: true,
            simplifyLocations: false
        });

        applyFeatherFixes(ast, { sourceText: source });

        const [variableDeclaration, incDecStatement] = ast.body ?? [];

        assert.ok(variableDeclaration);
        assert.strictEqual(variableDeclaration.type, "VariableDeclaration");
        assert.strictEqual(variableDeclaration.kind, "var");

        const [declarator] = variableDeclaration.declarations ?? [];
        assert.ok(declarator);
        assert.strictEqual(declarator.type, "VariableDeclarator");
        assert.strictEqual(declarator.init?.type, "Identifier");
        assert.strictEqual(declarator.init?.name, "pi");

        const identifierName = declarator.id?.name;
        assert.ok(typeof identifierName === "string");
        assert.ok(identifierName.startsWith("__featherFix_pi"));

        assert.ok(incDecStatement);
        assert.strictEqual(incDecStatement.type, "IncDecStatement");
        assert.strictEqual(incDecStatement.prefix, false);
        assert.strictEqual(incDecStatement.operator, "++");
        assert.strictEqual(incDecStatement.argument?.type, "Identifier");
        assert.strictEqual(incDecStatement.argument?.name, identifierName);

        const declarationMetadata =
            variableDeclaration._appliedFeatherDiagnostics;
        assert.ok(Array.isArray(declarationMetadata));
        assert.strictEqual(
            declarationMetadata.some((entry) => entry.id === "GM1026"),
            true
        );

        const statementMetadata = incDecStatement._appliedFeatherDiagnostics;
        assert.ok(Array.isArray(statementMetadata));
        assert.strictEqual(
            statementMetadata.some((entry) => entry.id === "GM1026"),
            true
        );

        const programMetadata = ast._appliedFeatherDiagnostics;
        assert.ok(Array.isArray(programMetadata));
        const gm1026 = programMetadata.find((entry) => entry.id === "GM1026");
        assert.ok(gm1026);
        assert.strictEqual(gm1026.automatic, true);
    });

    it("renames reserved identifiers and records fix metadata", () => {
        const source = [
            "#macro image_index 1",
            "",
            "var image_index = 1;",
            "static draw_text = 2;"
        ].join("\n");

        const ast = GMLParser.parse(source, {
            getLocations: true,
            simplifyLocations: false
        });

        applyFeatherFixes(ast, { sourceText: source });

        const [macro, varDeclaration, staticDeclaration] = ast.body ?? [];

        assert.ok(macro?.name);
        assert.strictEqual(macro.name.name, "_image_index");
        assert.strictEqual(
            macro._featherMacroText?.trimEnd(),
            "#macro _image_index 1"
        );
        assert.ok(Array.isArray(macro.name._appliedFeatherDiagnostics));
        assert.strictEqual(
            macro.name._appliedFeatherDiagnostics[0].id,
            "GM1030"
        );
        assert.strictEqual(
            macro.name._appliedFeatherDiagnostics[0].target,
            "image_index"
        );

        const varDeclarator = varDeclaration?.declarations?.[0];
        assert.ok(varDeclarator?.id);
        assert.strictEqual(varDeclarator.id.name, "_image_index");
        assert.ok(Array.isArray(varDeclarator.id._appliedFeatherDiagnostics));
        assert.strictEqual(
            varDeclarator.id._appliedFeatherDiagnostics[0].id,
            "GM1030"
        );
        assert.strictEqual(
            varDeclarator.id._appliedFeatherDiagnostics[0].target,
            "image_index"
        );

        const staticDeclarator = staticDeclaration?.declarations?.[0];
        assert.ok(staticDeclarator?.id);
        assert.strictEqual(staticDeclarator.id.name, "_draw_text");
        assert.ok(
            Array.isArray(staticDeclarator.id._appliedFeatherDiagnostics)
        );
        assert.strictEqual(
            staticDeclarator.id._appliedFeatherDiagnostics[0].id,
            "GM1030"
        );
        assert.strictEqual(
            staticDeclarator.id._appliedFeatherDiagnostics[0].target,
            "draw_text"
        );

        const appliedFixes = ast._appliedFeatherDiagnostics ?? [];
        assert.strictEqual(
            appliedFixes.some((entry) => entry.id === "GM1030"),
            true,
            "Expected GM1030 fix metadata to be attached to the program node."
        );
    });

    it("converts numeric string call arguments into numeric literals for GM1029", () => {
        const source =
            'draw_sprite(sprite_index, image_index, "1234", "5678");';

        const ast = GMLParser.parse(source, {
            getLocations: true,
            simplifyLocations: false
        });

        applyFeatherFixes(ast, { sourceText: source });

        const [callExpression] = ast.body ?? [];
        assert.ok(callExpression);

        const args = Array.isArray(callExpression?.arguments)
            ? callExpression.arguments
            : [];

        assert.strictEqual(args.length, 4);
        assert.strictEqual(args[2]?.type, "Literal");
        assert.strictEqual(args[3]?.type, "Literal");
        assert.strictEqual(args[2]?.value, "1234");
        assert.strictEqual(args[3]?.value, "5678");

        const literalMetadata = args[2]?._appliedFeatherDiagnostics;
        assert.ok(Array.isArray(literalMetadata));
        assert.strictEqual(literalMetadata.length, 1);

        const [metadata] = literalMetadata;
        const diagnostic = getFeatherDiagnosticById("GM1029");

        assert.strictEqual(metadata?.id, "GM1029");
        assert.strictEqual(metadata?.automatic, true);
        assert.strictEqual(metadata?.title, diagnostic?.title ?? null);
        assert.strictEqual(
            metadata?.description,
            diagnostic?.description ?? null
        );
        assert.strictEqual(
            metadata?.correction,
            diagnostic?.correction ?? null
        );
        assert.ok(metadata?.range);
        assert.strictEqual(typeof metadata.range.start, "number");
        assert.strictEqual(typeof metadata.range.end, "number");
    });

    it("normalizes multidimensional array indexing and records metadata", () => {
        const source = [
            "function fetch_value(_grid, _row, _column, _depth)",
            "{",
            "    var primary = _grid[_row, _column];",
            "    var tertiary = _grid[_row, _column, _depth];",
            "    return primary + tertiary;",
            "}",
            "",
            "var nested = matrix[0, 1, 2, 3];"
        ].join("\n");

        const ast = GMLParser.parse(source, {
            getLocations: true,
            simplifyLocations: false
        });

        applyFeatherFixes(ast, { sourceText: source });

        const functionDeclaration = ast.body?.[0];
        assert.ok(functionDeclaration?.body?.body);

        const [primaryDeclaration, tertiaryDeclaration, returnStatement] =
            functionDeclaration.body.body;

        const primaryInit = primaryDeclaration?.declarations?.[0]?.init;
        const tertiaryInit = tertiaryDeclaration?.declarations?.[0]?.init;

        assert.strictEqual(primaryInit?.type, "MemberIndexExpression");
        assert.strictEqual(primaryInit?.property?.length, 1);
        assert.strictEqual(primaryInit?.object?.type, "MemberIndexExpression");
        assert.strictEqual(primaryInit.object.property?.length, 1);
        assert.ok(Array.isArray(primaryInit._appliedFeatherDiagnostics));

        assert.strictEqual(tertiaryInit?.type, "MemberIndexExpression");
        assert.strictEqual(tertiaryInit?.property?.length, 1);
        assert.strictEqual(tertiaryInit?.object?.type, "MemberIndexExpression");
        assert.strictEqual(tertiaryInit.object.property?.length, 1);
        assert.strictEqual(
            tertiaryInit.object?.object?.type,
            "MemberIndexExpression"
        );
        assert.ok(Array.isArray(tertiaryInit._appliedFeatherDiagnostics));

        const globalDeclaration = ast.body?.[1]?.declarations?.[0];
        const nestedInit = globalDeclaration?.init;

        assert.strictEqual(nestedInit?.type, "MemberIndexExpression");
        assert.strictEqual(nestedInit?.property?.length, 1);
        assert.strictEqual(nestedInit?.object?.type, "MemberIndexExpression");
        assert.strictEqual(nestedInit?.object?.property?.length, 1);
        assert.strictEqual(
            nestedInit?.object?.object?.type,
            "MemberIndexExpression"
        );
        assert.strictEqual(
            nestedInit?.object?.object?.object?.type,
            "MemberIndexExpression"
        );
        assert.ok(Array.isArray(nestedInit._appliedFeatherDiagnostics));

        assert.ok(Array.isArray(ast._appliedFeatherDiagnostics));
        const normalizedFixes = ast._appliedFeatherDiagnostics.filter(
            (entry) => entry.id === "GM1036"
        );
        assert.strictEqual(normalizedFixes.length >= 3, true);

        for (const entry of normalizedFixes) {
            assert.strictEqual(entry.automatic, true);
        }

        assert.ok(returnStatement);
    });

    it("converts instance creation asset strings to identifiers and records metadata", () => {
        const source = 'instance_create_depth(x, y, -100, "obj_player");';

        const ast = GMLParser.parse(source, {
            getLocations: true,
            simplifyLocations: false
        });

        const [callExpression] = ast.body ?? [];
        assert.ok(callExpression);
        const originalArgument = callExpression?.arguments?.[3];
        assert.ok(originalArgument);
        assert.strictEqual(originalArgument.type, "Literal");

        applyFeatherFixes(ast, { sourceText: source });

        const updatedArgument = callExpression.arguments?.[3];
        assert.ok(updatedArgument);
        assert.strictEqual(updatedArgument.type, "Identifier");
        assert.strictEqual(updatedArgument.name, "obj_player");

        const metadata = updatedArgument._appliedFeatherDiagnostics;
        assert.ok(Array.isArray(metadata));
        assert.strictEqual(metadata.length, 1);
        const [entry] = metadata;
        assert.strictEqual(entry.id, "GM1041");
        assert.strictEqual(entry.target, "obj_player");
        assert.strictEqual(entry.automatic, true);
        assert.ok(entry.range);
        assert.strictEqual(typeof entry.range.start, "number");
        assert.strictEqual(typeof entry.range.end, "number");

        const programFixes = ast._appliedFeatherDiagnostics ?? [];
        assert.ok(Array.isArray(programFixes));
        assert.ok(
            programFixes.some(
                (detail) =>
                    detail.id === "GM1041" &&
                    detail.automatic === true &&
                    detail.target === "obj_player"
            )
        );
    });

    it("replaces invalid delete statements and records fix metadata", () => {
        const source = [
            "var values = [2, 403, 202, 303, 773, 573];",
            "",
            "delete values;"
        ].join("\n");

        const ast = GMLParser.parse(source, {
            getLocations: true,
            simplifyLocations: false
        });

        applyFeatherFixes(ast, { sourceText: source });

        assert.ok(Array.isArray(ast.body));
        assert.strictEqual(ast.body.length >= 2, true);

        const assignment = ast.body[1];
        assert.ok(assignment);
        assert.strictEqual(assignment.type, "AssignmentExpression");
        assert.ok(assignment.left);
        assert.strictEqual(assignment.left.type, "Identifier");
        assert.strictEqual(assignment.left.name, "values");
        assert.ok(assignment.right);
        assert.strictEqual(assignment.right.type, "Literal");
        assert.strictEqual(assignment.right.value, "undefined");

        const assignmentFixes = assignment._appliedFeatherDiagnostics;
        assert.ok(Array.isArray(assignmentFixes));
        assert.strictEqual(assignmentFixes.length >= 1, true);
        assert.strictEqual(
            assignmentFixes.some((entry) => entry.id === "GM1052"),
            true,
            "Expected delete fixer metadata to be recorded on the assignment node."
        );

        const recordedFix = assignmentFixes.find(
            (entry) => entry.id === "GM1052"
        );
        assert.ok(recordedFix);
        assert.strictEqual(recordedFix.target, "values");
        assert.strictEqual(recordedFix.automatic, true);

        assert.ok(Array.isArray(ast._appliedFeatherDiagnostics));
        assert.strictEqual(
            ast._appliedFeatherDiagnostics.some(
                (entry) => entry.id === "GM1052"
            ),
            true,
            "Expected delete fixer metadata to be recorded on the program node."
        );
    });

    it("marks constructor declarations for functions instantiated with new", () => {
        const source = [
            "function item() {",
            "    return 42;",
            "}",
            "",
            "var sword = new item();"
        ].join("\n");

        const ast = GMLParser.parse(source, {
            getLocations: true,
            simplifyLocations: false
        });

        const [functionNode] = ast.body ?? [];

        assert.ok(functionNode);
        assert.strictEqual(functionNode.type, "FunctionDeclaration");

        applyFeatherFixes(ast, { sourceText: source });

        assert.strictEqual(functionNode.type, "ConstructorDeclaration");

        const functionFixes = functionNode._appliedFeatherDiagnostics;
        assert.ok(Array.isArray(functionFixes));
        assert.strictEqual(
            functionFixes.some((entry) => entry.id === "GM1058"),
            true
        );
        assert.strictEqual(
            functionFixes.some((entry) => entry.target === "item"),
            true,
            "Expected constructor fix metadata to target the function name."
        );

        const recordedIds = ast._appliedFeatherDiagnostics ?? [];
        assert.strictEqual(
            recordedIds.some((entry) => entry.id === "GM1058"),
            true,
            "Expected the program node to record the GM1058 constructor fix."
        );
    });

    it("removes duplicate function parameters and records metadata", () => {
        const source = [
            "function example(value, other, value, value) {",
            "    return value + other;",
            "}"
        ].join("\n");

        const ast = GMLParser.parse(source, {
            getLocations: true,
            simplifyLocations: false
        });

        applyFeatherFixes(ast, { sourceText: source });

        const [fn] = ast.body ?? [];
        assert.ok(fn);
        const params = Array.isArray(fn.params) ? fn.params : [];
        assert.deepStrictEqual(
            params.map((param) =>
                param?.type === "Identifier"
                    ? param.name
                    : (param?.left?.name ?? null)
            ),
            ["value", "other"]
        );

        const fnMetadata = fn._appliedFeatherDiagnostics ?? [];
        assert.strictEqual(fnMetadata.length, 2);
        fnMetadata.forEach((entry) => {
            assert.strictEqual(entry.id, "GM1059");
            assert.strictEqual(entry.target, "value");
            assert.strictEqual(entry.automatic, true);
        });

        const rootMetadata = ast._appliedFeatherDiagnostics ?? [];
        const gm1059Metadata = rootMetadata.filter(
            (entry) => entry.id === "GM1059"
        );
        assert.strictEqual(gm1059Metadata.length, 2);
        gm1059Metadata.forEach((entry) => {
            assert.strictEqual(entry.target, "value");
            assert.strictEqual(entry.automatic, true);
        });
    });

    it("removes duplicate constructor parameters flagged by GM1059", () => {
        const source = [
            "function Example(value, other, value) constructor {",
            "    return value + other;",
            "}"
        ].join("\n");

        const ast = GMLParser.parse(source, {
            getLocations: true,
            simplifyLocations: false
        });

        applyFeatherFixes(ast, { sourceText: source });

        const [ctor] = ast.body ?? [];
        assert.ok(ctor);
        assert.strictEqual(ctor.type, "ConstructorDeclaration");

        const params = Array.isArray(ctor.params) ? ctor.params : [];
        assert.deepStrictEqual(
            params.map((param) =>
                param?.type === "Identifier"
                    ? param.name
                    : (param?.left?.name ?? null)
            ),
            ["value", "other"]
        );

        const ctorMetadata = ctor._appliedFeatherDiagnostics ?? [];
        assert.strictEqual(ctorMetadata.length, 1);
        const [metadataEntry] = ctorMetadata;
        assert.ok(metadataEntry);
        assert.strictEqual(metadataEntry.id, "GM1059");
        assert.strictEqual(metadataEntry.target, "value");
        assert.strictEqual(metadataEntry.automatic, true);

        const rootMetadata = ast._appliedFeatherDiagnostics ?? [];
        const gm1059Metadata = rootMetadata.filter(
            (entry) => entry.id === "GM1059"
        );
        assert.strictEqual(gm1059Metadata.length, 1);
        const [rootEntry] = gm1059Metadata;
        assert.ok(rootEntry);
        assert.strictEqual(rootEntry.target, "value");
        assert.strictEqual(rootEntry.automatic, true);
    });

    it("adds missing enum members and records fix metadata", () => {
        const source = [
            "enum FRUIT {",
            "    NONE,",
            "    ORANGE,",
            "    SIZEOF",
            "}",
            "",
            "var best = FRUIT.KIWI;"
        ].join("\n");

        const ast = GMLParser.parse(source, {
            getLocations: true,
            simplifyLocations: false
        });

        applyFeatherFixes(ast, { sourceText: source });

        const [enumDeclaration] = ast.body ?? [];
        assert.ok(enumDeclaration);

        const members = Array.isArray(enumDeclaration.members)
            ? enumDeclaration.members
            : [];
        const memberNames = members.map((member) => member?.name?.name);

        assert.deepStrictEqual(memberNames, [
            "NONE",
            "ORANGE",
            "KIWI",
            "SIZEOF"
        ]);

        const kiwiMember = members.find(
            (member) => member?.name?.name === "KIWI"
        );
        assert.ok(kiwiMember);

        const memberFixes = kiwiMember._appliedFeatherDiagnostics;
        assert.ok(Array.isArray(memberFixes));
        assert.strictEqual(memberFixes.length, 1);
        assert.strictEqual(memberFixes[0].id, "GM1014");
        assert.strictEqual(memberFixes[0].target, "FRUIT.KIWI");

        const enumFixes = enumDeclaration._appliedFeatherDiagnostics;
        assert.ok(Array.isArray(enumFixes));
        assert.strictEqual(
            enumFixes.some((entry) => entry.id === "GM1014"),
            true
        );

        const programFixes = ast._appliedFeatherDiagnostics;
        assert.ok(Array.isArray(programFixes));
        assert.strictEqual(
            programFixes.some((entry) => entry.id === "GM1014"),
            true
        );
    });

    it("records manual Feather fix metadata for every diagnostic", () => {
        const source = "var value = 1;";

        const ast = GMLParser.parse(source, {
            getLocations: true,
            simplifyLocations: false
        });

        applyFeatherFixes(ast, { sourceText: source });

        assert.ok(Array.isArray(ast._appliedFeatherDiagnostics));

        const recordedIds = new Set(
            ast._appliedFeatherDiagnostics.map((entry) => entry.id)
        );
        const diagnostics = getFeatherMetadata().diagnostics ?? [];

        assert.strictEqual(
            recordedIds.size,
            diagnostics.length,
            "Expected manual Feather fix metadata to be captured for every diagnostic."
        );

        ["GM2054", "GM2020", "GM1042"].forEach((id) => {
            assert.strictEqual(
                recordedIds.has(id),
                true,
                `Expected manual Feather fix metadata for diagnostic ${id}.`
            );
        });

        for (const entry of ast._appliedFeatherDiagnostics) {
            assert.strictEqual(
                Object.prototype.hasOwnProperty.call(entry, "automatic"),
                true,
                "Each Feather fix entry should indicate whether it was applied automatically."
            );
        }
    });

    it("captures metadata for deprecated function calls flagged by GM1017", () => {
        const source = [
            "/// @deprecated Use start_new_game instead.",
            "function make_game() {",
            "    return 1;",
            "}",
            "",
            "make_game();"
        ].join("\n");

        const ast = GMLParser.parse(source, {
            getLocations: true,
            simplifyLocations: false
        });

        applyFeatherFixes(ast, { sourceText: source });

        const callExpression = ast.body?.find(
            (node) => node?.type === "CallExpression"
        );

        assert.ok(
            callExpression,
            "Expected the sample program to include a call expression."
        );

        const fixes = callExpression._appliedFeatherDiagnostics;

        assert.ok(Array.isArray(fixes));
        assert.strictEqual(fixes.length, 1);

        const [fix] = fixes;

        assert.strictEqual(fix.id, "GM1017");
        assert.strictEqual(fix.target, "make_game");
        assert.strictEqual(fix.automatic, false);
        assert.ok(fix.range);
        assert.strictEqual(fix.range.start, getNodeStartIndex(callExpression));
        assert.strictEqual(fix.range.end, getNodeEndIndex(callExpression));

        const metadata = getFeatherMetadata();
        const diagnostic = metadata.diagnostics?.find(
            (entry) => entry?.id === "GM1017"
        );

        assert.ok(diagnostic);
        assert.strictEqual(fix.correction, diagnostic?.correction ?? null);

        const programFixIds = new Set(
            (ast._appliedFeatherDiagnostics ?? []).map((entry) => entry.id)
        );

        assert.strictEqual(
            programFixIds.has("GM1017"),
            true,
            "Expected the program node to record GM1017 fix metadata."
        );
    });

    it("corrects mismatched data structure accessors using metadata", () => {
        const metadata = getFeatherMetadata();
        const diagnostic = (metadata?.diagnostics ?? []).find(
            (entry) => entry?.id === "GM1028"
        );

        assert.ok(
            diagnostic,
            "Expected metadata for diagnostic GM1028 to exist."
        );
        assert.ok(
            typeof diagnostic.badExample === "string" &&
                diagnostic.badExample.includes("[?"),
            "Expected GM1028 bad example to include the incorrect accessor token."
        );
        assert.ok(
            typeof diagnostic.goodExample === "string" &&
                diagnostic.goodExample.includes("[|"),
            "Expected GM1028 good example to include the corrected accessor token."
        );

        const source = [
            "lst_instances = ds_list_create();",
            "",
            "if (instance_place_list(x, y, obj_enemy, lst_instances, true))",
            "{",
            "    var _ins = lst_instances[? 0];",
            "}"
        ].join("\n");

        const ast = GMLParser.parse(source, {
            getLocations: true,
            simplifyLocations: false
        });

        applyFeatherFixes(ast, { sourceText: source });

        const ifStatement = (ast.body ?? []).find(
            (node) => node?.type === "IfStatement"
        );
        const declaration = ifStatement?.consequent?.body?.[0];
        const declarator = declaration?.declarations?.[0];
        const accessorExpression = declarator?.init;

        assert.ok(accessorExpression, "Expected accessor expression to exist.");
        assert.strictEqual(accessorExpression.type, "MemberIndexExpression");
        assert.strictEqual(accessorExpression.accessor, "[|");

        const accessorFixes = Array.isArray(
            accessorExpression._appliedFeatherDiagnostics
        )
            ? accessorExpression._appliedFeatherDiagnostics
            : [];

        assert.strictEqual(
            accessorFixes.some((entry) => entry.id === "GM1028"),
            true,
            "Expected GM1028 fix metadata to be attached to the accessor expression."
        );

        const appliedFixes = Array.isArray(ast._appliedFeatherDiagnostics)
            ? ast._appliedFeatherDiagnostics
            : [];

        assert.strictEqual(
            appliedFixes.some((entry) => entry.id === "GM1028"),
            true,
            "Expected GM1028 fix metadata to be attached to the root program node."
        );
    });

    it("normalizes argument built-ins flagged by GM1032", () => {
        const metadata = getFeatherMetadata();
        const diagnostic = (metadata?.diagnostics ?? []).find(
            (entry) => entry?.id === "GM1032"
        );

        assert.ok(
            diagnostic,
            "Expected GM1032 diagnostic metadata to be available."
        );

        const source = [
            "function sample() {",
            "    var first = argument1;",
            "    var second = argument3;",
            "    return argument3 + argument4;",
            "}",
            ""
        ].join("\n");

        const ast = GMLParser.parse(source, {
            getLocations: true,
            simplifyLocations: false
        });

        const trackedIdentifiers = [];

        const collectArgumentIdentifiers = (node) => {
            if (!node) {
                return;
            }

            if (Array.isArray(node)) {
                for (const child of node) {
                    collectArgumentIdentifiers(child);
                }
                return;
            }

            if (typeof node !== "object") {
                return;
            }

            if (
                node.type === "Identifier" &&
                typeof node.name === "string" &&
                /^argument\d+$/.test(node.name)
            ) {
                trackedIdentifiers.push({
                    node,
                    originalName: node.name
                });
            }

            for (const value of Object.values(node)) {
                if (value && typeof value === "object") {
                    collectArgumentIdentifiers(value);
                }
            }
        };

        collectArgumentIdentifiers(ast);

        applyFeatherFixes(ast, { sourceText: source });

        const changedIdentifiers = trackedIdentifiers.filter(
            (entry) => entry.node.name !== entry.originalName
        );

        assert.strictEqual(
            changedIdentifiers.length > 0,
            true,
            "Expected some argument built-ins to be renamed."
        );

        const changedNames = changedIdentifiers
            .map((entry) => entry.node.name)
            .sort();
        const expectedNames = [
            "argument0",
            "argument1",
            "argument1",
            "argument2"
        ].sort();

        assert.deepStrictEqual(
            changedNames,
            expectedNames,
            "Argument built-ins should be reindexed without gaps starting from argument0."
        );

        for (const entry of changedIdentifiers) {
            const metadataEntries = entry.node._appliedFeatherDiagnostics;

            assert.ok(
                Array.isArray(metadataEntries),
                "Each rewritten argument identifier should include metadata."
            );
            assert.strictEqual(metadataEntries.length > 0, true);

            const [fixDetail] = metadataEntries;

            assert.strictEqual(fixDetail.id, "GM1032");
            assert.strictEqual(fixDetail.target, entry.node.name);
            assert.strictEqual(fixDetail.title, diagnostic.title);
            assert.strictEqual(fixDetail.correction, diagnostic.correction);
            assert.strictEqual(fixDetail.description, diagnostic.description);
            assert.strictEqual(fixDetail.automatic, true);
        }

        const applied = ast._appliedFeatherDiagnostics ?? [];
        assert.ok(applied.some((entry) => entry.id === "GM1032"));
    });

    it("records duplicate semicolon fixes for GM1033", () => {
        const source = [
            "var value = 1;;",
            "var other = 2;",
            "",
            "function demo() {",
            "    ;;",
            "    var local = 3;;",
            "    switch (local) {",
            "        case 1:;;",
            "            break;",
            "    }",
            "}"
        ].join("\n");

        const ast = GMLParser.parse(source, {
            getLocations: true,
            simplifyLocations: false
        });

        applyFeatherFixes(ast, { sourceText: source });

        const metadata = Array.isArray(ast._appliedFeatherDiagnostics)
            ? ast._appliedFeatherDiagnostics
            : [];

        const gm1033Fixes = metadata.filter((entry) => entry.id === "GM1033");

        assert.ok(
            gm1033Fixes.length > 0,
            "Expected duplicate semicolons to be detected."
        );

        for (const fix of gm1033Fixes) {
            assert.strictEqual(
                typeof fix.range?.start === "number" &&
                    typeof fix.range?.end === "number",
                true,
                "Expected each GM1033 fix to include a range."
            );
        }
    });

    it("moves argument references into the preceding function body", () => {
        const source = [
            "function args()",
            "{",
            "}",
            "",
            "var _first_parameter = argument[0];",
            "var _argument_total = argument_count;"
        ].join("\n");

        const ast = GMLParser.parse(source, {
            getLocations: true,
            simplifyLocations: false
        });

        const [functionDeclaration, firstStatement, secondStatement] =
            ast.body ?? [];

        assert.ok(functionDeclaration);
        assert.strictEqual(functionDeclaration.type, "FunctionDeclaration");
        assert.strictEqual(typeof firstStatement, "object");
        assert.strictEqual(typeof secondStatement, "object");

        applyFeatherFixes(ast, { sourceText: source });

        assert.ok(Array.isArray(ast.body));
        assert.strictEqual(ast.body.length > 0, true);
        assert.strictEqual(ast.body[0], functionDeclaration);

        const functionBody = functionDeclaration?.body;
        assert.ok(functionBody);
        assert.strictEqual(functionBody.type, "BlockStatement");
        assert.ok(Array.isArray(functionBody.body));
        assert.strictEqual(functionBody.body.length >= 2, true);
        assert.strictEqual(
            functionBody.body[functionBody.body.length - 2],
            firstStatement
        );
        assert.strictEqual(
            functionBody.body[functionBody.body.length - 1],
            secondStatement
        );

        const firstFixes = firstStatement?._appliedFeatherDiagnostics;
        const secondFixes = secondStatement?._appliedFeatherDiagnostics;

        assert.ok(Array.isArray(firstFixes));
        assert.strictEqual(firstFixes.length, 1);
        assert.strictEqual(firstFixes[0].id, "GM1034");
        assert.strictEqual(firstFixes[0].target, "argument");

        assert.ok(Array.isArray(secondFixes));
        assert.strictEqual(secondFixes.length, 1);
        assert.strictEqual(secondFixes[0].id, "GM1034");
        assert.strictEqual(secondFixes[0].target, "argument_count");

        const programFixes = ast._appliedFeatherDiagnostics ?? [];
        const gm1034Fixes = programFixes.filter(
            (entry) => entry.id === "GM1034"
        );
        assert.strictEqual(gm1034Fixes.length, 2);
    });

    it("removes duplicate macro declarations and records fix metadata", () => {
        const source = [
            "#macro dbg show_debug_message",
            "#macro other value",
            "#macro dbg show_debug_message",
            "",
            'dbg("hi");'
        ].join("\n");

        const ast = GMLParser.parse(source, {
            getLocations: true,
            simplifyLocations: false
        });

        applyFeatherFixes(ast, { sourceText: source });

        const macros = Array.isArray(ast.body)
            ? ast.body.filter((node) => node?.type === "MacroDeclaration")
            : [];

        assert.strictEqual(
            macros.length,
            2,
            "Expected duplicate macro to be removed."
        );

        const recordedFixes = Array.isArray(ast._appliedFeatherDiagnostics)
            ? ast._appliedFeatherDiagnostics
            : [];

        assert.ok(recordedFixes.some((entry) => entry.id === "GM1038"));
        assert.ok(
            recordedFixes.some(
                (entry) =>
                    entry.id === "GM1038" &&
                    entry.target === "dbg" &&
                    entry.automatic !== false
            ),
            "Expected GM1038 fix metadata with automatic flag and target name."
        );
    });

    it("normalizes missing constructor parent clauses and records fix metadata", () => {
        const source = [
            "function Base() {",
            "    self.value = 1;",
            "}",
            "",
            "function Child() : Base() constructor {",
            "    constructor_apply();",
            "}",
            "",
            "function Orphan() : Missing() constructor {",
            "    constructor_apply();",
            "}"
        ].join("\n");

        const ast = GMLParser.parse(source, {
            getLocations: true,
            simplifyLocations: false
        });

        const [baseFunction, childConstructor, orphanConstructor] =
            ast.body ?? [];

        applyFeatherFixes(ast, { sourceText: source });

        assert.ok(baseFunction);
        assert.strictEqual(baseFunction.type, "ConstructorDeclaration");
        assert.strictEqual(baseFunction.parent, null);

        const baseFixes = baseFunction._appliedFeatherDiagnostics;
        assert.ok(Array.isArray(baseFixes));
        assert.strictEqual(baseFixes.length > 0, true);
        assert.strictEqual(
            baseFixes.some((entry) => entry.id === "GM1054"),
            true
        );

        assert.ok(childConstructor);
        assert.ok(childConstructor.parent);
        assert.strictEqual(childConstructor.parent.id, "Base");

        assert.ok(orphanConstructor);
        assert.strictEqual(orphanConstructor.parent, null);

        const orphanFixes = orphanConstructor._appliedFeatherDiagnostics;
        assert.ok(Array.isArray(orphanFixes));
        assert.strictEqual(orphanFixes.length > 0, true);
        assert.strictEqual(orphanFixes[0].id, "GM1054");
        assert.strictEqual(orphanFixes[0].target, "Missing");

        const recordedIds = new Set(
            ast._appliedFeatherDiagnostics?.map((entry) => entry.id)
        );
        assert.strictEqual(recordedIds.has("GM1054"), true);
    });

    it("reorders optional parameters after required ones and records fix metadata", () => {
        const source = [
            "function example(a, b = 1, c, d = 2) {",
            "    return a + b + c + d;",
            "}"
        ].join("\n");

        const ast = GMLParser.parse(source, {
            getLocations: true,
            simplifyLocations: false
        });

        applyFeatherFixes(ast, { sourceText: source });

        const [fn] = ast.body ?? [];
        assert.ok(fn);

        const parameterNames = Array.isArray(fn.params)
            ? fn.params.map((param) => {
                if (param?.type === "DefaultParameter") {
                    return param.left?.name ?? null;
                }

                return param?.name ?? null;
            })
            : [];

        assert.deepStrictEqual(parameterNames, ["a", "c", "b", "d"]);

        const defaultParameters = fn.params.filter(
            (param) => param?.type === "DefaultParameter"
        );
        assert.strictEqual(defaultParameters.length, 2);
        assert.strictEqual(defaultParameters[0].left?.name, "b");
        assert.strictEqual(defaultParameters[1].left?.name, "d");

        assert.ok(Array.isArray(fn._appliedFeatherDiagnostics));
        assert.strictEqual(fn._appliedFeatherDiagnostics.length, 1);
        assert.strictEqual(fn._appliedFeatherDiagnostics[0].id, "GM1056");
        assert.strictEqual(fn._appliedFeatherDiagnostics[0].target, "example");

        assert.ok(Array.isArray(ast._appliedFeatherDiagnostics));
        assert.strictEqual(
            ast._appliedFeatherDiagnostics.some(
                (entry) => entry.id === "GM1056"
            ),
            true,
            "Expected GM1056 metadata to be recorded on the program node."
        );
    });

    it("resets texture repeat flagged by GM2056 and records metadata", () => {
        const source = [
            "gpu_set_texrepeat(true);",
            "",
            "vertex_submit(vb_world, pr_trianglelist, tex);"
        ].join("\n");

        const ast = GMLParser.parse(source, {
            getLocations: true,
            simplifyLocations: false
        });

        applyFeatherFixes(ast, { sourceText: source });

        const separatorStatements = (ast.body ?? []).filter(
            (node) => node?.type === "EmptyStatement"
        );
        assert.strictEqual(
            separatorStatements.length,
            0,
            "Expected GM2056 fix to avoid inserting separator statements."
        );

        const statements = (ast.body ?? []).filter(
            (node) => node?.type !== "EmptyStatement"
        );
        const [setRepeatCall, submitCall, resetCall] = statements;

        assert.ok(setRepeatCall);
        assert.ok(submitCall);
        assert.ok(resetCall);
        assert.strictEqual(resetCall.type, "CallExpression");
        assert.strictEqual(resetCall.object?.name, "gpu_set_texrepeat");

        const args = Array.isArray(resetCall.arguments)
            ? resetCall.arguments
            : [];
        assert.strictEqual(args.length > 0, true);
        assert.strictEqual(args[0]?.type, "Literal");
        assert.strictEqual(args[0]?.value, "false");

        const appliedDiagnostics = ast._appliedFeatherDiagnostics ?? [];
        const gm2056 = appliedDiagnostics.find(
            (entry) => entry.id === "GM2056"
        );

        assert.ok(
            gm2056,
            "Expected GM2056 metadata to be recorded on the AST."
        );
        assert.strictEqual(gm2056.automatic, true);
        assert.strictEqual(gm2056.target, "gpu_set_texrepeat");
        assert.ok(gm2056.range);

        const resetMetadata = resetCall._appliedFeatherDiagnostics ?? [];
        assert.strictEqual(
            resetMetadata.some((entry) => entry.id === "GM2056"),
            true,
            "Expected GM2056 metadata to be recorded on the inserted reset call."
        );
    });

    it("re-enables blending flagged by GM2048 and records metadata", () => {
        const source = [
            "gpu_set_blendenable(false);",
            "",
            'draw_text(0, 0, "Hello!");'
        ].join("\n");

        const ast = GMLParser.parse(source, {
            getLocations: true,
            simplifyLocations: false
        });

        applyFeatherFixes(ast, { sourceText: source });

        const statements = (ast.body ?? []).filter(
            (node) => node?.type !== "EmptyStatement"
        );
        const [disableCall, drawCall, resetCall] = statements;

        assert.ok(disableCall);
        assert.ok(drawCall);
        assert.ok(resetCall);
        assert.strictEqual(resetCall.type, "CallExpression");
        assert.strictEqual(resetCall.object?.name, "gpu_set_blendenable");

        const args = Array.isArray(resetCall.arguments)
            ? resetCall.arguments
            : [];
        assert.strictEqual(args.length > 0, true);
        assert.strictEqual(args[0]?.type, "Literal");
        assert.strictEqual(args[0]?.value, "true");

        const appliedDiagnostics = ast._appliedFeatherDiagnostics ?? [];
        const gm2048 = appliedDiagnostics.find(
            (entry) => entry.id === "GM2048"
        );

        assert.ok(
            gm2048,
            "Expected GM2048 metadata to be recorded on the AST."
        );
        assert.strictEqual(gm2048.automatic, true);
        assert.strictEqual(gm2048.target, "gpu_set_blendenable");
        assert.ok(gm2048.range);

        const resetMetadata = resetCall._appliedFeatherDiagnostics ?? [];
        assert.strictEqual(
            resetMetadata.some((entry) => entry.id === "GM2048"),
            true,
            "Expected GM2048 metadata to be recorded on the inserted reset call."
        );
    });

    it("harmonizes texture ternaries flagged by GM1063 and records metadata", () => {
        const source = [
            "/// Create Event",
            "",
            "tex = (texture_defined) ? sprite_get_texture(sprite_index, 0) : -1;",
            "",
            "/// Draw Event",
            "",
            "vertex_submit(vb, pr_trianglelist, tex);"
        ].join("\n");

        const ast = GMLParser.parse(source, {
            getLocations: true,
            simplifyLocations: false
        });

        const [assignment] = ast.body ?? [];
        assert.ok(assignment?.right?.type === "TernaryExpression");
        assert.strictEqual(
            assignment.right.alternate.type === "UnaryExpression",
            true
        );

        applyFeatherFixes(ast, { sourceText: source });

        const fixedTernary = assignment?.right;
        assert.ok(fixedTernary);
        assert.strictEqual(fixedTernary.alternate?.type, "Identifier");
        assert.strictEqual(fixedTernary.alternate?.name, "pointer_null");

        const appliedDiagnostics = ast._appliedFeatherDiagnostics ?? [];
        const gm1063 = appliedDiagnostics.find(
            (entry) => entry.id === "GM1063"
        );

        assert.ok(
            gm1063,
            "Expected GM1063 metadata to be recorded on the AST."
        );
        assert.strictEqual(gm1063.automatic, true);
        assert.strictEqual(gm1063.target, "tex");
        assert.ok(gm1063.range);

        const ternaryDiagnostics =
            fixedTernary._appliedFeatherDiagnostics ?? [];
        assert.strictEqual(
            ternaryDiagnostics.some((entry) => entry.id === "GM1063"),
            true
        );
    });

    it("normalizes simple syntax errors flagged by GM1100 and records metadata", () => {
        const source = ["var _this * something;", "", "    = 48;"].join("\n");

        const { sourceText, metadata } =
            preprocessSourceForFeatherFixes(source);

        assert.notStrictEqual(
            sourceText,
            source,
            "Expected GM1100 preprocessor to modify the source text."
        );
        assert.ok(
            metadata?.GM1100?.length > 0,
            "Expected GM1100 metadata to be recorded by the preprocessor."
        );

        const ast = GMLParser.parse(sourceText, {
            getLocations: true,
            simplifyLocations: false
        });

        applyFeatherFixes(ast, {
            sourceText,
            preprocessedFixMetadata: metadata
        });

        const statements = (ast.body ?? []).filter(
            (node) => node?.type !== "EmptyStatement"
        );
        const [declaration] = statements;

        assert.ok(declaration);
        assert.strictEqual(declaration.type, "VariableDeclaration");
        assert.strictEqual(Array.isArray(declaration.declarations), true);

        const declarationFixes = declaration._appliedFeatherDiagnostics ?? [];
        assert.strictEqual(
            declarationFixes.some((entry) => entry.id === "GM1100"),
            true
        );

        const programDiagnostics = ast._appliedFeatherDiagnostics ?? [];
        const gm1100Entries = programDiagnostics.filter(
            (entry) => entry.id === "GM1100"
        );

        assert.ok(
            gm1100Entries.length >= 1,
            "Expected GM1100 metadata to be recorded on the program node."
        );

        for (const entry of gm1100Entries) {
            assert.strictEqual(entry.automatic, true);
            assert.strictEqual(entry.title, "Syntax Error");
            assert.strictEqual(
                entry.description?.includes("syntax error"),
                true
            );
        }
    });

    it("normalizes zero denominators flagged by GM1015 and records metadata", () => {
        const source = [
            "var total = 10 / 0;",
            "total /= 0;",
            "total = total % (0);",
            "total %= (-0);"
        ].join("\n");

        const ast = GMLParser.parse(source, {
            getLocations: true,
            simplifyLocations: false
        });

        applyFeatherFixes(ast, { sourceText: source });

        const [declaration, assignment, moduloAssignment, moduloCompound] =
            ast.body ?? [];

        const binary = declaration?.declarations?.[0]?.init;
        assert.strictEqual(binary?.type, "BinaryExpression");
        assert.strictEqual(binary?.right?.type, "Literal");
        assert.strictEqual(binary?.right?.value, "1");

        assert.strictEqual(assignment?.type, "AssignmentExpression");
        assert.strictEqual(assignment?.right?.type, "Literal");
        assert.strictEqual(assignment?.right?.value, "1");

        const moduloBinary = moduloAssignment?.right;
        assert.strictEqual(moduloBinary?.type, "BinaryExpression");
        assert.strictEqual(
            moduloBinary?.right?.type,
            "ParenthesizedExpression"
        );
        assert.strictEqual(moduloBinary?.right?.expression?.type, "Literal");
        assert.strictEqual(moduloBinary?.right?.expression?.value, "1");

        const moduloCompoundRight = moduloCompound?.right;
        assert.strictEqual(
            moduloCompoundRight?.type,
            "ParenthesizedExpression"
        );
        const moduloCompoundUnary = moduloCompoundRight?.expression;
        assert.strictEqual(moduloCompoundUnary?.type, "UnaryExpression");
        assert.strictEqual(moduloCompoundUnary?.argument?.type, "Literal");
        assert.strictEqual(moduloCompoundUnary?.argument?.value, "1");

        const binaryFixes = binary?._appliedFeatherDiagnostics ?? [];
        const divideAssignFixes = assignment?._appliedFeatherDiagnostics ?? [];
        const moduloBinaryFixes =
            moduloBinary?._appliedFeatherDiagnostics ?? [];
        const moduloCompoundFixes =
            moduloCompound?._appliedFeatherDiagnostics ?? [];

        assert.strictEqual(
            binaryFixes.some((fix) => fix.id === "GM1015"),
            true
        );
        assert.strictEqual(
            divideAssignFixes.some((fix) => fix.id === "GM1015"),
            true
        );
        assert.strictEqual(
            moduloBinaryFixes.some((fix) => fix.id === "GM1015"),
            true
        );
        assert.strictEqual(
            moduloCompoundFixes.some((fix) => fix.id === "GM1015"),
            true
        );

        const applied = ast._appliedFeatherDiagnostics ?? [];
        const gm1015Fixes = applied.filter((entry) => entry.id === "GM1015");

        assert.strictEqual(gm1015Fixes.length >= 4, true);

        for (const entry of gm1015Fixes) {
            assert.strictEqual(entry.target, "0");
            assert.notStrictEqual(entry.range, null);
            assert.strictEqual(entry.automatic, true);
        }
    });

    it("removes stray boolean literal statements flagged by GM1016 and records metadata", () => {
        const topLevelLiteral = {
            type: "ExpressionStatement",
            expression: {
                type: "Literal",
                value: "true",
                start: { index: 0 },
                end: { index: 3 }
            },
            start: { index: 0 },
            end: { index: 4 }
        };

        const nestedLiteral = {
            type: "ExpressionStatement",
            expression: {
                type: "Literal",
                value: "false",
                start: { index: 18 },
                end: { index: 22 }
            },
            start: { index: 18 },
            end: { index: 24 }
        };

        const ast = {
            type: "Program",
            body: [
                topLevelLiteral,
                {
                    type: "IfStatement",
                    test: {
                        type: "Literal",
                        value: "true",
                        start: { index: 10 },
                        end: { index: 13 }
                    },
                    consequent: {
                        type: "BlockStatement",
                        body: [nestedLiteral],
                        start: { index: 16 },
                        end: { index: 25 }
                    },
                    alternate: null,
                    start: { index: 6 },
                    end: { index: 25 }
                }
            ],
            start: { index: 0 },
            end: { index: 25 }
        };

        applyFeatherFixes(ast, { sourceText: "true;\nif (true) { false; }" });

        assert.strictEqual(
            ast.body.length,
            1,
            "Expected stray boolean literal to be removed from the program body."
        );

        const [ifStatement] = ast.body;
        assert.ok(ifStatement);
        assert.strictEqual(
            Array.isArray(ifStatement.consequent?.body)
                ? ifStatement.consequent.body.length
                : -1,
            0,
            "Expected stray boolean literal to be removed from block statements."
        );

        const rootDiagnostics = ast._appliedFeatherDiagnostics ?? [];
        const rootGM1016 = rootDiagnostics.filter(
            (entry) => entry.id === "GM1016"
        );
        assert.strictEqual(
            rootGM1016.length,
            2,
            "Expected GM1016 metadata to be recorded for each removed statement."
        );

        const blockDiagnostics =
            ifStatement.consequent?._appliedFeatherDiagnostics ?? [];
        assert.strictEqual(
            blockDiagnostics.some((entry) => entry.id === "GM1016"),
            true,
            "Expected GM1016 metadata to be attached to the containing block."
        );

        for (const entry of rootGM1016) {
            assert.strictEqual(
                entry.automatic,
                true,
                "GM1016 fixes should be marked as automatic."
            );
            assert.ok(
                entry.range,
                "GM1016 fixes should capture the removed node's range."
            );
        }
    });

    it("preprocesses stray boolean literal statements flagged by GM1016", () => {
        const source = [
            "/// Feather GM1016 sample",
            "true;",
            "if (condition) {",
            "    false;",
            "    value = 1;",
            "}",
            ""
        ].join("\n");

        const { sourceText, metadata } =
            preprocessSourceForFeatherFixes(source);

        assert.notStrictEqual(
            sourceText,
            source,
            "Expected GM1016 preprocessor to remove boolean literal statements."
        );

        assert.ok(
            metadata?.GM1016?.length === 2,
            "Expected GM1016 metadata entries for each removed statement."
        );

        const ast = GMLParser.parse(sourceText, {
            getLocations: true,
            simplifyLocations: false
        });

        applyFeatherFixes(ast, {
            sourceText,
            preprocessedFixMetadata: metadata
        });

        const statements = ast.body ?? [];

        assert.strictEqual(
            statements.length,
            1,
            "Expected only the conditional statement to remain at the top level."
        );

        const [ifStatement] = statements;
        assert.ok(ifStatement?.type === "IfStatement");

        const blockBody = ifStatement?.consequent?.body ?? [];

        assert.strictEqual(
            blockBody.length,
            1,
            "Expected nested boolean literal statements to be removed."
        );

        const rootDiagnostics = ast._appliedFeatherDiagnostics ?? [];
        const gm1016Fixes = rootDiagnostics.filter(
            (entry) => entry.id === "GM1016"
        );

        assert.strictEqual(
            gm1016Fixes.length,
            2,
            "Expected GM1016 metadata to be recorded for each removed literal."
        );

        for (const fix of gm1016Fixes) {
            assert.strictEqual(fix.automatic, true);
            assert.ok(fix.range);
        }

        const blockDiagnostics =
            ifStatement.consequent?._appliedFeatherDiagnostics ?? [];

        assert.strictEqual(
            blockDiagnostics.some((entry) => entry.id === "GM1016"),
            true,
            "Expected GM1016 metadata to be attached to the containing block."
        );
    });

    it("deduplicates local variables flagged by GM2044 and records metadata", () => {
        const source = [
            "function demo() {",
            "    var total = 1;",
            "    var total = 2;",
            "    var count;",
            "    var count;",
            "    if (true) {",
            "        var temp = 0;",
            "        var temp = 1;",
            "    }",
            "}",
            ""
        ].join("\n");

        const ast = GMLParser.parse(source, {
            getLocations: true,
            simplifyLocations: false
        });

        applyFeatherFixes(ast, { sourceText: source });

        const functionNode = ast.body?.[0];
        assert.ok(functionNode?.type === "FunctionDeclaration");

        const statements = functionNode?.body?.body ?? [];
        assert.strictEqual(statements.length, 4);

        const totalDeclaration = statements[0];
        assert.ok(totalDeclaration?.type === "VariableDeclaration");
        assert.strictEqual(
            totalDeclaration.declarations?.[0]?.id?.name,
            "total"
        );

        const totalAssignment = statements[1];
        assert.ok(totalAssignment?.type === "AssignmentExpression");
        assert.strictEqual(totalAssignment.left?.name, "total");

        const countDeclarations = statements.filter(
            (node) =>
                node?.type === "VariableDeclaration" &&
                node.declarations?.[0]?.id?.name === "count"
        );
        assert.strictEqual(countDeclarations.length, 1);

        const ifStatement = statements[3];
        assert.strictEqual(ifStatement?.type, "IfStatement");

        const innerStatements = ifStatement?.consequent?.body ?? [];
        assert.strictEqual(innerStatements.length, 2);

        const innerAssignment = innerStatements[1];
        assert.ok(innerAssignment?.type === "AssignmentExpression");
        assert.strictEqual(innerAssignment.left?.name, "temp");

        const programDiagnostics = ast._appliedFeatherDiagnostics ?? [];
        const gm2044Entries = programDiagnostics.filter(
            (entry) => entry.id === "GM2044"
        );

        assert.ok(
            gm2044Entries.length >= 2,
            "Expected GM2044 metadata to be recorded at the program level."
        );
        assert.strictEqual(
            gm2044Entries.every((entry) => entry.automatic === true),
            true
        );

        const assignmentDiagnostics =
            innerAssignment._appliedFeatherDiagnostics ?? [];
        assert.strictEqual(
            assignmentDiagnostics.some((entry) => entry.id === "GM2044"),
            true,
            "Expected inserted assignment to record GM2044 metadata."
        );
    });

    it("records metadata for GM2064 flagged struct properties", () => {
        const source = [
            "/// Create Event",
            "",
            "ins_companion = instance_create_layer(x, y, layer, obj_companion, {",
            "    intro_message: message",
            "});"
        ].join("\n");

        const ast = GMLParser.parse(source, {
            getLocations: true,
            simplifyLocations: false
        });

        applyFeatherFixes(ast, { sourceText: source });

        const assignment = ast.body?.[0];
        assert.ok(assignment);
        const callExpression = assignment.right;
        assert.ok(callExpression);
        const structArgument = callExpression.arguments?.[4];
        assert.ok(structArgument);
        const [property] = structArgument.properties ?? [];
        assert.ok(property);

        const propertyMetadata = property._appliedFeatherDiagnostics ?? [];
        assert.strictEqual(propertyMetadata.length, 1);

        const [metadata] = propertyMetadata;
        assert.strictEqual(metadata.id, "GM2064");
        assert.strictEqual(metadata.target, "message");
        assert.strictEqual(metadata.automatic, false);

        const expectedMetadata = getFeatherDiagnosticById("GM2064");
        assert.ok(expectedMetadata);
        assert.strictEqual(metadata.title, expectedMetadata.title);
        assert.strictEqual(metadata.description, expectedMetadata.description);
        assert.strictEqual(metadata.correction, expectedMetadata.correction);

        const recordedFixes = ast._appliedFeatherDiagnostics ?? [];
        const gm2064Fixes = recordedFixes.filter(
            (entry) => entry.id === "GM2064"
        );
        assert.strictEqual(gm2064Fixes.length, 1);
        assert.strictEqual(gm2064Fixes[0].target, "message");
        assert.strictEqual(gm2064Fixes[0].automatic, false);
    });

    it("inserts a file_find_close call before nested file_find_first invocations flagged by GM2031", () => {
        const source = [
            "var _look_for_description = true;",
            "",
            'var _file = file_find_first("/game_data/*.bin", fa_none);',
            "",
            "if (_look_for_description)",
            "{",
            '    _file2 = file_find_first("/game_data/*.json", fa_none);',
            "}",
            "",
            "file_find_close();"
        ].join("\n");

        const ast = GMLParser.parse(source, {
            getLocations: true,
            simplifyLocations: false
        });

        applyFeatherFixes(ast, { sourceText: source });

        const appliedDiagnostics = ast._appliedFeatherDiagnostics ?? [];
        assert.strictEqual(
            appliedDiagnostics.some((entry) => entry.id === "GM2031"),
            true,
            "Expected GM2031 metadata to be recorded on the AST."
        );

        const ifStatement = ast.body?.find(
            (node) => node?.type === "IfStatement"
        );
        assert.ok(ifStatement, "Expected an if statement in the parsed AST.");

        const consequentBody = ifStatement?.consequent?.body ?? [];
        assert.strictEqual(consequentBody.length, 2);

        const [firstStatement, secondStatement] = consequentBody;
        assert.strictEqual(firstStatement?.type, "CallExpression");
        assert.strictEqual(firstStatement?.object?.name, "file_find_close");

        const closeDiagnostics =
            firstStatement?._appliedFeatherDiagnostics ?? [];
        assert.strictEqual(
            closeDiagnostics.some((entry) => entry.id === "GM2031"),
            true,
            "Expected GM2031 metadata on the inserted file_find_close call."
        );

        assert.strictEqual(secondStatement?.type, "AssignmentExpression");
        assert.strictEqual(secondStatement?.right?.type, "CallExpression");
        assert.strictEqual(
            secondStatement?.right?.object?.name,
            "file_find_first"
        );
    });

    it("hoists multiple call arguments flagged by GM2023 and records metadata", () => {
        const source =
            "vertex_position_3d(vb, buffer_read(buff, buffer_f32), buffer_read(buff, buffer_f32), buffer_read(buff, buffer_f32));";

        const ast = GMLParser.parse(source, {
            getLocations: true,
            simplifyLocations: false
        });

        applyFeatherFixes(ast, { sourceText: source });

        const body = Array.isArray(ast.body) ? ast.body : [];

        assert.strictEqual(
            body.length >= 4,
            true,
            "Expected temporaries to be hoisted before the call expression."
        );

        for (let index = 0; index < 3; index += 1) {
            const declaration = body[index];
            assert.ok(declaration);
            assert.strictEqual(declaration.type, "VariableDeclaration");

            const declarators = Array.isArray(declaration.declarations)
                ? declaration.declarations
                : [];
            assert.strictEqual(declarators.length, 1);

            const [declarator] = declarators;
            assert.strictEqual(declarator?.id?.type, "Identifier");
            assert.strictEqual(
                declarator?.id?.name,
                `__feather_call_arg_${index}`
            );
            assert.strictEqual(declarator?.init?.type, "CallExpression");

            const declarationDiagnostics =
                declaration._appliedFeatherDiagnostics ?? [];
            assert.strictEqual(
                declarationDiagnostics.some((entry) => entry.id === "GM2023"),
                true,
                "Expected GM2023 metadata on each hoisted declaration."
            );
        }

        const callStatement = body[body.length - 1];
        assert.ok(callStatement);
        assert.strictEqual(callStatement.type, "CallExpression");

        const args = Array.isArray(callStatement.arguments)
            ? callStatement.arguments
            : [];
        assert.strictEqual(args.length, 4);
        assert.strictEqual(args[0]?.type, "Identifier");
        assert.strictEqual(args[0]?.name, "vb");
        assert.strictEqual(args[1]?.name, "__feather_call_arg_0");
        assert.strictEqual(args[2]?.name, "__feather_call_arg_1");
        assert.strictEqual(args[3]?.name, "__feather_call_arg_2");

        const appliedDiagnostics = ast._appliedFeatherDiagnostics ?? [];
        const gm2023 = appliedDiagnostics.find(
            (entry) => entry.id === "GM2023"
        );

        assert.ok(
            gm2023,
            "Expected GM2023 metadata to be recorded on the AST."
        );
        assert.strictEqual(gm2023.automatic, true);
        assert.strictEqual(gm2023.target, "vertex_position_3d");

        const callDiagnostics = callStatement._appliedFeatherDiagnostics ?? [];
        assert.strictEqual(
            callDiagnostics.some((entry) => entry.id === "GM2023"),
            true,
            "Expected GM2023 metadata on the transformed call expression."
        );
    });
});<|MERGE_RESOLUTION|>--- conflicted
+++ resolved
@@ -110,7 +110,6 @@
         assert.strictEqual(macroFixes[0].target, "SAMPLE");
     });
 
-<<<<<<< HEAD
     it("promotes local variables used within with(other) scopes", () => {
         const source = [
             "var atk = 1;",
@@ -126,17 +125,12 @@
             "    apply_damage(atk);",
             "}"
         ].join("\n");
-=======
-    it("converts string length property access into string_length calls", () => {
-        const source = "var result = string(value).length;";
->>>>>>> 45547a4d
-
-        const ast = GMLParser.parse(source, {
-            getLocations: true,
-            simplifyLocations: false
-        });
-
-<<<<<<< HEAD
+
+        const ast = GMLParser.parse(source, {
+            getLocations: true,
+            simplifyLocations: false
+        });
+
         applyFeatherFixes(ast, { sourceText: source });
 
         const [promotedAssignment, firstWith, secondWith] = ast.body ?? [];
@@ -168,15 +162,21 @@
         assert.strictEqual(secondCallArgument?.object?.name, "other");
         assert.strictEqual(secondCallArgument?.property?.name, "atk");
 
-        const assignmentFixes = promotedAssignment?._appliedFeatherDiagnostics ?? [];
+        const assignmentFixes =
+            promotedAssignment?._appliedFeatherDiagnostics ?? [];
         assert.ok(
-            assignmentFixes.some((entry) => entry.id === "GM1013" && entry.automatic === true),
+            assignmentFixes.some(
+                (entry) => entry.id === "GM1013" && entry.automatic === true
+            ),
             "Expected promoted assignment to record GM1013 metadata."
         );
 
-        const memberFixes = damageExpression.right?._appliedFeatherDiagnostics ?? [];
+        const memberFixes =
+            damageExpression.right?._appliedFeatherDiagnostics ?? [];
         assert.ok(
-            memberFixes.some((entry) => entry.id === "GM1013" && entry.automatic === true),
+            memberFixes.some(
+                (entry) => entry.id === "GM1013" && entry.automatic === true
+            ),
             "Expected member access to record GM1013 metadata."
         );
 
@@ -191,9 +191,14 @@
         );
     });
 
-    it("records manual Feather fix metadata for every diagnostic", () => {
-        const source = "var value = 1;";
-=======
+    it("converts string length property access into string_length calls", () => {
+        const source = "var result = string(value).length;";
+
+        const ast = GMLParser.parse(source, {
+            getLocations: true,
+            simplifyLocations: false
+        });
+
         const declaration = ast.body?.[0]?.declarations?.[0];
         const originalInit = declaration?.init;
 
@@ -227,7 +232,6 @@
             "",
             "var _x = clam(x, 0, 100);"
         ].join("\n");
->>>>>>> 45547a4d
 
         const ast = GMLParser.parse(source, {
             getLocations: true,
