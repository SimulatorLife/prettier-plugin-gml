--- conflicted
+++ resolved
@@ -730,18 +730,6 @@
         });
     });
 
-<<<<<<< HEAD
-    it("wraps draw vertex calls flagged by GM2029 and records metadata", () => {
-        const source = [
-            "/// Draw Event",
-            "",
-            "draw_vertex(room_width / 4, room_height / 4);",
-            "draw_vertex(room_width / 2, room_height / 4);",
-            "draw_vertex(room_width / 4, room_height / 2);",
-            "",
-            "draw_primitive_begin(pr_trianglelist);",
-            "draw_primitive_end();"
-=======
     it("renames deprecated built-in variables and records fix metadata", () => {
         const source = [
             "score = 0;",
@@ -3285,7 +3273,6 @@
             "event_inherited();",
             "",
             'show_debug_message("Ready");'
->>>>>>> f4dc89ed
         ].join("\n");
 
         const ast = GMLParser.parse(source, {
@@ -3296,36 +3283,6 @@
         applyFeatherFixes(ast, { sourceText: source });
 
         const statements = Array.isArray(ast.body) ? ast.body : [];
-<<<<<<< HEAD
-        assert.ok(statements.length >= 5, "Expected the sample program to include draw calls.");
-
-        const [firstStatement] = statements;
-        assert.strictEqual(firstStatement?.object?.name, "draw_primitive_begin");
-
-        const vertexCalls = statements.filter((node) => node?.type === "CallExpression" && node.object?.name?.startsWith("draw_vertex"));
-        assert.strictEqual(vertexCalls.length >= 3, true, "Expected draw_vertex calls to remain present.");
-
-        for (const vertex of vertexCalls) {
-            const vertexDiagnostics = vertex?._appliedFeatherDiagnostics ?? [];
-            assert.strictEqual(
-                vertexDiagnostics.some((entry) => entry.id === "GM2029" && entry.automatic === true),
-                true,
-                "Expected each draw_vertex call to record GM2029 metadata."
-            );
-        }
-
-        const appliedDiagnostics = ast._appliedFeatherDiagnostics ?? [];
-        assert.strictEqual(
-            appliedDiagnostics.some((entry) => entry.id === "GM2029"),
-            true,
-            "Expected GM2029 metadata to be recorded on the AST."
-        );
-
-        const lastStatement = statements[statements.length - 1];
-        assert.strictEqual(lastStatement?.object?.name, "draw_primitive_end");
-    });
-});
-=======
         assert.strictEqual(
             statements.some((statement) => isEventInheritedCall(statement)),
             false,
@@ -3477,6 +3434,71 @@
             "Expected GM2030 metadata to be recorded on the program node."
         );
     });
+
+    it("wraps draw vertex calls flagged by GM2029 and records metadata", () => {
+        const source = [
+            "/// Draw Event",
+            "",
+            "draw_vertex(room_width / 4, room_height / 4);",
+            "draw_vertex(room_width / 2, room_height / 4);",
+            "draw_vertex(room_width / 4, room_height / 2);",
+            "",
+            "draw_primitive_begin(pr_trianglelist);",
+            "draw_primitive_end();"
+        ].join("\n");
+
+        const ast = GMLParser.parse(source, {
+            getLocations: true,
+            simplifyLocations: false
+        });
+
+        applyFeatherFixes(ast, { sourceText: source });
+
+        const statements = Array.isArray(ast.body) ? ast.body : [];
+        assert.ok(
+            statements.length >= 5,
+            "Expected the sample program to include draw calls."
+        );
+
+        const [firstStatement] = statements;
+        assert.strictEqual(
+            firstStatement?.object?.name,
+            "draw_primitive_begin"
+        );
+
+        const vertexCalls = statements.filter(
+            (node) =>
+                node?.type === "CallExpression" &&
+                node.object?.name?.startsWith("draw_vertex")
+        );
+        assert.strictEqual(
+            vertexCalls.length >= 3,
+            true,
+            "Expected draw_vertex calls to remain present."
+        );
+
+        for (const vertex of vertexCalls) {
+            const vertexDiagnostics = vertex?._appliedFeatherDiagnostics ?? [];
+            assert.strictEqual(
+                vertexDiagnostics.some(
+                    (entry) =>
+                        entry.id === "GM2029" && entry.automatic === true
+                ),
+                true,
+                "Expected each draw_vertex call to record GM2029 metadata."
+            );
+        }
+
+        const appliedDiagnostics = ast._appliedFeatherDiagnostics ?? [];
+        assert.strictEqual(
+            appliedDiagnostics.some((entry) => entry.id === "GM2029"),
+            true,
+            "Expected GM2029 metadata to be recorded on the AST."
+        );
+
+        const lastStatement = statements[statements.length - 1];
+        assert.strictEqual(lastStatement?.object?.name, "draw_primitive_end");
+    });
 });
 
 function isCallExpression(node) {
@@ -3485,5 +3507,4 @@
 
 function isDrawPrimitiveEndName(node) {
     return isCallExpression(node) && node.object?.name === "draw_primitive_end";
-}
->>>>>>> f4dc89ed
+}