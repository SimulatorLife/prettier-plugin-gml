--- conflicted
+++ resolved
@@ -5,15 +5,9 @@
 import GMLParser from "gamemaker-language-parser";
 
 import {
-<<<<<<< HEAD
-    getFeatherDiagnosticById,
-    getFeatherMetadata
-} from "../../shared/feather/metadata.js";
-=======
     getFeatherMetadata,
     getFeatherDiagnosticById
 } from "../src/feather/metadata.js";
->>>>>>> f0cf340f
 import {
     applyFeatherFixes,
     getFeatherDiagnosticFixers,
@@ -109,11 +103,53 @@
         assert.strictEqual(macroFixes[0].target, "SAMPLE");
     });
 
-<<<<<<< HEAD
     it("converts numeric string call arguments into numeric literals for GM1029", () => {
         const source =
             'draw_sprite(sprite_index, image_index, "1234", "5678");';
-=======
+
+        const ast = GMLParser.parse(source, {
+            getLocations: true,
+            simplifyLocations: false
+        });
+
+        applyFeatherFixes(ast, { sourceText: source });
+
+        const [callExpression] = ast.body ?? [];
+        assert.ok(callExpression);
+
+        const args = Array.isArray(callExpression?.arguments)
+            ? callExpression.arguments
+            : [];
+
+        assert.strictEqual(args.length, 4);
+        assert.strictEqual(args[2]?.type, "Literal");
+        assert.strictEqual(args[3]?.type, "Literal");
+        assert.strictEqual(args[2]?.value, "1234");
+        assert.strictEqual(args[3]?.value, "5678");
+
+        const literalMetadata = args[2]?._appliedFeatherDiagnostics;
+        assert.ok(Array.isArray(literalMetadata));
+        assert.strictEqual(literalMetadata.length, 1);
+
+        const [metadata] = literalMetadata;
+        const diagnostic = getFeatherDiagnosticById("GM1029");
+
+        assert.strictEqual(metadata?.id, "GM1029");
+        assert.strictEqual(metadata?.automatic, true);
+        assert.strictEqual(metadata?.title, diagnostic?.title ?? null);
+        assert.strictEqual(
+            metadata?.description,
+            diagnostic?.description ?? null
+        );
+        assert.strictEqual(
+            metadata?.correction,
+            diagnostic?.correction ?? null
+        );
+        assert.ok(metadata?.range);
+        assert.strictEqual(typeof metadata.range.start, "number");
+        assert.strictEqual(typeof metadata.range.end, "number");
+    });
+
     it("normalizes multidimensional array indexing and records metadata", () => {
         const source = [
             "function fetch_value(_grid, _row, _column, _depth)",
@@ -125,51 +161,14 @@
             "",
             "var nested = matrix[0, 1, 2, 3];"
         ].join("\n");
->>>>>>> f0cf340f
-
-        const ast = GMLParser.parse(source, {
-            getLocations: true,
-            simplifyLocations: false
-        });
-
-        applyFeatherFixes(ast, { sourceText: source });
-
-<<<<<<< HEAD
-        const [callExpression] = ast.body ?? [];
-        assert.ok(callExpression);
-
-        const args = Array.isArray(callExpression?.arguments)
-            ? callExpression.arguments
-            : [];
-
-        assert.strictEqual(args.length, 4);
-        assert.strictEqual(args[2]?.type, "Literal");
-        assert.strictEqual(args[3]?.type, "Literal");
-        assert.strictEqual(args[2]?.value, "1234");
-        assert.strictEqual(args[3]?.value, "5678");
-
-        const literalMetadata = args[2]?._appliedFeatherDiagnostics;
-        assert.ok(Array.isArray(literalMetadata));
-        assert.strictEqual(literalMetadata.length, 1);
-
-        const [metadata] = literalMetadata;
-        const diagnostic = getFeatherDiagnosticById("GM1029");
-
-        assert.strictEqual(metadata?.id, "GM1029");
-        assert.strictEqual(metadata?.automatic, true);
-        assert.strictEqual(metadata?.title, diagnostic?.title ?? null);
-        assert.strictEqual(
-            metadata?.description,
-            diagnostic?.description ?? null
-        );
-        assert.strictEqual(
-            metadata?.correction,
-            diagnostic?.correction ?? null
-        );
-        assert.ok(metadata?.range);
-        assert.strictEqual(typeof metadata.range.start, "number");
-        assert.strictEqual(typeof metadata.range.end, "number");
-=======
+
+        const ast = GMLParser.parse(source, {
+            getLocations: true,
+            simplifyLocations: false
+        });
+
+        applyFeatherFixes(ast, { sourceText: source });
+
         const functionDeclaration = ast.body?.[0];
         assert.ok(functionDeclaration?.body?.body);
 
@@ -447,7 +446,6 @@
         assert.ok(rootEntry);
         assert.strictEqual(rootEntry.target, "value");
         assert.strictEqual(rootEntry.automatic, true);
->>>>>>> f0cf340f
     });
 
     it("records manual Feather fix metadata for every diagnostic", () => {
