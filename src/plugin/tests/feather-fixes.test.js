--- conflicted
+++ resolved
@@ -703,14 +703,6 @@
         );
     });
 
-<<<<<<< HEAD
-    it("records manual metadata for GM2025 user event references", () => {
-        const source = [
-            "function trigger() {",
-            "    event_user(4);",
-            "    event_perform(ev_user, 7);",
-            "    event_perform_object(other, ev_other, ev_user3);",
-=======
     it("converts room navigation arithmetic into dedicated helpers", () => {
         const source = [
             "var next_room = room + 1;",
@@ -890,7 +882,6 @@
             "with (other)",
             "{",
             "    apply_damage(atk);",
->>>>>>> f08b6373
             "}"
         ].join("\n");
 
@@ -899,39 +890,6 @@
             simplifyLocations: false
         });
 
-<<<<<<< HEAD
-        const functionNode = ast.body?.[0];
-        const statements = functionNode?.body?.body ?? [];
-        const [directCall, performCall, performObjectCall] = statements;
-
-        applyFeatherFixes(ast, { sourceText: source });
-
-        const assertUserEventMetadata = (node, expectedTarget) => {
-            assert.ok(node, `Expected call expression for ${expectedTarget}.`);
-            const fixes = node._appliedFeatherDiagnostics ?? [];
-            const gm2025 = fixes.find((entry) => entry.id === "GM2025");
-
-            assert.ok(gm2025, `Expected GM2025 metadata for ${expectedTarget}.`);
-            assert.strictEqual(gm2025.automatic, false);
-            assert.strictEqual(gm2025.target, expectedTarget);
-            assert.ok(gm2025.range);
-        };
-
-        assertUserEventMetadata(directCall, "User Event 4");
-        assertUserEventMetadata(performCall, "User Event 7");
-        assertUserEventMetadata(performObjectCall, "User Event 3");
-
-        const gm2025Entries = (ast._appliedFeatherDiagnostics ?? []).filter(
-            (entry) => entry.id === "GM2025"
-        );
-
-        assert.strictEqual(gm2025Entries.length, 3);
-        gm2025Entries.forEach((entry) => {
-            assert.strictEqual(entry.automatic, false);
-        });
-    });
-});
-=======
         applyFeatherFixes(ast, { sourceText: source });
 
         const [promotedAssignment, firstWith, secondWith] = ast.body ?? [];
@@ -4826,6 +4784,54 @@
             true
         );
     });
+
+    it("records manual metadata for GM2025 user event references", () => {
+        const source = [
+            "function trigger() {",
+            "    event_user(4);",
+            "    event_perform(ev_user, 7);",
+            "    event_perform_object(other, ev_other, ev_user3);",
+            "}"
+        ].join("\n");
+
+        const ast = GMLParser.parse(source, {
+            getLocations: true,
+            simplifyLocations: false
+        });
+
+        const functionNode = ast.body?.[0];
+        const statements = functionNode?.body?.body ?? [];
+        const [directCall, performCall, performObjectCall] = statements;
+
+        applyFeatherFixes(ast, { sourceText: source });
+
+        const assertUserEventMetadata = (node, expectedTarget) => {
+            assert.ok(node, `Expected call expression for ${expectedTarget}.`);
+            const fixes = node._appliedFeatherDiagnostics ?? [];
+            const gm2025 = fixes.find((entry) => entry.id === "GM2025");
+
+            assert.ok(
+                gm2025,
+                `Expected GM2025 metadata for ${expectedTarget}.`
+            );
+            assert.strictEqual(gm2025.automatic, false);
+            assert.strictEqual(gm2025.target, expectedTarget);
+            assert.ok(gm2025.range);
+        };
+
+        assertUserEventMetadata(directCall, "User Event 4");
+        assertUserEventMetadata(performCall, "User Event 7");
+        assertUserEventMetadata(performObjectCall, "User Event 3");
+
+        const gm2025Entries = (ast._appliedFeatherDiagnostics ?? []).filter(
+            (entry) => entry.id === "GM2025"
+        );
+
+        assert.strictEqual(gm2025Entries.length, 3);
+        gm2025Entries.forEach((entry) => {
+            assert.strictEqual(entry.automatic, false);
+        });
+    });
 });
 
 function isCallExpression(node) {
@@ -4834,5 +4840,4 @@
 
 function isDrawPrimitiveEndName(node) {
     return isCallExpression(node) && node.object?.name === "draw_primitive_end";
-}
->>>>>>> f08b6373
+}