import assert from "node:assert/strict";

import { describe, it } from "node:test";

import GMLParser from "gamemaker-language-parser";

import {
    getFeatherMetadata,
    getFeatherDiagnosticById
} from "../src/feather/metadata.js";
import {
    applyFeatherFixes,
    getFeatherDiagnosticFixers,
    preprocessSourceForFeatherFixes
} from "../src/ast-transforms/apply-feather-fixes.js";

describe("Feather diagnostic fixer registry", () => {
    it("registers a fixer entry for every diagnostic", () => {
        const metadata = getFeatherMetadata();
        const diagnostics = Array.isArray(metadata?.diagnostics)
            ? metadata.diagnostics
            : [];
        const registry = getFeatherDiagnosticFixers();

        assert.strictEqual(
            registry.size,
            diagnostics.length,
            "Expected the fixer registry to include every Feather diagnostic."
        );

        for (const diagnostic of diagnostics) {
            assert.ok(
                registry.has(diagnostic.id),
                `Missing fixer entry for Feather diagnostic ${diagnostic.id}.`
            );
        }
    });
});

describe("applyFeatherFixes transform", () => {
    it("removes trailing macro semicolons and records fix metadata", () => {
        const source = ["#macro SAMPLE value;", "", "var data = SAMPLE;"].join(
            "\n"
        );

        const ast = GMLParser.parse(source, {
            getLocations: true,
            simplifyLocations: false
        });

        const [macro] = ast.body ?? [];
        applyFeatherFixes(ast, { sourceText: source });

        assert.ok(Array.isArray(ast._appliedFeatherDiagnostics));
        assert.strictEqual(
            ast._appliedFeatherDiagnostics.some((entry) => entry.id === "GM1051"),
            true,
            "Expected macro fixer metadata to be recorded on the program node."
        );

        assert.ok(macro);
        assert.ok(Array.isArray(macro.tokens));
        assert.strictEqual(macro.tokens.includes(";"), false);
        assert.strictEqual(typeof macro._featherMacroText, "string");
        assert.strictEqual(
            macro._featherMacroText.trimEnd(),
            "#macro SAMPLE value"
        );

        const macroFixes = macro._appliedFeatherDiagnostics;
        assert.ok(Array.isArray(macroFixes));
        assert.strictEqual(macroFixes.length, 1);
        assert.strictEqual(macroFixes[0].target, "SAMPLE");
    });

    it("removes trailing macro semicolons before inline comments", () => {
        const source = [
            "#macro SAMPLE value; // comment",
            "",
            "var data = SAMPLE;"
        ].join("\n");

        const ast = GMLParser.parse(source, {
            getLocations: true,
            simplifyLocations: false
        });

        const [macro] = ast.body ?? [];
        applyFeatherFixes(ast, { sourceText: source });

        assert.ok(macro);
        assert.ok(Array.isArray(macro.tokens));
        assert.strictEqual(macro.tokens.includes(";"), false);
        assert.strictEqual(typeof macro._featherMacroText, "string");
        assert.strictEqual(
            macro._featherMacroText.trimEnd(),
            "#macro SAMPLE value // comment"
        );

        const macroFixes = macro._appliedFeatherDiagnostics;
        assert.ok(Array.isArray(macroFixes));
        assert.strictEqual(macroFixes.length, 1);
        assert.strictEqual(macroFixes[0].target, "SAMPLE");
    });

<<<<<<< HEAD
    it("rewrites postfix increment statements flagged by GM1026", () => {
        const source = "pi++;";
=======
    it("renames reserved identifiers and records fix metadata", () => {
        const source = [
            "#macro image_index 1",
            "",
            "var image_index = 1;",
            "static draw_text = 2;"
        ].join("\n");
>>>>>>> b1dd5a2e

        const ast = GMLParser.parse(source, {
            getLocations: true,
            simplifyLocations: false
        });

        applyFeatherFixes(ast, { sourceText: source });

<<<<<<< HEAD
        const [variableDeclaration, incDecStatement] = ast.body ?? [];

        assert.ok(variableDeclaration);
        assert.strictEqual(variableDeclaration.type, "VariableDeclaration");
        assert.strictEqual(variableDeclaration.kind, "var");

        const [declarator] = variableDeclaration.declarations ?? [];
        assert.ok(declarator);
        assert.strictEqual(declarator.type, "VariableDeclarator");
        assert.strictEqual(declarator.init?.type, "Identifier");
        assert.strictEqual(declarator.init?.name, "pi");

        const identifierName = declarator.id?.name;
        assert.ok(typeof identifierName === "string");
        assert.ok(identifierName.startsWith("__featherFix_pi"));

        assert.ok(incDecStatement);
        assert.strictEqual(incDecStatement.type, "IncDecStatement");
        assert.strictEqual(incDecStatement.prefix, false);
        assert.strictEqual(incDecStatement.operator, "++");
        assert.strictEqual(incDecStatement.argument?.type, "Identifier");
        assert.strictEqual(incDecStatement.argument?.name, identifierName);

        const declarationMetadata = variableDeclaration._appliedFeatherDiagnostics;
        assert.ok(Array.isArray(declarationMetadata));
        assert.strictEqual(declarationMetadata.some((entry) => entry.id === "GM1026"), true);

        const statementMetadata = incDecStatement._appliedFeatherDiagnostics;
        assert.ok(Array.isArray(statementMetadata));
        assert.strictEqual(statementMetadata.some((entry) => entry.id === "GM1026"), true);

        const programMetadata = ast._appliedFeatherDiagnostics;
        assert.ok(Array.isArray(programMetadata));
        const gm1026 = programMetadata.find((entry) => entry.id === "GM1026");
        assert.ok(gm1026);
        assert.strictEqual(gm1026.automatic, true);
=======
        const [macro, varDeclaration, staticDeclaration] = ast.body ?? [];

        assert.ok(macro?.name);
        assert.strictEqual(macro.name.name, "_image_index");
        assert.strictEqual(
            macro._featherMacroText?.trimEnd(),
            "#macro _image_index 1"
        );
        assert.ok(Array.isArray(macro.name._appliedFeatherDiagnostics));
        assert.strictEqual(macro.name._appliedFeatherDiagnostics[0].id, "GM1030");
        assert.strictEqual(
            macro.name._appliedFeatherDiagnostics[0].target,
            "image_index"
        );

        const varDeclarator = varDeclaration?.declarations?.[0];
        assert.ok(varDeclarator?.id);
        assert.strictEqual(varDeclarator.id.name, "_image_index");
        assert.ok(Array.isArray(varDeclarator.id._appliedFeatherDiagnostics));
        assert.strictEqual(
            varDeclarator.id._appliedFeatherDiagnostics[0].id,
            "GM1030"
        );
        assert.strictEqual(
            varDeclarator.id._appliedFeatherDiagnostics[0].target,
            "image_index"
        );

        const staticDeclarator = staticDeclaration?.declarations?.[0];
        assert.ok(staticDeclarator?.id);
        assert.strictEqual(staticDeclarator.id.name, "_draw_text");
        assert.ok(Array.isArray(staticDeclarator.id._appliedFeatherDiagnostics));
        assert.strictEqual(
            staticDeclarator.id._appliedFeatherDiagnostics[0].id,
            "GM1030"
        );
        assert.strictEqual(
            staticDeclarator.id._appliedFeatherDiagnostics[0].target,
            "draw_text"
        );

        const appliedFixes = ast._appliedFeatherDiagnostics ?? [];
        assert.strictEqual(
            appliedFixes.some((entry) => entry.id === "GM1030"),
            true,
            "Expected GM1030 fix metadata to be attached to the program node."
        );
    });

    it("converts numeric string call arguments into numeric literals for GM1029", () => {
        const source = 'draw_sprite(sprite_index, image_index, "1234", "5678");';

        const ast = GMLParser.parse(source, {
            getLocations: true,
            simplifyLocations: false
        });

        applyFeatherFixes(ast, { sourceText: source });

        const [callExpression] = ast.body ?? [];
        assert.ok(callExpression);

        const args = Array.isArray(callExpression?.arguments)
            ? callExpression.arguments
            : [];

        assert.strictEqual(args.length, 4);
        assert.strictEqual(args[2]?.type, "Literal");
        assert.strictEqual(args[3]?.type, "Literal");
        assert.strictEqual(args[2]?.value, "1234");
        assert.strictEqual(args[3]?.value, "5678");

        const literalMetadata = args[2]?._appliedFeatherDiagnostics;
        assert.ok(Array.isArray(literalMetadata));
        assert.strictEqual(literalMetadata.length, 1);

        const [metadata] = literalMetadata;
        const diagnostic = getFeatherDiagnosticById("GM1029");

        assert.strictEqual(metadata?.id, "GM1029");
        assert.strictEqual(metadata?.automatic, true);
        assert.strictEqual(metadata?.title, diagnostic?.title ?? null);
        assert.strictEqual(metadata?.description, diagnostic?.description ?? null);
        assert.strictEqual(metadata?.correction, diagnostic?.correction ?? null);
        assert.ok(metadata?.range);
        assert.strictEqual(typeof metadata.range.start, "number");
        assert.strictEqual(typeof metadata.range.end, "number");
    });

    it("normalizes multidimensional array indexing and records metadata", () => {
        const source = [
            "function fetch_value(_grid, _row, _column, _depth)",
            "{",
            "    var primary = _grid[_row, _column];",
            "    var tertiary = _grid[_row, _column, _depth];",
            "    return primary + tertiary;",
            "}",
            "",
            "var nested = matrix[0, 1, 2, 3];"
        ].join("\n");

        const ast = GMLParser.parse(source, {
            getLocations: true,
            simplifyLocations: false
        });

        applyFeatherFixes(ast, { sourceText: source });

        const functionDeclaration = ast.body?.[0];
        assert.ok(functionDeclaration?.body?.body);

        const [primaryDeclaration, tertiaryDeclaration, returnStatement] =
      functionDeclaration.body.body;

        const primaryInit = primaryDeclaration?.declarations?.[0]?.init;
        const tertiaryInit = tertiaryDeclaration?.declarations?.[0]?.init;

        assert.strictEqual(primaryInit?.type, "MemberIndexExpression");
        assert.strictEqual(primaryInit?.property?.length, 1);
        assert.strictEqual(primaryInit?.object?.type, "MemberIndexExpression");
        assert.strictEqual(primaryInit.object.property?.length, 1);
        assert.ok(Array.isArray(primaryInit._appliedFeatherDiagnostics));

        assert.strictEqual(tertiaryInit?.type, "MemberIndexExpression");
        assert.strictEqual(tertiaryInit?.property?.length, 1);
        assert.strictEqual(tertiaryInit?.object?.type, "MemberIndexExpression");
        assert.strictEqual(tertiaryInit.object.property?.length, 1);
        assert.strictEqual(
            tertiaryInit.object?.object?.type,
            "MemberIndexExpression"
        );
        assert.ok(Array.isArray(tertiaryInit._appliedFeatherDiagnostics));

        const globalDeclaration = ast.body?.[1]?.declarations?.[0];
        const nestedInit = globalDeclaration?.init;

        assert.strictEqual(nestedInit?.type, "MemberIndexExpression");
        assert.strictEqual(nestedInit?.property?.length, 1);
        assert.strictEqual(nestedInit?.object?.type, "MemberIndexExpression");
        assert.strictEqual(nestedInit?.object?.property?.length, 1);
        assert.strictEqual(
            nestedInit?.object?.object?.type,
            "MemberIndexExpression"
        );
        assert.strictEqual(
            nestedInit?.object?.object?.object?.type,
            "MemberIndexExpression"
        );
        assert.ok(Array.isArray(nestedInit._appliedFeatherDiagnostics));

        assert.ok(Array.isArray(ast._appliedFeatherDiagnostics));
        const normalizedFixes = ast._appliedFeatherDiagnostics.filter(
            (entry) => entry.id === "GM1036"
        );
        assert.strictEqual(normalizedFixes.length >= 3, true);

        for (const entry of normalizedFixes) {
            assert.strictEqual(entry.automatic, true);
        }

        assert.ok(returnStatement);
    });

    it("converts instance creation asset strings to identifiers and records metadata", () => {
        const source = 'instance_create_depth(x, y, -100, "obj_player");';

        const ast = GMLParser.parse(source, {
            getLocations: true,
            simplifyLocations: false
        });

        const [callExpression] = ast.body ?? [];
        assert.ok(callExpression);
        const originalArgument = callExpression?.arguments?.[3];
        assert.ok(originalArgument);
        assert.strictEqual(originalArgument.type, "Literal");

        applyFeatherFixes(ast, { sourceText: source });

        const updatedArgument = callExpression.arguments?.[3];
        assert.ok(updatedArgument);
        assert.strictEqual(updatedArgument.type, "Identifier");
        assert.strictEqual(updatedArgument.name, "obj_player");

        const metadata = updatedArgument._appliedFeatherDiagnostics;
        assert.ok(Array.isArray(metadata));
        assert.strictEqual(metadata.length, 1);
        const [entry] = metadata;
        assert.strictEqual(entry.id, "GM1041");
        assert.strictEqual(entry.target, "obj_player");
        assert.strictEqual(entry.automatic, true);
        assert.ok(entry.range);
        assert.strictEqual(typeof entry.range.start, "number");
        assert.strictEqual(typeof entry.range.end, "number");

        const programFixes = ast._appliedFeatherDiagnostics ?? [];
        assert.ok(Array.isArray(programFixes));
        assert.ok(
            programFixes.some(
                (detail) =>
                    detail.id === "GM1041" &&
          detail.automatic === true &&
          detail.target === "obj_player"
            )
        );
    });

    it("replaces invalid delete statements and records fix metadata", () => {
        const source = [
            "var values = [2, 403, 202, 303, 773, 573];",
            "",
            "delete values;"
        ].join("\n");

        const ast = GMLParser.parse(source, {
            getLocations: true,
            simplifyLocations: false
        });

        applyFeatherFixes(ast, { sourceText: source });

        assert.ok(Array.isArray(ast.body));
        assert.strictEqual(ast.body.length >= 2, true);

        const assignment = ast.body[1];
        assert.ok(assignment);
        assert.strictEqual(assignment.type, "AssignmentExpression");
        assert.ok(assignment.left);
        assert.strictEqual(assignment.left.type, "Identifier");
        assert.strictEqual(assignment.left.name, "values");
        assert.ok(assignment.right);
        assert.strictEqual(assignment.right.type, "Literal");
        assert.strictEqual(assignment.right.value, "undefined");

        const assignmentFixes = assignment._appliedFeatherDiagnostics;
        assert.ok(Array.isArray(assignmentFixes));
        assert.strictEqual(assignmentFixes.length >= 1, true);
        assert.strictEqual(
            assignmentFixes.some((entry) => entry.id === "GM1052"),
            true,
            "Expected delete fixer metadata to be recorded on the assignment node."
        );

        const recordedFix = assignmentFixes.find((entry) => entry.id === "GM1052");
        assert.ok(recordedFix);
        assert.strictEqual(recordedFix.target, "values");
        assert.strictEqual(recordedFix.automatic, true);

        assert.ok(Array.isArray(ast._appliedFeatherDiagnostics));
        assert.strictEqual(
            ast._appliedFeatherDiagnostics.some((entry) => entry.id === "GM1052"),
            true,
            "Expected delete fixer metadata to be recorded on the program node."
        );
    });

    it("marks constructor declarations for functions instantiated with new", () => {
        const source = [
            "function item() {",
            "    return 42;",
            "}",
            "",
            "var sword = new item();"
        ].join("\n");

        const ast = GMLParser.parse(source, {
            getLocations: true,
            simplifyLocations: false
        });

        const [functionNode] = ast.body ?? [];

        assert.ok(functionNode);
        assert.strictEqual(functionNode.type, "FunctionDeclaration");

        applyFeatherFixes(ast, { sourceText: source });

        assert.strictEqual(functionNode.type, "ConstructorDeclaration");

        const functionFixes = functionNode._appliedFeatherDiagnostics;
        assert.ok(Array.isArray(functionFixes));
        assert.strictEqual(
            functionFixes.some((entry) => entry.id === "GM1058"),
            true
        );
        assert.strictEqual(
            functionFixes.some((entry) => entry.target === "item"),
            true,
            "Expected constructor fix metadata to target the function name."
        );

        const recordedIds = ast._appliedFeatherDiagnostics ?? [];
        assert.strictEqual(
            recordedIds.some((entry) => entry.id === "GM1058"),
            true,
            "Expected the program node to record the GM1058 constructor fix."
        );
    });

    it("removes duplicate function parameters and records metadata", () => {
        const source = [
            "function example(value, other, value, value) {",
            "    return value + other;",
            "}"
        ].join("\n");

        const ast = GMLParser.parse(source, {
            getLocations: true,
            simplifyLocations: false
        });

        applyFeatherFixes(ast, { sourceText: source });

        const [fn] = ast.body ?? [];
        assert.ok(fn);
        const params = Array.isArray(fn.params) ? fn.params : [];
        assert.deepStrictEqual(
            params.map((param) =>
                param?.type === "Identifier" ? param.name : (param?.left?.name ?? null)
            ),
            ["value", "other"]
        );

        const fnMetadata = fn._appliedFeatherDiagnostics ?? [];
        assert.strictEqual(fnMetadata.length, 2);
        fnMetadata.forEach((entry) => {
            assert.strictEqual(entry.id, "GM1059");
            assert.strictEqual(entry.target, "value");
            assert.strictEqual(entry.automatic, true);
        });

        const rootMetadata = ast._appliedFeatherDiagnostics ?? [];
        const gm1059Metadata = rootMetadata.filter(
            (entry) => entry.id === "GM1059"
        );
        assert.strictEqual(gm1059Metadata.length, 2);
        gm1059Metadata.forEach((entry) => {
            assert.strictEqual(entry.target, "value");
            assert.strictEqual(entry.automatic, true);
        });
    });

    it("removes duplicate constructor parameters flagged by GM1059", () => {
        const source = [
            "function Example(value, other, value) constructor {",
            "    return value + other;",
            "}"
        ].join("\n");

        const ast = GMLParser.parse(source, {
            getLocations: true,
            simplifyLocations: false
        });

        applyFeatherFixes(ast, { sourceText: source });

        const [ctor] = ast.body ?? [];
        assert.ok(ctor);
        assert.strictEqual(ctor.type, "ConstructorDeclaration");

        const params = Array.isArray(ctor.params) ? ctor.params : [];
        assert.deepStrictEqual(
            params.map((param) =>
                param?.type === "Identifier" ? param.name : (param?.left?.name ?? null)
            ),
            ["value", "other"]
        );

        const ctorMetadata = ctor._appliedFeatherDiagnostics ?? [];
        assert.strictEqual(ctorMetadata.length, 1);
        const [metadataEntry] = ctorMetadata;
        assert.ok(metadataEntry);
        assert.strictEqual(metadataEntry.id, "GM1059");
        assert.strictEqual(metadataEntry.target, "value");
        assert.strictEqual(metadataEntry.automatic, true);

        const rootMetadata = ast._appliedFeatherDiagnostics ?? [];
        const gm1059Metadata = rootMetadata.filter(
            (entry) => entry.id === "GM1059"
        );
        assert.strictEqual(gm1059Metadata.length, 1);
        const [rootEntry] = gm1059Metadata;
        assert.ok(rootEntry);
        assert.strictEqual(rootEntry.target, "value");
        assert.strictEqual(rootEntry.automatic, true);
>>>>>>> b1dd5a2e
    });

    it("records manual Feather fix metadata for every diagnostic", () => {
        const source = "var value = 1;";

        const ast = GMLParser.parse(source, {
            getLocations: true,
            simplifyLocations: false
        });

        applyFeatherFixes(ast, { sourceText: source });

        assert.ok(Array.isArray(ast._appliedFeatherDiagnostics));

        const recordedIds = new Set(
            ast._appliedFeatherDiagnostics.map((entry) => entry.id)
        );
        const diagnostics = getFeatherMetadata().diagnostics ?? [];

        assert.strictEqual(
            recordedIds.size,
            diagnostics.length,
            "Expected manual Feather fix metadata to be captured for every diagnostic."
        );

        ["GM2054", "GM2020", "GM1042"].forEach((id) => {
            assert.strictEqual(
                recordedIds.has(id),
                true,
                `Expected manual Feather fix metadata for diagnostic ${id}.`
            );
        });

        for (const entry of ast._appliedFeatherDiagnostics) {
            assert.strictEqual(
                Object.prototype.hasOwnProperty.call(entry, "automatic"),
                true,
                "Each Feather fix entry should indicate whether it was applied automatically."
            );
        }
    });

    it("corrects mismatched data structure accessors using metadata", () => {
        const metadata = getFeatherMetadata();
        const diagnostic = (metadata?.diagnostics ?? []).find(
            (entry) => entry?.id === "GM1028"
        );

        assert.ok(diagnostic, "Expected metadata for diagnostic GM1028 to exist.");
        assert.ok(
            typeof diagnostic.badExample === "string" &&
        diagnostic.badExample.includes("[?"),
            "Expected GM1028 bad example to include the incorrect accessor token."
        );
        assert.ok(
            typeof diagnostic.goodExample === "string" &&
        diagnostic.goodExample.includes("[|"),
            "Expected GM1028 good example to include the corrected accessor token."
        );

        const source = [
            "lst_instances = ds_list_create();",
            "",
            "if (instance_place_list(x, y, obj_enemy, lst_instances, true))",
            "{",
            "    var _ins = lst_instances[? 0];",
            "}"
        ].join("\n");

        const ast = GMLParser.parse(source, {
            getLocations: true,
            simplifyLocations: false
        });

        applyFeatherFixes(ast, { sourceText: source });

        const ifStatement = (ast.body ?? []).find(
            (node) => node?.type === "IfStatement"
        );
        const declaration = ifStatement?.consequent?.body?.[0];
        const declarator = declaration?.declarations?.[0];
        const accessorExpression = declarator?.init;

        assert.ok(accessorExpression, "Expected accessor expression to exist.");
        assert.strictEqual(accessorExpression.type, "MemberIndexExpression");
        assert.strictEqual(accessorExpression.accessor, "[|");

        const accessorFixes = Array.isArray(
            accessorExpression._appliedFeatherDiagnostics
        )
            ? accessorExpression._appliedFeatherDiagnostics
            : [];

        assert.strictEqual(
            accessorFixes.some((entry) => entry.id === "GM1028"),
            true,
            "Expected GM1028 fix metadata to be attached to the accessor expression."
        );

        const appliedFixes = Array.isArray(ast._appliedFeatherDiagnostics)
            ? ast._appliedFeatherDiagnostics
            : [];

        assert.strictEqual(
            appliedFixes.some((entry) => entry.id === "GM1028"),
            true,
            "Expected GM1028 fix metadata to be attached to the root program node."
        );
    });

    it("normalizes argument built-ins flagged by GM1032", () => {
        const metadata = getFeatherMetadata();
        const diagnostic = (metadata?.diagnostics ?? []).find(
            (entry) => entry?.id === "GM1032"
        );

        assert.ok(
            diagnostic,
            "Expected GM1032 diagnostic metadata to be available."
        );

        const source = [
            "function sample() {",
            "    var first = argument1;",
            "    var second = argument3;",
            "    return argument3 + argument4;",
            "}",
            ""
        ].join("\n");

        const ast = GMLParser.parse(source, {
            getLocations: true,
            simplifyLocations: false
        });

        const trackedIdentifiers = [];

        const collectArgumentIdentifiers = (node) => {
            if (!node) {
                return;
            }

            if (Array.isArray(node)) {
                for (const child of node) {
                    collectArgumentIdentifiers(child);
                }
                return;
            }

            if (typeof node !== "object") {
                return;
            }

            if (
                node.type === "Identifier" &&
        typeof node.name === "string" &&
        /^argument\d+$/.test(node.name)
            ) {
                trackedIdentifiers.push({
                    node,
                    originalName: node.name
                });
            }

            for (const value of Object.values(node)) {
                if (value && typeof value === "object") {
                    collectArgumentIdentifiers(value);
                }
            }
        };

        collectArgumentIdentifiers(ast);

        applyFeatherFixes(ast, { sourceText: source });

        const changedIdentifiers = trackedIdentifiers.filter(
            (entry) => entry.node.name !== entry.originalName
        );

        assert.strictEqual(
            changedIdentifiers.length > 0,
            true,
            "Expected some argument built-ins to be renamed."
        );

        const changedNames = changedIdentifiers
            .map((entry) => entry.node.name)
            .sort();
        const expectedNames = [
            "argument0",
            "argument1",
            "argument1",
            "argument2"
        ].sort();

        assert.deepStrictEqual(
            changedNames,
            expectedNames,
            "Argument built-ins should be reindexed without gaps starting from argument0."
        );

        for (const entry of changedIdentifiers) {
            const metadataEntries = entry.node._appliedFeatherDiagnostics;

            assert.ok(
                Array.isArray(metadataEntries),
                "Each rewritten argument identifier should include metadata."
            );
            assert.strictEqual(metadataEntries.length > 0, true);

            const [fixDetail] = metadataEntries;

            assert.strictEqual(fixDetail.id, "GM1032");
            assert.strictEqual(fixDetail.target, entry.node.name);
            assert.strictEqual(fixDetail.title, diagnostic.title);
            assert.strictEqual(fixDetail.correction, diagnostic.correction);
            assert.strictEqual(fixDetail.description, diagnostic.description);
            assert.strictEqual(fixDetail.automatic, true);
        }

        const applied = ast._appliedFeatherDiagnostics ?? [];
        assert.ok(applied.some((entry) => entry.id === "GM1032"));
    });

    it("records duplicate semicolon fixes for GM1033", () => {
        const source = [
            "var value = 1;;",
            "var other = 2;",
            "",
            "function demo() {",
            "    ;;",
            "    var local = 3;;",
            "    switch (local) {",
            "        case 1:;;",
            "            break;",
            "    }",
            "}"
        ].join("\n");

        const ast = GMLParser.parse(source, {
            getLocations: true,
            simplifyLocations: false
        });

        applyFeatherFixes(ast, { sourceText: source });

        const metadata = Array.isArray(ast._appliedFeatherDiagnostics)
            ? ast._appliedFeatherDiagnostics
            : [];

        const gm1033Fixes = metadata.filter((entry) => entry.id === "GM1033");

        assert.ok(
            gm1033Fixes.length > 0,
            "Expected duplicate semicolons to be detected."
        );

        for (const fix of gm1033Fixes) {
            assert.strictEqual(
                typeof fix.range?.start === "number" &&
          typeof fix.range?.end === "number",
                true,
                "Expected each GM1033 fix to include a range."
            );
        }
    });

    it("moves argument references into the preceding function body", () => {
        const source = [
            "function args()",
            "{",
            "}",
            "",
            "var _first_parameter = argument[0];",
            "var _argument_total = argument_count;"
        ].join("\n");

        const ast = GMLParser.parse(source, {
            getLocations: true,
            simplifyLocations: false
        });

        const [functionDeclaration, firstStatement, secondStatement] =
      ast.body ?? [];

        assert.ok(functionDeclaration);
        assert.strictEqual(functionDeclaration.type, "FunctionDeclaration");
        assert.strictEqual(typeof firstStatement, "object");
        assert.strictEqual(typeof secondStatement, "object");

        applyFeatherFixes(ast, { sourceText: source });

        assert.ok(Array.isArray(ast.body));
        assert.strictEqual(ast.body.length > 0, true);
        assert.strictEqual(ast.body[0], functionDeclaration);

        const functionBody = functionDeclaration?.body;
        assert.ok(functionBody);
        assert.strictEqual(functionBody.type, "BlockStatement");
        assert.ok(Array.isArray(functionBody.body));
        assert.strictEqual(functionBody.body.length >= 2, true);
        assert.strictEqual(
            functionBody.body[functionBody.body.length - 2],
            firstStatement
        );
        assert.strictEqual(
            functionBody.body[functionBody.body.length - 1],
            secondStatement
        );

        const firstFixes = firstStatement?._appliedFeatherDiagnostics;
        const secondFixes = secondStatement?._appliedFeatherDiagnostics;

        assert.ok(Array.isArray(firstFixes));
        assert.strictEqual(firstFixes.length, 1);
        assert.strictEqual(firstFixes[0].id, "GM1034");
        assert.strictEqual(firstFixes[0].target, "argument");

        assert.ok(Array.isArray(secondFixes));
        assert.strictEqual(secondFixes.length, 1);
        assert.strictEqual(secondFixes[0].id, "GM1034");
        assert.strictEqual(secondFixes[0].target, "argument_count");

        const programFixes = ast._appliedFeatherDiagnostics ?? [];
        const gm1034Fixes = programFixes.filter((entry) => entry.id === "GM1034");
        assert.strictEqual(gm1034Fixes.length, 2);
    });

    it("removes duplicate macro declarations and records fix metadata", () => {
        const source = [
            "#macro dbg show_debug_message",
            "#macro other value",
            "#macro dbg show_debug_message",
            "",
            'dbg("hi");'
        ].join("\n");

        const ast = GMLParser.parse(source, {
            getLocations: true,
            simplifyLocations: false
        });

        applyFeatherFixes(ast, { sourceText: source });

        const macros = Array.isArray(ast.body)
            ? ast.body.filter((node) => node?.type === "MacroDeclaration")
            : [];

        assert.strictEqual(
            macros.length,
            2,
            "Expected duplicate macro to be removed."
        );

        const recordedFixes = Array.isArray(ast._appliedFeatherDiagnostics)
            ? ast._appliedFeatherDiagnostics
            : [];

        assert.ok(recordedFixes.some((entry) => entry.id === "GM1038"));
        assert.ok(
            recordedFixes.some(
                (entry) =>
                    entry.id === "GM1038" &&
          entry.target === "dbg" &&
          entry.automatic !== false
            ),
            "Expected GM1038 fix metadata with automatic flag and target name."
        );
    });

    it("normalizes missing constructor parent clauses and records fix metadata", () => {
        const source = [
            "function Base() {",
            "    self.value = 1;",
            "}",
            "",
            "function Child() : Base() constructor {",
            "    constructor_apply();",
            "}",
            "",
            "function Orphan() : Missing() constructor {",
            "    constructor_apply();",
            "}"
        ].join("\n");

        const ast = GMLParser.parse(source, {
            getLocations: true,
            simplifyLocations: false
        });

        const [baseFunction, childConstructor, orphanConstructor] = ast.body ?? [];

        applyFeatherFixes(ast, { sourceText: source });

        assert.ok(baseFunction);
        assert.strictEqual(baseFunction.type, "ConstructorDeclaration");
        assert.strictEqual(baseFunction.parent, null);

        const baseFixes = baseFunction._appliedFeatherDiagnostics;
        assert.ok(Array.isArray(baseFixes));
        assert.strictEqual(baseFixes.length > 0, true);
        assert.strictEqual(
            baseFixes.some((entry) => entry.id === "GM1054"),
            true
        );

        assert.ok(childConstructor);
        assert.ok(childConstructor.parent);
        assert.strictEqual(childConstructor.parent.id, "Base");

        assert.ok(orphanConstructor);
        assert.strictEqual(orphanConstructor.parent, null);

        const orphanFixes = orphanConstructor._appliedFeatherDiagnostics;
        assert.ok(Array.isArray(orphanFixes));
        assert.strictEqual(orphanFixes.length > 0, true);
        assert.strictEqual(orphanFixes[0].id, "GM1054");
        assert.strictEqual(orphanFixes[0].target, "Missing");

        const recordedIds = new Set(
            ast._appliedFeatherDiagnostics?.map((entry) => entry.id)
        );
        assert.strictEqual(recordedIds.has("GM1054"), true);
    });

    it("reorders optional parameters after required ones and records fix metadata", () => {
        const source = [
            "function example(a, b = 1, c, d = 2) {",
            "    return a + b + c + d;",
            "}"
        ].join("\n");

        const ast = GMLParser.parse(source, {
            getLocations: true,
            simplifyLocations: false
        });

        applyFeatherFixes(ast, { sourceText: source });

        const [fn] = ast.body ?? [];
        assert.ok(fn);

        const parameterNames = Array.isArray(fn.params)
            ? fn.params.map((param) => {
                if (param?.type === "DefaultParameter") {
                    return param.left?.name ?? null;
                }

                return param?.name ?? null;
            })
            : [];

        assert.deepStrictEqual(parameterNames, ["a", "c", "b", "d"]);

        const defaultParameters = fn.params.filter(
            (param) => param?.type === "DefaultParameter"
        );
        assert.strictEqual(defaultParameters.length, 2);
        assert.strictEqual(defaultParameters[0].left?.name, "b");
        assert.strictEqual(defaultParameters[1].left?.name, "d");

        assert.ok(Array.isArray(fn._appliedFeatherDiagnostics));
        assert.strictEqual(fn._appliedFeatherDiagnostics.length, 1);
        assert.strictEqual(fn._appliedFeatherDiagnostics[0].id, "GM1056");
        assert.strictEqual(fn._appliedFeatherDiagnostics[0].target, "example");

        assert.ok(Array.isArray(ast._appliedFeatherDiagnostics));
        assert.strictEqual(
            ast._appliedFeatherDiagnostics.some((entry) => entry.id === "GM1056"),
            true,
            "Expected GM1056 metadata to be recorded on the program node."
        );
    });

    it("resets texture repeat flagged by GM2056 and records metadata", () => {
        const source = [
            "gpu_set_texrepeat(true);",
            "",
            "vertex_submit(vb_world, pr_trianglelist, tex);"
        ].join("\n");

        const ast = GMLParser.parse(source, {
            getLocations: true,
            simplifyLocations: false
        });

        applyFeatherFixes(ast, { sourceText: source });

        const statements = (ast.body ?? []).filter(
            (node) => node?.type !== "EmptyStatement"
        );
        const [setRepeatCall, submitCall, resetCall] = statements;

        assert.ok(setRepeatCall);
        assert.ok(submitCall);
        assert.ok(resetCall);
        assert.strictEqual(resetCall.type, "CallExpression");
        assert.strictEqual(resetCall.object?.name, "gpu_set_texrepeat");

        const args = Array.isArray(resetCall.arguments) ? resetCall.arguments : [];
        assert.strictEqual(args.length > 0, true);
        assert.strictEqual(args[0]?.type, "Literal");
        assert.strictEqual(args[0]?.value, "false");

        const appliedDiagnostics = ast._appliedFeatherDiagnostics ?? [];
        const gm2056 = appliedDiagnostics.find((entry) => entry.id === "GM2056");

        assert.ok(gm2056, "Expected GM2056 metadata to be recorded on the AST.");
        assert.strictEqual(gm2056.automatic, true);
        assert.strictEqual(gm2056.target, "gpu_set_texrepeat");
        assert.ok(gm2056.range);

        const resetMetadata = resetCall._appliedFeatherDiagnostics ?? [];
        assert.strictEqual(
            resetMetadata.some((entry) => entry.id === "GM2056"),
            true,
            "Expected GM2056 metadata to be recorded on the inserted reset call."
        );
    });

    it("re-enables blending flagged by GM2048 and records metadata", () => {
        const source = [
            "gpu_set_blendenable(false);",
            "",
            'draw_text(0, 0, "Hello!");'
        ].join("\n");

        const ast = GMLParser.parse(source, {
            getLocations: true,
            simplifyLocations: false
        });

        applyFeatherFixes(ast, { sourceText: source });

        const statements = (ast.body ?? []).filter(
            (node) => node?.type !== "EmptyStatement"
        );
        const [disableCall, drawCall, resetCall] = statements;

        assert.ok(disableCall);
        assert.ok(drawCall);
        assert.ok(resetCall);
        assert.strictEqual(resetCall.type, "CallExpression");
        assert.strictEqual(resetCall.object?.name, "gpu_set_blendenable");

        const args = Array.isArray(resetCall.arguments) ? resetCall.arguments : [];
        assert.strictEqual(args.length > 0, true);
        assert.strictEqual(args[0]?.type, "Literal");
        assert.strictEqual(args[0]?.value, "true");

        const appliedDiagnostics = ast._appliedFeatherDiagnostics ?? [];
        const gm2048 = appliedDiagnostics.find((entry) => entry.id === "GM2048");

        assert.ok(gm2048, "Expected GM2048 metadata to be recorded on the AST.");
        assert.strictEqual(gm2048.automatic, true);
        assert.strictEqual(gm2048.target, "gpu_set_blendenable");
        assert.ok(gm2048.range);

        const resetMetadata = resetCall._appliedFeatherDiagnostics ?? [];
        assert.strictEqual(
            resetMetadata.some((entry) => entry.id === "GM2048"),
            true,
            "Expected GM2048 metadata to be recorded on the inserted reset call."
        );
    });

    it("harmonizes texture ternaries flagged by GM1063 and records metadata", () => {
        const source = [
            "/// Create Event",
            "",
            "tex = (texture_defined) ? sprite_get_texture(sprite_index, 0) : -1;",
            "",
            "/// Draw Event",
            "",
            "vertex_submit(vb, pr_trianglelist, tex);"
        ].join("\n");

        const ast = GMLParser.parse(source, {
            getLocations: true,
            simplifyLocations: false
        });

        const [assignment] = ast.body ?? [];
        assert.ok(assignment?.right?.type === "TernaryExpression");
        assert.strictEqual(
            assignment.right.alternate.type === "UnaryExpression",
            true
        );

        applyFeatherFixes(ast, { sourceText: source });

        const fixedTernary = assignment?.right;
        assert.ok(fixedTernary);
        assert.strictEqual(fixedTernary.alternate?.type, "Identifier");
        assert.strictEqual(fixedTernary.alternate?.name, "pointer_null");

        const appliedDiagnostics = ast._appliedFeatherDiagnostics ?? [];
        const gm1063 = appliedDiagnostics.find((entry) => entry.id === "GM1063");

        assert.ok(gm1063, "Expected GM1063 metadata to be recorded on the AST.");
        assert.strictEqual(gm1063.automatic, true);
        assert.strictEqual(gm1063.target, "tex");
        assert.ok(gm1063.range);

        const ternaryDiagnostics = fixedTernary._appliedFeatherDiagnostics ?? [];
        assert.strictEqual(
            ternaryDiagnostics.some((entry) => entry.id === "GM1063"),
            true
        );
    });

    it("normalizes simple syntax errors flagged by GM1100 and records metadata", () => {
        const source = ["var _this * something;", "", "    = 48;"].join("\n");

        const { sourceText, metadata } = preprocessSourceForFeatherFixes(source);

        assert.notStrictEqual(
            sourceText,
            source,
            "Expected GM1100 preprocessor to modify the source text."
        );
        assert.ok(
            metadata?.GM1100?.length > 0,
            "Expected GM1100 metadata to be recorded by the preprocessor."
        );

        const ast = GMLParser.parse(sourceText, {
            getLocations: true,
            simplifyLocations: false
        });

        applyFeatherFixes(ast, {
            sourceText,
            preprocessedFixMetadata: metadata
        });

        const statements = (ast.body ?? []).filter(
            (node) => node?.type !== "EmptyStatement"
        );
        const [declaration] = statements;

        assert.ok(declaration);
        assert.strictEqual(declaration.type, "VariableDeclaration");
        assert.strictEqual(Array.isArray(declaration.declarations), true);

        const declarationFixes = declaration._appliedFeatherDiagnostics ?? [];
        assert.strictEqual(
            declarationFixes.some((entry) => entry.id === "GM1100"),
            true
        );

        const programDiagnostics = ast._appliedFeatherDiagnostics ?? [];
        const gm1100Entries = programDiagnostics.filter(
            (entry) => entry.id === "GM1100"
        );

        assert.ok(
            gm1100Entries.length >= 1,
            "Expected GM1100 metadata to be recorded on the program node."
        );

        for (const entry of gm1100Entries) {
            assert.strictEqual(entry.automatic, true);
            assert.strictEqual(entry.title, "Syntax Error");
            assert.strictEqual(entry.description?.includes("syntax error"), true);
        }
    });

    it("removes stray boolean literal statements flagged by GM1016 and records metadata", () => {
        const topLevelLiteral = {
            type: "ExpressionStatement",
            expression: {
                type: "Literal",
                value: "true",
                start: { index: 0 },
                end: { index: 3 }
            },
            start: { index: 0 },
            end: { index: 4 }
        };

        const nestedLiteral = {
            type: "ExpressionStatement",
            expression: {
                type: "Literal",
                value: "false",
                start: { index: 18 },
                end: { index: 22 }
            },
            start: { index: 18 },
            end: { index: 24 }
        };

        const ast = {
            type: "Program",
            body: [
                topLevelLiteral,
                {
                    type: "IfStatement",
                    test: {
                        type: "Literal",
                        value: "true",
                        start: { index: 10 },
                        end: { index: 13 }
                    },
                    consequent: {
                        type: "BlockStatement",
                        body: [nestedLiteral],
                        start: { index: 16 },
                        end: { index: 25 }
                    },
                    alternate: null,
                    start: { index: 6 },
                    end: { index: 25 }
                }
            ],
            start: { index: 0 },
            end: { index: 25 }
        };

        applyFeatherFixes(ast, { sourceText: "true;\nif (true) { false; }" });

        assert.strictEqual(
            ast.body.length,
            1,
            "Expected stray boolean literal to be removed from the program body."
        );

        const [ifStatement] = ast.body;
        assert.ok(ifStatement);
        assert.strictEqual(
            Array.isArray(ifStatement.consequent?.body)
                ? ifStatement.consequent.body.length
                : -1,
            0,
            "Expected stray boolean literal to be removed from block statements."
        );

        const rootDiagnostics = ast._appliedFeatherDiagnostics ?? [];
        const rootGM1016 = rootDiagnostics.filter((entry) => entry.id === "GM1016");
        assert.strictEqual(
            rootGM1016.length,
            2,
            "Expected GM1016 metadata to be recorded for each removed statement."
        );

        const blockDiagnostics =
      ifStatement.consequent?._appliedFeatherDiagnostics ?? [];
        assert.strictEqual(
            blockDiagnostics.some((entry) => entry.id === "GM1016"),
            true,
            "Expected GM1016 metadata to be attached to the containing block."
        );

        for (const entry of rootGM1016) {
            assert.strictEqual(
                entry.automatic,
                true,
                "GM1016 fixes should be marked as automatic."
            );
            assert.ok(
                entry.range,
                "GM1016 fixes should capture the removed node's range."
            );
        }
    });

    it("preprocesses stray boolean literal statements flagged by GM1016", () => {
        const source = [
            "/// Feather GM1016 sample",
            "true;",
            "if (condition) {",
            "    false;",
            "    value = 1;",
            "}",
            ""
        ].join("\n");

        const { sourceText, metadata } = preprocessSourceForFeatherFixes(source);

        assert.notStrictEqual(
            sourceText,
            source,
            "Expected GM1016 preprocessor to remove boolean literal statements."
        );

        assert.ok(
            metadata?.GM1016?.length === 2,
            "Expected GM1016 metadata entries for each removed statement."
        );

        const ast = GMLParser.parse(sourceText, {
            getLocations: true,
            simplifyLocations: false
        });

        applyFeatherFixes(ast, {
            sourceText,
            preprocessedFixMetadata: metadata
        });

        const statements = ast.body ?? [];

        assert.strictEqual(
            statements.length,
            1,
            "Expected only the conditional statement to remain at the top level."
        );

        const [ifStatement] = statements;
        assert.ok(ifStatement?.type === "IfStatement");

        const blockBody = ifStatement?.consequent?.body ?? [];

        assert.strictEqual(
            blockBody.length,
            1,
            "Expected nested boolean literal statements to be removed."
        );

        const rootDiagnostics = ast._appliedFeatherDiagnostics ?? [];
        const gm1016Fixes = rootDiagnostics.filter(
            (entry) => entry.id === "GM1016"
        );

        assert.strictEqual(
            gm1016Fixes.length,
            2,
            "Expected GM1016 metadata to be recorded for each removed literal."
        );

        for (const fix of gm1016Fixes) {
            assert.strictEqual(fix.automatic, true);
            assert.ok(fix.range);
        }

        const blockDiagnostics =
      ifStatement.consequent?._appliedFeatherDiagnostics ?? [];

        assert.strictEqual(
            blockDiagnostics.some((entry) => entry.id === "GM1016"),
            true,
            "Expected GM1016 metadata to be attached to the containing block."
        );
    });

    it("deduplicates local variables flagged by GM2044 and records metadata", () => {
        const source = [
            "function demo() {",
            "    var total = 1;",
            "    var total = 2;",
            "    var count;",
            "    var count;",
            "    if (true) {",
            "        var temp = 0;",
            "        var temp = 1;",
            "    }",
            "}",
            ""
        ].join("\n");

        const ast = GMLParser.parse(source, {
            getLocations: true,
            simplifyLocations: false
        });

        applyFeatherFixes(ast, { sourceText: source });

        const functionNode = ast.body?.[0];
        assert.ok(functionNode?.type === "FunctionDeclaration");

        const statements = functionNode?.body?.body ?? [];
        assert.strictEqual(statements.length, 4);

        const totalDeclaration = statements[0];
        assert.ok(totalDeclaration?.type === "VariableDeclaration");
        assert.strictEqual(totalDeclaration.declarations?.[0]?.id?.name, "total");

        const totalAssignment = statements[1];
        assert.ok(totalAssignment?.type === "AssignmentExpression");
        assert.strictEqual(totalAssignment.left?.name, "total");

        const countDeclarations = statements.filter(
            (node) =>
                node?.type === "VariableDeclaration" &&
        node.declarations?.[0]?.id?.name === "count"
        );
        assert.strictEqual(countDeclarations.length, 1);

        const ifStatement = statements[3];
        assert.strictEqual(ifStatement?.type, "IfStatement");

        const innerStatements = ifStatement?.consequent?.body ?? [];
        assert.strictEqual(innerStatements.length, 2);

        const innerAssignment = innerStatements[1];
        assert.ok(innerAssignment?.type === "AssignmentExpression");
        assert.strictEqual(innerAssignment.left?.name, "temp");

        const programDiagnostics = ast._appliedFeatherDiagnostics ?? [];
        const gm2044Entries = programDiagnostics.filter(
            (entry) => entry.id === "GM2044"
        );

        assert.ok(
            gm2044Entries.length >= 2,
            "Expected GM2044 metadata to be recorded at the program level."
        );
        assert.strictEqual(
            gm2044Entries.every((entry) => entry.automatic === true),
            true
        );

        const assignmentDiagnostics =
      innerAssignment._appliedFeatherDiagnostics ?? [];
        assert.strictEqual(
            assignmentDiagnostics.some((entry) => entry.id === "GM2044"),
            true,
            "Expected inserted assignment to record GM2044 metadata."
        );
    });

    it("records metadata for GM2064 flagged struct properties", () => {
        const source = [
            "/// Create Event",
            "",
            "ins_companion = instance_create_layer(x, y, layer, obj_companion, {",
            "    intro_message: message",
            "});"
        ].join("\n");

        const ast = GMLParser.parse(source, {
            getLocations: true,
            simplifyLocations: false
        });

        applyFeatherFixes(ast, { sourceText: source });

        const assignment = ast.body?.[0];
        assert.ok(assignment);
        const callExpression = assignment.right;
        assert.ok(callExpression);
        const structArgument = callExpression.arguments?.[4];
        assert.ok(structArgument);
        const [property] = structArgument.properties ?? [];
        assert.ok(property);

        const propertyMetadata = property._appliedFeatherDiagnostics ?? [];
        assert.strictEqual(propertyMetadata.length, 1);

        const [metadata] = propertyMetadata;
        assert.strictEqual(metadata.id, "GM2064");
        assert.strictEqual(metadata.target, "message");
        assert.strictEqual(metadata.automatic, false);

        const expectedMetadata = getFeatherDiagnosticById("GM2064");
        assert.ok(expectedMetadata);
        assert.strictEqual(metadata.title, expectedMetadata.title);
        assert.strictEqual(metadata.description, expectedMetadata.description);
        assert.strictEqual(metadata.correction, expectedMetadata.correction);

        const recordedFixes = ast._appliedFeatherDiagnostics ?? [];
        const gm2064Fixes = recordedFixes.filter((entry) => entry.id === "GM2064");
        assert.strictEqual(gm2064Fixes.length, 1);
        assert.strictEqual(gm2064Fixes[0].target, "message");
        assert.strictEqual(gm2064Fixes[0].automatic, false);
    });

    it("inserts a file_find_close call before nested file_find_first invocations flagged by GM2031", () => {
        const source = [
            "var _look_for_description = true;",
            "",
            'var _file = file_find_first("/game_data/*.bin", fa_none);',
            "",
            "if (_look_for_description)",
            "{",
            '    _file2 = file_find_first("/game_data/*.json", fa_none);',
            "}",
            "",
            "file_find_close();"
        ].join("\n");

        const ast = GMLParser.parse(source, {
            getLocations: true,
            simplifyLocations: false
        });

        applyFeatherFixes(ast, { sourceText: source });

        const appliedDiagnostics = ast._appliedFeatherDiagnostics ?? [];
        assert.strictEqual(
            appliedDiagnostics.some((entry) => entry.id === "GM2031"),
            true,
            "Expected GM2031 metadata to be recorded on the AST."
        );

        const ifStatement = ast.body?.find((node) => node?.type === "IfStatement");
        assert.ok(ifStatement, "Expected an if statement in the parsed AST.");

        const consequentBody = ifStatement?.consequent?.body ?? [];
        assert.strictEqual(consequentBody.length, 2);

        const [firstStatement, secondStatement] = consequentBody;
        assert.strictEqual(firstStatement?.type, "CallExpression");
        assert.strictEqual(firstStatement?.object?.name, "file_find_close");

        const closeDiagnostics = firstStatement?._appliedFeatherDiagnostics ?? [];
        assert.strictEqual(
            closeDiagnostics.some((entry) => entry.id === "GM2031"),
            true,
            "Expected GM2031 metadata on the inserted file_find_close call."
        );

        assert.strictEqual(secondStatement?.type, "AssignmentExpression");
        assert.strictEqual(secondStatement?.right?.type, "CallExpression");
        assert.strictEqual(secondStatement?.right?.object?.name, "file_find_first");
    });

    it("hoists multiple call arguments flagged by GM2023 and records metadata", () => {
        const source =
      "vertex_position_3d(vb, buffer_read(buff, buffer_f32), buffer_read(buff, buffer_f32), buffer_read(buff, buffer_f32));";

        const ast = GMLParser.parse(source, {
            getLocations: true,
            simplifyLocations: false
        });

        applyFeatherFixes(ast, { sourceText: source });

        const body = Array.isArray(ast.body) ? ast.body : [];

        assert.strictEqual(
            body.length >= 4,
            true,
            "Expected temporaries to be hoisted before the call expression."
        );

        for (let index = 0; index < 3; index += 1) {
            const declaration = body[index];
            assert.ok(declaration);
            assert.strictEqual(declaration.type, "VariableDeclaration");

            const declarators = Array.isArray(declaration.declarations)
                ? declaration.declarations
                : [];
            assert.strictEqual(declarators.length, 1);

            const [declarator] = declarators;
            assert.strictEqual(declarator?.id?.type, "Identifier");
            assert.strictEqual(declarator?.id?.name, `__feather_call_arg_${index}`);
            assert.strictEqual(declarator?.init?.type, "CallExpression");

            const declarationDiagnostics =
        declaration._appliedFeatherDiagnostics ?? [];
            assert.strictEqual(
                declarationDiagnostics.some((entry) => entry.id === "GM2023"),
                true,
                "Expected GM2023 metadata on each hoisted declaration."
            );
        }

        const callStatement = body[body.length - 1];
        assert.ok(callStatement);
        assert.strictEqual(callStatement.type, "CallExpression");

        const args = Array.isArray(callStatement.arguments)
            ? callStatement.arguments
            : [];
        assert.strictEqual(args.length, 4);
        assert.strictEqual(args[0]?.type, "Identifier");
        assert.strictEqual(args[0]?.name, "vb");
        assert.strictEqual(args[1]?.name, "__feather_call_arg_0");
        assert.strictEqual(args[2]?.name, "__feather_call_arg_1");
        assert.strictEqual(args[3]?.name, "__feather_call_arg_2");

        const appliedDiagnostics = ast._appliedFeatherDiagnostics ?? [];
        const gm2023 = appliedDiagnostics.find((entry) => entry.id === "GM2023");

        assert.ok(gm2023, "Expected GM2023 metadata to be recorded on the AST.");
        assert.strictEqual(gm2023.automatic, true);
        assert.strictEqual(gm2023.target, "vertex_position_3d");

        const callDiagnostics = callStatement._appliedFeatherDiagnostics ?? [];
        assert.strictEqual(
            callDiagnostics.some((entry) => entry.id === "GM2023"),
            true,
            "Expected GM2023 metadata on the transformed call expression."
        );
    });
});<|MERGE_RESOLUTION|>--- conflicted
+++ resolved
@@ -103,27 +103,16 @@
         assert.strictEqual(macroFixes[0].target, "SAMPLE");
     });
 
-<<<<<<< HEAD
     it("rewrites postfix increment statements flagged by GM1026", () => {
         const source = "pi++;";
-=======
-    it("renames reserved identifiers and records fix metadata", () => {
-        const source = [
-            "#macro image_index 1",
-            "",
-            "var image_index = 1;",
-            "static draw_text = 2;"
-        ].join("\n");
->>>>>>> b1dd5a2e
-
-        const ast = GMLParser.parse(source, {
-            getLocations: true,
-            simplifyLocations: false
-        });
-
-        applyFeatherFixes(ast, { sourceText: source });
-
-<<<<<<< HEAD
+
+        const ast = GMLParser.parse(source, {
+            getLocations: true,
+            simplifyLocations: false
+        });
+
+        applyFeatherFixes(ast, { sourceText: source });
+
         const [variableDeclaration, incDecStatement] = ast.body ?? [];
 
         assert.ok(variableDeclaration);
@@ -149,18 +138,40 @@
 
         const declarationMetadata = variableDeclaration._appliedFeatherDiagnostics;
         assert.ok(Array.isArray(declarationMetadata));
-        assert.strictEqual(declarationMetadata.some((entry) => entry.id === "GM1026"), true);
+        assert.strictEqual(
+            declarationMetadata.some((entry) => entry.id === "GM1026"),
+            true
+        );
 
         const statementMetadata = incDecStatement._appliedFeatherDiagnostics;
         assert.ok(Array.isArray(statementMetadata));
-        assert.strictEqual(statementMetadata.some((entry) => entry.id === "GM1026"), true);
+        assert.strictEqual(
+            statementMetadata.some((entry) => entry.id === "GM1026"),
+            true
+        );
 
         const programMetadata = ast._appliedFeatherDiagnostics;
         assert.ok(Array.isArray(programMetadata));
         const gm1026 = programMetadata.find((entry) => entry.id === "GM1026");
         assert.ok(gm1026);
         assert.strictEqual(gm1026.automatic, true);
-=======
+    });
+
+    it("renames reserved identifiers and records fix metadata", () => {
+        const source = [
+            "#macro image_index 1",
+            "",
+            "var image_index = 1;",
+            "static draw_text = 2;"
+        ].join("\n");
+
+        const ast = GMLParser.parse(source, {
+            getLocations: true,
+            simplifyLocations: false
+        });
+
+        applyFeatherFixes(ast, { sourceText: source });
+
         const [macro, varDeclaration, staticDeclaration] = ast.body ?? [];
 
         assert.ok(macro?.name);
@@ -546,7 +557,6 @@
         assert.ok(rootEntry);
         assert.strictEqual(rootEntry.target, "value");
         assert.strictEqual(rootEntry.automatic, true);
->>>>>>> b1dd5a2e
     });
 
     it("records manual Feather fix metadata for every diagnostic", () => {
