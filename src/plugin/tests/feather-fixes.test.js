import assert from "node:assert/strict";

import { describe, it } from "node:test";

import GMLParser from "gamemaker-language-parser";

import {
    getFeatherMetadata,
    getFeatherDiagnosticById
} from "../src/feather/metadata.js";
import {
    applyFeatherFixes,
    getFeatherDiagnosticFixers,
    preprocessSourceForFeatherFixes
} from "../src/ast-transforms/apply-feather-fixes.js";

describe("Feather diagnostic fixer registry", () => {
    it("registers a fixer entry for every diagnostic", () => {
        const metadata = getFeatherMetadata();
        const diagnostics = Array.isArray(metadata?.diagnostics)
            ? metadata.diagnostics
            : [];
        const registry = getFeatherDiagnosticFixers();

        assert.strictEqual(
            registry.size,
            diagnostics.length,
            "Expected the fixer registry to include every Feather diagnostic."
        );

        for (const diagnostic of diagnostics) {
            assert.ok(
                registry.has(diagnostic.id),
                `Missing fixer entry for Feather diagnostic ${diagnostic.id}.`
            );
        }
    });
});

describe("applyFeatherFixes transform", () => {
    it("removes trailing macro semicolons and records fix metadata", () => {
        const source = ["#macro SAMPLE value;", "", "var data = SAMPLE;"].join(
            "\n"
        );

        const ast = GMLParser.parse(source, {
            getLocations: true,
            simplifyLocations: false
        });

        const [macro] = ast.body ?? [];
        applyFeatherFixes(ast, { sourceText: source });

        assert.ok(Array.isArray(ast._appliedFeatherDiagnostics));
        assert.strictEqual(
            ast._appliedFeatherDiagnostics.some((entry) => entry.id === "GM1051"),
            true,
            "Expected macro fixer metadata to be recorded on the program node."
        );

        assert.ok(macro);
        assert.ok(Array.isArray(macro.tokens));
        assert.strictEqual(macro.tokens.includes(";"), false);
        assert.strictEqual(typeof macro._featherMacroText, "string");
        assert.strictEqual(
            macro._featherMacroText.trimEnd(),
            "#macro SAMPLE value"
        );

        const macroFixes = macro._appliedFeatherDiagnostics;
        assert.ok(Array.isArray(macroFixes));
        assert.strictEqual(macroFixes.length, 1);
        assert.strictEqual(macroFixes[0].target, "SAMPLE");
    });

    it("removes trailing macro semicolons before inline comments", () => {
        const source = [
            "#macro SAMPLE value; // comment",
            "",
            "var data = SAMPLE;"
        ].join("\n");

        const ast = GMLParser.parse(source, {
            getLocations: true,
            simplifyLocations: false
        });

        const [macro] = ast.body ?? [];
        applyFeatherFixes(ast, { sourceText: source });

        assert.ok(macro);
        assert.ok(Array.isArray(macro.tokens));
        assert.strictEqual(macro.tokens.includes(";"), false);
        assert.strictEqual(typeof macro._featherMacroText, "string");
        assert.strictEqual(
            macro._featherMacroText.trimEnd(),
            "#macro SAMPLE value // comment"
        );

        const macroFixes = macro._appliedFeatherDiagnostics;
        assert.ok(Array.isArray(macroFixes));
        assert.strictEqual(macroFixes.length, 1);
        assert.strictEqual(macroFixes[0].target, "SAMPLE");
    });

<<<<<<< HEAD
    it("renames deprecated built-in variables and records fix metadata", () => {
        const source = [
            "score = 0;",
            "score = score + 1;",
            "player.score = score;",
            "var local_score = score;"
=======
    it("rewrites postfix increment statements flagged by GM1026", () => {
        const source = "pi++;";

        const ast = GMLParser.parse(source, {
            getLocations: true,
            simplifyLocations: false
        });

        applyFeatherFixes(ast, { sourceText: source });

        const [variableDeclaration, incDecStatement] = ast.body ?? [];

        assert.ok(variableDeclaration);
        assert.strictEqual(variableDeclaration.type, "VariableDeclaration");
        assert.strictEqual(variableDeclaration.kind, "var");

        const [declarator] = variableDeclaration.declarations ?? [];
        assert.ok(declarator);
        assert.strictEqual(declarator.type, "VariableDeclarator");
        assert.strictEqual(declarator.init?.type, "Identifier");
        assert.strictEqual(declarator.init?.name, "pi");

        const identifierName = declarator.id?.name;
        assert.ok(typeof identifierName === "string");
        assert.ok(identifierName.startsWith("__featherFix_pi"));

        assert.ok(incDecStatement);
        assert.strictEqual(incDecStatement.type, "IncDecStatement");
        assert.strictEqual(incDecStatement.prefix, false);
        assert.strictEqual(incDecStatement.operator, "++");
        assert.strictEqual(incDecStatement.argument?.type, "Identifier");
        assert.strictEqual(incDecStatement.argument?.name, identifierName);

        const declarationMetadata = variableDeclaration._appliedFeatherDiagnostics;
        assert.ok(Array.isArray(declarationMetadata));
        assert.strictEqual(
            declarationMetadata.some((entry) => entry.id === "GM1026"),
            true
        );

        const statementMetadata = incDecStatement._appliedFeatherDiagnostics;
        assert.ok(Array.isArray(statementMetadata));
        assert.strictEqual(
            statementMetadata.some((entry) => entry.id === "GM1026"),
            true
        );

        const programMetadata = ast._appliedFeatherDiagnostics;
        assert.ok(Array.isArray(programMetadata));
        const gm1026 = programMetadata.find((entry) => entry.id === "GM1026");
        assert.ok(gm1026);
        assert.strictEqual(gm1026.automatic, true);
    });

    it("renames reserved identifiers and records fix metadata", () => {
        const source = [
            "#macro image_index 1",
            "",
            "var image_index = 1;",
            "static draw_text = 2;"
        ].join("\n");

        const ast = GMLParser.parse(source, {
            getLocations: true,
            simplifyLocations: false
        });

        applyFeatherFixes(ast, { sourceText: source });

        const [macro, varDeclaration, staticDeclaration] = ast.body ?? [];

        assert.ok(macro?.name);
        assert.strictEqual(macro.name.name, "_image_index");
        assert.strictEqual(
            macro._featherMacroText?.trimEnd(),
            "#macro _image_index 1"
        );
        assert.ok(Array.isArray(macro.name._appliedFeatherDiagnostics));
        assert.strictEqual(macro.name._appliedFeatherDiagnostics[0].id, "GM1030");
        assert.strictEqual(
            macro.name._appliedFeatherDiagnostics[0].target,
            "image_index"
        );

        const varDeclarator = varDeclaration?.declarations?.[0];
        assert.ok(varDeclarator?.id);
        assert.strictEqual(varDeclarator.id.name, "_image_index");
        assert.ok(Array.isArray(varDeclarator.id._appliedFeatherDiagnostics));
        assert.strictEqual(
            varDeclarator.id._appliedFeatherDiagnostics[0].id,
            "GM1030"
        );
        assert.strictEqual(
            varDeclarator.id._appliedFeatherDiagnostics[0].target,
            "image_index"
        );

        const staticDeclarator = staticDeclaration?.declarations?.[0];
        assert.ok(staticDeclarator?.id);
        assert.strictEqual(staticDeclarator.id.name, "_draw_text");
        assert.ok(Array.isArray(staticDeclarator.id._appliedFeatherDiagnostics));
        assert.strictEqual(
            staticDeclarator.id._appliedFeatherDiagnostics[0].id,
            "GM1030"
        );
        assert.strictEqual(
            staticDeclarator.id._appliedFeatherDiagnostics[0].target,
            "draw_text"
        );

        const appliedFixes = ast._appliedFeatherDiagnostics ?? [];
        assert.strictEqual(
            appliedFixes.some((entry) => entry.id === "GM1030"),
            true,
            "Expected GM1030 fix metadata to be attached to the program node."
        );
    });

    it("converts numeric string call arguments into numeric literals for GM1029", () => {
        const source = 'draw_sprite(sprite_index, image_index, "1234", "5678");';

        const ast = GMLParser.parse(source, {
            getLocations: true,
            simplifyLocations: false
        });

        applyFeatherFixes(ast, { sourceText: source });

        const [callExpression] = ast.body ?? [];
        assert.ok(callExpression);

        const args = Array.isArray(callExpression?.arguments)
            ? callExpression.arguments
            : [];

        assert.strictEqual(args.length, 4);
        assert.strictEqual(args[2]?.type, "Literal");
        assert.strictEqual(args[3]?.type, "Literal");
        assert.strictEqual(args[2]?.value, "1234");
        assert.strictEqual(args[3]?.value, "5678");

        const literalMetadata = args[2]?._appliedFeatherDiagnostics;
        assert.ok(Array.isArray(literalMetadata));
        assert.strictEqual(literalMetadata.length, 1);

        const [metadata] = literalMetadata;
        const diagnostic = getFeatherDiagnosticById("GM1029");

        assert.strictEqual(metadata?.id, "GM1029");
        assert.strictEqual(metadata?.automatic, true);
        assert.strictEqual(metadata?.title, diagnostic?.title ?? null);
        assert.strictEqual(metadata?.description, diagnostic?.description ?? null);
        assert.strictEqual(metadata?.correction, diagnostic?.correction ?? null);
        assert.ok(metadata?.range);
        assert.strictEqual(typeof metadata.range.start, "number");
        assert.strictEqual(typeof metadata.range.end, "number");
    });

    it("normalizes multidimensional array indexing and records metadata", () => {
        const source = [
            "function fetch_value(_grid, _row, _column, _depth)",
            "{",
            "    var primary = _grid[_row, _column];",
            "    var tertiary = _grid[_row, _column, _depth];",
            "    return primary + tertiary;",
            "}",
            "",
            "var nested = matrix[0, 1, 2, 3];"
>>>>>>> 29278007
        ].join("\n");

        const ast = GMLParser.parse(source, {
            getLocations: true,
            simplifyLocations: false
        });

        applyFeatherFixes(ast, { sourceText: source });

<<<<<<< HEAD
        const [firstAssignment, secondAssignment, memberAssignment, declaration] = ast.body ?? [];

        assert.ok(firstAssignment);
        assert.strictEqual(firstAssignment.type, "AssignmentExpression");
        assert.strictEqual(firstAssignment.left?.name, "points");
        assert.strictEqual(firstAssignment.right?.value, "0");

        assert.ok(secondAssignment);
        assert.strictEqual(secondAssignment.left?.name, "points");
        assert.strictEqual(secondAssignment.right?.type, "BinaryExpression");
        assert.strictEqual(secondAssignment.right?.left?.name, "points");

        assert.ok(memberAssignment);
        assert.strictEqual(memberAssignment.left?.property?.name, "score");
        assert.strictEqual(memberAssignment.right?.name, "points");

        assert.ok(declaration);
        const [declarator] = declaration.declarations ?? [];
        assert.strictEqual(declarator?.id?.name, "local_score");
        assert.strictEqual(declarator?.init?.name, "points");

        const identifierMetadata = firstAssignment.left?._appliedFeatherDiagnostics;
        assert.ok(Array.isArray(identifierMetadata));
        assert.strictEqual(identifierMetadata.length > 0, true);
        assert.strictEqual(identifierMetadata[0].id, "GM1024");
        assert.strictEqual(identifierMetadata[0].target, "score");

        assert.ok(Array.isArray(ast._appliedFeatherDiagnostics));
        assert.strictEqual(
            ast._appliedFeatherDiagnostics.some((entry) => entry.id === "GM1024"),
            true
        );
=======
        const functionDeclaration = ast.body?.[0];
        assert.ok(functionDeclaration?.body?.body);

        const [primaryDeclaration, tertiaryDeclaration, returnStatement] =
      functionDeclaration.body.body;

        const primaryInit = primaryDeclaration?.declarations?.[0]?.init;
        const tertiaryInit = tertiaryDeclaration?.declarations?.[0]?.init;

        assert.strictEqual(primaryInit?.type, "MemberIndexExpression");
        assert.strictEqual(primaryInit?.property?.length, 1);
        assert.strictEqual(primaryInit?.object?.type, "MemberIndexExpression");
        assert.strictEqual(primaryInit.object.property?.length, 1);
        assert.ok(Array.isArray(primaryInit._appliedFeatherDiagnostics));

        assert.strictEqual(tertiaryInit?.type, "MemberIndexExpression");
        assert.strictEqual(tertiaryInit?.property?.length, 1);
        assert.strictEqual(tertiaryInit?.object?.type, "MemberIndexExpression");
        assert.strictEqual(tertiaryInit.object.property?.length, 1);
        assert.strictEqual(
            tertiaryInit.object?.object?.type,
            "MemberIndexExpression"
        );
        assert.ok(Array.isArray(tertiaryInit._appliedFeatherDiagnostics));

        const globalDeclaration = ast.body?.[1]?.declarations?.[0];
        const nestedInit = globalDeclaration?.init;

        assert.strictEqual(nestedInit?.type, "MemberIndexExpression");
        assert.strictEqual(nestedInit?.property?.length, 1);
        assert.strictEqual(nestedInit?.object?.type, "MemberIndexExpression");
        assert.strictEqual(nestedInit?.object?.property?.length, 1);
        assert.strictEqual(
            nestedInit?.object?.object?.type,
            "MemberIndexExpression"
        );
        assert.strictEqual(
            nestedInit?.object?.object?.object?.type,
            "MemberIndexExpression"
        );
        assert.ok(Array.isArray(nestedInit._appliedFeatherDiagnostics));

        assert.ok(Array.isArray(ast._appliedFeatherDiagnostics));
        const normalizedFixes = ast._appliedFeatherDiagnostics.filter(
            (entry) => entry.id === "GM1036"
        );
        assert.strictEqual(normalizedFixes.length >= 3, true);

        for (const entry of normalizedFixes) {
            assert.strictEqual(entry.automatic, true);
        }

        assert.ok(returnStatement);
    });

    it("converts instance creation asset strings to identifiers and records metadata", () => {
        const source = 'instance_create_depth(x, y, -100, "obj_player");';

        const ast = GMLParser.parse(source, {
            getLocations: true,
            simplifyLocations: false
        });

        const [callExpression] = ast.body ?? [];
        assert.ok(callExpression);
        const originalArgument = callExpression?.arguments?.[3];
        assert.ok(originalArgument);
        assert.strictEqual(originalArgument.type, "Literal");

        applyFeatherFixes(ast, { sourceText: source });

        const updatedArgument = callExpression.arguments?.[3];
        assert.ok(updatedArgument);
        assert.strictEqual(updatedArgument.type, "Identifier");
        assert.strictEqual(updatedArgument.name, "obj_player");

        const metadata = updatedArgument._appliedFeatherDiagnostics;
        assert.ok(Array.isArray(metadata));
        assert.strictEqual(metadata.length, 1);
        const [entry] = metadata;
        assert.strictEqual(entry.id, "GM1041");
        assert.strictEqual(entry.target, "obj_player");
        assert.strictEqual(entry.automatic, true);
        assert.ok(entry.range);
        assert.strictEqual(typeof entry.range.start, "number");
        assert.strictEqual(typeof entry.range.end, "number");

        const programFixes = ast._appliedFeatherDiagnostics ?? [];
        assert.ok(Array.isArray(programFixes));
        assert.ok(
            programFixes.some(
                (detail) =>
                    detail.id === "GM1041" &&
          detail.automatic === true &&
          detail.target === "obj_player"
            )
        );
    });

    it("replaces invalid delete statements and records fix metadata", () => {
        const source = [
            "var values = [2, 403, 202, 303, 773, 573];",
            "",
            "delete values;"
        ].join("\n");

        const ast = GMLParser.parse(source, {
            getLocations: true,
            simplifyLocations: false
        });

        applyFeatherFixes(ast, { sourceText: source });

        assert.ok(Array.isArray(ast.body));
        assert.strictEqual(ast.body.length >= 2, true);

        const assignment = ast.body[1];
        assert.ok(assignment);
        assert.strictEqual(assignment.type, "AssignmentExpression");
        assert.ok(assignment.left);
        assert.strictEqual(assignment.left.type, "Identifier");
        assert.strictEqual(assignment.left.name, "values");
        assert.ok(assignment.right);
        assert.strictEqual(assignment.right.type, "Literal");
        assert.strictEqual(assignment.right.value, "undefined");

        const assignmentFixes = assignment._appliedFeatherDiagnostics;
        assert.ok(Array.isArray(assignmentFixes));
        assert.strictEqual(assignmentFixes.length >= 1, true);
        assert.strictEqual(
            assignmentFixes.some((entry) => entry.id === "GM1052"),
            true,
            "Expected delete fixer metadata to be recorded on the assignment node."
        );

        const recordedFix = assignmentFixes.find((entry) => entry.id === "GM1052");
        assert.ok(recordedFix);
        assert.strictEqual(recordedFix.target, "values");
        assert.strictEqual(recordedFix.automatic, true);

        assert.ok(Array.isArray(ast._appliedFeatherDiagnostics));
        assert.strictEqual(
            ast._appliedFeatherDiagnostics.some((entry) => entry.id === "GM1052"),
            true,
            "Expected delete fixer metadata to be recorded on the program node."
        );
    });

    it("marks constructor declarations for functions instantiated with new", () => {
        const source = [
            "function item() {",
            "    return 42;",
            "}",
            "",
            "var sword = new item();"
        ].join("\n");

        const ast = GMLParser.parse(source, {
            getLocations: true,
            simplifyLocations: false
        });

        const [functionNode] = ast.body ?? [];

        assert.ok(functionNode);
        assert.strictEqual(functionNode.type, "FunctionDeclaration");

        applyFeatherFixes(ast, { sourceText: source });

        assert.strictEqual(functionNode.type, "ConstructorDeclaration");

        const functionFixes = functionNode._appliedFeatherDiagnostics;
        assert.ok(Array.isArray(functionFixes));
        assert.strictEqual(
            functionFixes.some((entry) => entry.id === "GM1058"),
            true
        );
        assert.strictEqual(
            functionFixes.some((entry) => entry.target === "item"),
            true,
            "Expected constructor fix metadata to target the function name."
        );

        const recordedIds = ast._appliedFeatherDiagnostics ?? [];
        assert.strictEqual(
            recordedIds.some((entry) => entry.id === "GM1058"),
            true,
            "Expected the program node to record the GM1058 constructor fix."
        );
    });

    it("removes duplicate function parameters and records metadata", () => {
        const source = [
            "function example(value, other, value, value) {",
            "    return value + other;",
            "}"
        ].join("\n");

        const ast = GMLParser.parse(source, {
            getLocations: true,
            simplifyLocations: false
        });

        applyFeatherFixes(ast, { sourceText: source });

        const [fn] = ast.body ?? [];
        assert.ok(fn);
        const params = Array.isArray(fn.params) ? fn.params : [];
        assert.deepStrictEqual(
            params.map((param) =>
                param?.type === "Identifier" ? param.name : (param?.left?.name ?? null)
            ),
            ["value", "other"]
        );

        const fnMetadata = fn._appliedFeatherDiagnostics ?? [];
        assert.strictEqual(fnMetadata.length, 2);
        fnMetadata.forEach((entry) => {
            assert.strictEqual(entry.id, "GM1059");
            assert.strictEqual(entry.target, "value");
            assert.strictEqual(entry.automatic, true);
        });

        const rootMetadata = ast._appliedFeatherDiagnostics ?? [];
        const gm1059Metadata = rootMetadata.filter(
            (entry) => entry.id === "GM1059"
        );
        assert.strictEqual(gm1059Metadata.length, 2);
        gm1059Metadata.forEach((entry) => {
            assert.strictEqual(entry.target, "value");
            assert.strictEqual(entry.automatic, true);
        });
    });

    it("removes duplicate constructor parameters flagged by GM1059", () => {
        const source = [
            "function Example(value, other, value) constructor {",
            "    return value + other;",
            "}"
        ].join("\n");

        const ast = GMLParser.parse(source, {
            getLocations: true,
            simplifyLocations: false
        });

        applyFeatherFixes(ast, { sourceText: source });

        const [ctor] = ast.body ?? [];
        assert.ok(ctor);
        assert.strictEqual(ctor.type, "ConstructorDeclaration");

        const params = Array.isArray(ctor.params) ? ctor.params : [];
        assert.deepStrictEqual(
            params.map((param) =>
                param?.type === "Identifier" ? param.name : (param?.left?.name ?? null)
            ),
            ["value", "other"]
        );

        const ctorMetadata = ctor._appliedFeatherDiagnostics ?? [];
        assert.strictEqual(ctorMetadata.length, 1);
        const [metadataEntry] = ctorMetadata;
        assert.ok(metadataEntry);
        assert.strictEqual(metadataEntry.id, "GM1059");
        assert.strictEqual(metadataEntry.target, "value");
        assert.strictEqual(metadataEntry.automatic, true);

        const rootMetadata = ast._appliedFeatherDiagnostics ?? [];
        const gm1059Metadata = rootMetadata.filter(
            (entry) => entry.id === "GM1059"
        );
        assert.strictEqual(gm1059Metadata.length, 1);
        const [rootEntry] = gm1059Metadata;
        assert.ok(rootEntry);
        assert.strictEqual(rootEntry.target, "value");
        assert.strictEqual(rootEntry.automatic, true);
>>>>>>> 29278007
    });

    it("records manual Feather fix metadata for every diagnostic", () => {
        const source = "var value = 1;";

        const ast = GMLParser.parse(source, {
            getLocations: true,
            simplifyLocations: false
        });

        applyFeatherFixes(ast, { sourceText: source });

        assert.ok(Array.isArray(ast._appliedFeatherDiagnostics));

        const recordedIds = new Set(
            ast._appliedFeatherDiagnostics.map((entry) => entry.id)
        );
        const diagnostics = getFeatherMetadata().diagnostics ?? [];

        assert.strictEqual(
            recordedIds.size,
            diagnostics.length,
            "Expected manual Feather fix metadata to be captured for every diagnostic."
        );

        ["GM2054", "GM2020", "GM1042"].forEach((id) => {
            assert.strictEqual(
                recordedIds.has(id),
                true,
                `Expected manual Feather fix metadata for diagnostic ${id}.`
            );
        });

        for (const entry of ast._appliedFeatherDiagnostics) {
            assert.strictEqual(
                Object.prototype.hasOwnProperty.call(entry, "automatic"),
                true,
                "Each Feather fix entry should indicate whether it was applied automatically."
            );
        }
    });

    it("corrects mismatched data structure accessors using metadata", () => {
        const metadata = getFeatherMetadata();
        const diagnostic = (metadata?.diagnostics ?? []).find(
            (entry) => entry?.id === "GM1028"
        );

        assert.ok(diagnostic, "Expected metadata for diagnostic GM1028 to exist.");
        assert.ok(
            typeof diagnostic.badExample === "string" &&
        diagnostic.badExample.includes("[?"),
            "Expected GM1028 bad example to include the incorrect accessor token."
        );
        assert.ok(
            typeof diagnostic.goodExample === "string" &&
        diagnostic.goodExample.includes("[|"),
            "Expected GM1028 good example to include the corrected accessor token."
        );

        const source = [
            "lst_instances = ds_list_create();",
            "",
            "if (instance_place_list(x, y, obj_enemy, lst_instances, true))",
            "{",
            "    var _ins = lst_instances[? 0];",
            "}"
        ].join("\n");

        const ast = GMLParser.parse(source, {
            getLocations: true,
            simplifyLocations: false
        });

        applyFeatherFixes(ast, { sourceText: source });

        const ifStatement = (ast.body ?? []).find(
            (node) => node?.type === "IfStatement"
        );
        const declaration = ifStatement?.consequent?.body?.[0];
        const declarator = declaration?.declarations?.[0];
        const accessorExpression = declarator?.init;

        assert.ok(accessorExpression, "Expected accessor expression to exist.");
        assert.strictEqual(accessorExpression.type, "MemberIndexExpression");
        assert.strictEqual(accessorExpression.accessor, "[|");

        const accessorFixes = Array.isArray(
            accessorExpression._appliedFeatherDiagnostics
        )
            ? accessorExpression._appliedFeatherDiagnostics
            : [];

        assert.strictEqual(
            accessorFixes.some((entry) => entry.id === "GM1028"),
            true,
            "Expected GM1028 fix metadata to be attached to the accessor expression."
        );

        const appliedFixes = Array.isArray(ast._appliedFeatherDiagnostics)
            ? ast._appliedFeatherDiagnostics
            : [];

        assert.strictEqual(
            appliedFixes.some((entry) => entry.id === "GM1028"),
            true,
            "Expected GM1028 fix metadata to be attached to the root program node."
        );
    });

    it("normalizes argument built-ins flagged by GM1032", () => {
        const metadata = getFeatherMetadata();
        const diagnostic = (metadata?.diagnostics ?? []).find(
            (entry) => entry?.id === "GM1032"
        );

        assert.ok(
            diagnostic,
            "Expected GM1032 diagnostic metadata to be available."
        );

        const source = [
            "function sample() {",
            "    var first = argument1;",
            "    var second = argument3;",
            "    return argument3 + argument4;",
            "}",
            ""
        ].join("\n");

        const ast = GMLParser.parse(source, {
            getLocations: true,
            simplifyLocations: false
        });

        const trackedIdentifiers = [];

        const collectArgumentIdentifiers = (node) => {
            if (!node) {
                return;
            }

            if (Array.isArray(node)) {
                for (const child of node) {
                    collectArgumentIdentifiers(child);
                }
                return;
            }

            if (typeof node !== "object") {
                return;
            }

            if (
                node.type === "Identifier" &&
        typeof node.name === "string" &&
        /^argument\d+$/.test(node.name)
            ) {
                trackedIdentifiers.push({
                    node,
                    originalName: node.name
                });
            }

            for (const value of Object.values(node)) {
                if (value && typeof value === "object") {
                    collectArgumentIdentifiers(value);
                }
            }
        };

        collectArgumentIdentifiers(ast);

        applyFeatherFixes(ast, { sourceText: source });

        const changedIdentifiers = trackedIdentifiers.filter(
            (entry) => entry.node.name !== entry.originalName
        );

        assert.strictEqual(
            changedIdentifiers.length > 0,
            true,
            "Expected some argument built-ins to be renamed."
        );

        const changedNames = changedIdentifiers
            .map((entry) => entry.node.name)
            .sort();
        const expectedNames = [
            "argument0",
            "argument1",
            "argument1",
            "argument2"
        ].sort();

        assert.deepStrictEqual(
            changedNames,
            expectedNames,
            "Argument built-ins should be reindexed without gaps starting from argument0."
        );

        for (const entry of changedIdentifiers) {
            const metadataEntries = entry.node._appliedFeatherDiagnostics;

            assert.ok(
                Array.isArray(metadataEntries),
                "Each rewritten argument identifier should include metadata."
            );
            assert.strictEqual(metadataEntries.length > 0, true);

            const [fixDetail] = metadataEntries;

            assert.strictEqual(fixDetail.id, "GM1032");
            assert.strictEqual(fixDetail.target, entry.node.name);
            assert.strictEqual(fixDetail.title, diagnostic.title);
            assert.strictEqual(fixDetail.correction, diagnostic.correction);
            assert.strictEqual(fixDetail.description, diagnostic.description);
            assert.strictEqual(fixDetail.automatic, true);
        }

        const applied = ast._appliedFeatherDiagnostics ?? [];
        assert.ok(applied.some((entry) => entry.id === "GM1032"));
    });

    it("records duplicate semicolon fixes for GM1033", () => {
        const source = [
            "var value = 1;;",
            "var other = 2;",
            "",
            "function demo() {",
            "    ;;",
            "    var local = 3;;",
            "    switch (local) {",
            "        case 1:;;",
            "            break;",
            "    }",
            "}"
        ].join("\n");

        const ast = GMLParser.parse(source, {
            getLocations: true,
            simplifyLocations: false
        });

        applyFeatherFixes(ast, { sourceText: source });

        const metadata = Array.isArray(ast._appliedFeatherDiagnostics)
            ? ast._appliedFeatherDiagnostics
            : [];

        const gm1033Fixes = metadata.filter((entry) => entry.id === "GM1033");

        assert.ok(
            gm1033Fixes.length > 0,
            "Expected duplicate semicolons to be detected."
        );

        for (const fix of gm1033Fixes) {
            assert.strictEqual(
                typeof fix.range?.start === "number" &&
          typeof fix.range?.end === "number",
                true,
                "Expected each GM1033 fix to include a range."
            );
        }
    });

    it("moves argument references into the preceding function body", () => {
        const source = [
            "function args()",
            "{",
            "}",
            "",
            "var _first_parameter = argument[0];",
            "var _argument_total = argument_count;"
        ].join("\n");

        const ast = GMLParser.parse(source, {
            getLocations: true,
            simplifyLocations: false
        });

        const [functionDeclaration, firstStatement, secondStatement] =
      ast.body ?? [];

        assert.ok(functionDeclaration);
        assert.strictEqual(functionDeclaration.type, "FunctionDeclaration");
        assert.strictEqual(typeof firstStatement, "object");
        assert.strictEqual(typeof secondStatement, "object");

        applyFeatherFixes(ast, { sourceText: source });

        assert.ok(Array.isArray(ast.body));
        assert.strictEqual(ast.body.length > 0, true);
        assert.strictEqual(ast.body[0], functionDeclaration);

        const functionBody = functionDeclaration?.body;
        assert.ok(functionBody);
        assert.strictEqual(functionBody.type, "BlockStatement");
        assert.ok(Array.isArray(functionBody.body));
        assert.strictEqual(functionBody.body.length >= 2, true);
        assert.strictEqual(
            functionBody.body[functionBody.body.length - 2],
            firstStatement
        );
        assert.strictEqual(
            functionBody.body[functionBody.body.length - 1],
            secondStatement
        );

        const firstFixes = firstStatement?._appliedFeatherDiagnostics;
        const secondFixes = secondStatement?._appliedFeatherDiagnostics;

        assert.ok(Array.isArray(firstFixes));
        assert.strictEqual(firstFixes.length, 1);
        assert.strictEqual(firstFixes[0].id, "GM1034");
        assert.strictEqual(firstFixes[0].target, "argument");

        assert.ok(Array.isArray(secondFixes));
        assert.strictEqual(secondFixes.length, 1);
        assert.strictEqual(secondFixes[0].id, "GM1034");
        assert.strictEqual(secondFixes[0].target, "argument_count");

        const programFixes = ast._appliedFeatherDiagnostics ?? [];
        const gm1034Fixes = programFixes.filter((entry) => entry.id === "GM1034");
        assert.strictEqual(gm1034Fixes.length, 2);
    });

    it("removes duplicate macro declarations and records fix metadata", () => {
        const source = [
            "#macro dbg show_debug_message",
            "#macro other value",
            "#macro dbg show_debug_message",
            "",
            'dbg("hi");'
        ].join("\n");

        const ast = GMLParser.parse(source, {
            getLocations: true,
            simplifyLocations: false
        });

        applyFeatherFixes(ast, { sourceText: source });

        const macros = Array.isArray(ast.body)
            ? ast.body.filter((node) => node?.type === "MacroDeclaration")
            : [];

        assert.strictEqual(
            macros.length,
            2,
            "Expected duplicate macro to be removed."
        );

        const recordedFixes = Array.isArray(ast._appliedFeatherDiagnostics)
            ? ast._appliedFeatherDiagnostics
            : [];

        assert.ok(recordedFixes.some((entry) => entry.id === "GM1038"));
        assert.ok(
            recordedFixes.some(
                (entry) =>
                    entry.id === "GM1038" &&
          entry.target === "dbg" &&
          entry.automatic !== false
            ),
            "Expected GM1038 fix metadata with automatic flag and target name."
        );
    });

    it("normalizes missing constructor parent clauses and records fix metadata", () => {
        const source = [
            "function Base() {",
            "    self.value = 1;",
            "}",
            "",
            "function Child() : Base() constructor {",
            "    constructor_apply();",
            "}",
            "",
            "function Orphan() : Missing() constructor {",
            "    constructor_apply();",
            "}"
        ].join("\n");

        const ast = GMLParser.parse(source, {
            getLocations: true,
            simplifyLocations: false
        });

        const [baseFunction, childConstructor, orphanConstructor] = ast.body ?? [];

        applyFeatherFixes(ast, { sourceText: source });

        assert.ok(baseFunction);
        assert.strictEqual(baseFunction.type, "ConstructorDeclaration");
        assert.strictEqual(baseFunction.parent, null);

        const baseFixes = baseFunction._appliedFeatherDiagnostics;
        assert.ok(Array.isArray(baseFixes));
        assert.strictEqual(baseFixes.length > 0, true);
        assert.strictEqual(
            baseFixes.some((entry) => entry.id === "GM1054"),
            true
        );

        assert.ok(childConstructor);
        assert.ok(childConstructor.parent);
        assert.strictEqual(childConstructor.parent.id, "Base");

        assert.ok(orphanConstructor);
        assert.strictEqual(orphanConstructor.parent, null);

        const orphanFixes = orphanConstructor._appliedFeatherDiagnostics;
        assert.ok(Array.isArray(orphanFixes));
        assert.strictEqual(orphanFixes.length > 0, true);
        assert.strictEqual(orphanFixes[0].id, "GM1054");
        assert.strictEqual(orphanFixes[0].target, "Missing");

        const recordedIds = new Set(
            ast._appliedFeatherDiagnostics?.map((entry) => entry.id)
        );
        assert.strictEqual(recordedIds.has("GM1054"), true);
    });

    it("reorders optional parameters after required ones and records fix metadata", () => {
        const source = [
            "function example(a, b = 1, c, d = 2) {",
            "    return a + b + c + d;",
            "}"
        ].join("\n");

        const ast = GMLParser.parse(source, {
            getLocations: true,
            simplifyLocations: false
        });

        applyFeatherFixes(ast, { sourceText: source });

        const [fn] = ast.body ?? [];
        assert.ok(fn);

        const parameterNames = Array.isArray(fn.params)
            ? fn.params.map((param) => {
                if (param?.type === "DefaultParameter") {
                    return param.left?.name ?? null;
                }

                return param?.name ?? null;
            })
            : [];

        assert.deepStrictEqual(parameterNames, ["a", "c", "b", "d"]);

        const defaultParameters = fn.params.filter(
            (param) => param?.type === "DefaultParameter"
        );
        assert.strictEqual(defaultParameters.length, 2);
        assert.strictEqual(defaultParameters[0].left?.name, "b");
        assert.strictEqual(defaultParameters[1].left?.name, "d");

        assert.ok(Array.isArray(fn._appliedFeatherDiagnostics));
        assert.strictEqual(fn._appliedFeatherDiagnostics.length, 1);
        assert.strictEqual(fn._appliedFeatherDiagnostics[0].id, "GM1056");
        assert.strictEqual(fn._appliedFeatherDiagnostics[0].target, "example");

        assert.ok(Array.isArray(ast._appliedFeatherDiagnostics));
        assert.strictEqual(
            ast._appliedFeatherDiagnostics.some((entry) => entry.id === "GM1056"),
            true,
            "Expected GM1056 metadata to be recorded on the program node."
        );
    });

    it("resets texture repeat flagged by GM2056 and records metadata", () => {
        const source = [
            "gpu_set_texrepeat(true);",
            "",
            "vertex_submit(vb_world, pr_trianglelist, tex);"
        ].join("\n");

        const ast = GMLParser.parse(source, {
            getLocations: true,
            simplifyLocations: false
        });

        applyFeatherFixes(ast, { sourceText: source });

        const statements = (ast.body ?? []).filter(
            (node) => node?.type !== "EmptyStatement"
        );
        const [setRepeatCall, submitCall, resetCall] = statements;

        assert.ok(setRepeatCall);
        assert.ok(submitCall);
        assert.ok(resetCall);
        assert.strictEqual(resetCall.type, "CallExpression");
        assert.strictEqual(resetCall.object?.name, "gpu_set_texrepeat");

        const args = Array.isArray(resetCall.arguments) ? resetCall.arguments : [];
        assert.strictEqual(args.length > 0, true);
        assert.strictEqual(args[0]?.type, "Literal");
        assert.strictEqual(args[0]?.value, "false");

        const appliedDiagnostics = ast._appliedFeatherDiagnostics ?? [];
        const gm2056 = appliedDiagnostics.find((entry) => entry.id === "GM2056");

        assert.ok(gm2056, "Expected GM2056 metadata to be recorded on the AST.");
        assert.strictEqual(gm2056.automatic, true);
        assert.strictEqual(gm2056.target, "gpu_set_texrepeat");
        assert.ok(gm2056.range);

        const resetMetadata = resetCall._appliedFeatherDiagnostics ?? [];
        assert.strictEqual(
            resetMetadata.some((entry) => entry.id === "GM2056"),
            true,
            "Expected GM2056 metadata to be recorded on the inserted reset call."
        );
    });

    it("re-enables blending flagged by GM2048 and records metadata", () => {
        const source = [
            "gpu_set_blendenable(false);",
            "",
            'draw_text(0, 0, "Hello!");'
        ].join("\n");

        const ast = GMLParser.parse(source, {
            getLocations: true,
            simplifyLocations: false
        });

        applyFeatherFixes(ast, { sourceText: source });

        const statements = (ast.body ?? []).filter(
            (node) => node?.type !== "EmptyStatement"
        );
        const [disableCall, drawCall, resetCall] = statements;

        assert.ok(disableCall);
        assert.ok(drawCall);
        assert.ok(resetCall);
        assert.strictEqual(resetCall.type, "CallExpression");
        assert.strictEqual(resetCall.object?.name, "gpu_set_blendenable");

        const args = Array.isArray(resetCall.arguments) ? resetCall.arguments : [];
        assert.strictEqual(args.length > 0, true);
        assert.strictEqual(args[0]?.type, "Literal");
        assert.strictEqual(args[0]?.value, "true");

        const appliedDiagnostics = ast._appliedFeatherDiagnostics ?? [];
        const gm2048 = appliedDiagnostics.find((entry) => entry.id === "GM2048");

        assert.ok(gm2048, "Expected GM2048 metadata to be recorded on the AST.");
        assert.strictEqual(gm2048.automatic, true);
        assert.strictEqual(gm2048.target, "gpu_set_blendenable");
        assert.ok(gm2048.range);

        const resetMetadata = resetCall._appliedFeatherDiagnostics ?? [];
        assert.strictEqual(
            resetMetadata.some((entry) => entry.id === "GM2048"),
            true,
            "Expected GM2048 metadata to be recorded on the inserted reset call."
        );
    });

    it("harmonizes texture ternaries flagged by GM1063 and records metadata", () => {
        const source = [
            "/// Create Event",
            "",
            "tex = (texture_defined) ? sprite_get_texture(sprite_index, 0) : -1;",
            "",
            "/// Draw Event",
            "",
            "vertex_submit(vb, pr_trianglelist, tex);"
        ].join("\n");

        const ast = GMLParser.parse(source, {
            getLocations: true,
            simplifyLocations: false
        });

        const [assignment] = ast.body ?? [];
        assert.ok(assignment?.right?.type === "TernaryExpression");
        assert.strictEqual(
            assignment.right.alternate.type === "UnaryExpression",
            true
        );

        applyFeatherFixes(ast, { sourceText: source });

        const fixedTernary = assignment?.right;
        assert.ok(fixedTernary);
        assert.strictEqual(fixedTernary.alternate?.type, "Identifier");
        assert.strictEqual(fixedTernary.alternate?.name, "pointer_null");

        const appliedDiagnostics = ast._appliedFeatherDiagnostics ?? [];
        const gm1063 = appliedDiagnostics.find((entry) => entry.id === "GM1063");

        assert.ok(gm1063, "Expected GM1063 metadata to be recorded on the AST.");
        assert.strictEqual(gm1063.automatic, true);
        assert.strictEqual(gm1063.target, "tex");
        assert.ok(gm1063.range);

        const ternaryDiagnostics = fixedTernary._appliedFeatherDiagnostics ?? [];
        assert.strictEqual(
            ternaryDiagnostics.some((entry) => entry.id === "GM1063"),
            true
        );
    });

    it("normalizes simple syntax errors flagged by GM1100 and records metadata", () => {
        const source = ["var _this * something;", "", "    = 48;"].join("\n");

        const { sourceText, metadata } = preprocessSourceForFeatherFixes(source);

        assert.notStrictEqual(
            sourceText,
            source,
            "Expected GM1100 preprocessor to modify the source text."
        );
        assert.ok(
            metadata?.GM1100?.length > 0,
            "Expected GM1100 metadata to be recorded by the preprocessor."
        );

        const ast = GMLParser.parse(sourceText, {
            getLocations: true,
            simplifyLocations: false
        });

        applyFeatherFixes(ast, {
            sourceText,
            preprocessedFixMetadata: metadata
        });

        const statements = (ast.body ?? []).filter(
            (node) => node?.type !== "EmptyStatement"
        );
        const [declaration] = statements;

        assert.ok(declaration);
        assert.strictEqual(declaration.type, "VariableDeclaration");
        assert.strictEqual(Array.isArray(declaration.declarations), true);

        const declarationFixes = declaration._appliedFeatherDiagnostics ?? [];
        assert.strictEqual(
            declarationFixes.some((entry) => entry.id === "GM1100"),
            true
        );

        const programDiagnostics = ast._appliedFeatherDiagnostics ?? [];
        const gm1100Entries = programDiagnostics.filter(
            (entry) => entry.id === "GM1100"
        );

        assert.ok(
            gm1100Entries.length >= 1,
            "Expected GM1100 metadata to be recorded on the program node."
        );

        for (const entry of gm1100Entries) {
            assert.strictEqual(entry.automatic, true);
            assert.strictEqual(entry.title, "Syntax Error");
            assert.strictEqual(entry.description?.includes("syntax error"), true);
        }
    });

    it("removes stray boolean literal statements flagged by GM1016 and records metadata", () => {
        const topLevelLiteral = {
            type: "ExpressionStatement",
            expression: {
                type: "Literal",
                value: "true",
                start: { index: 0 },
                end: { index: 3 }
            },
            start: { index: 0 },
            end: { index: 4 }
        };

        const nestedLiteral = {
            type: "ExpressionStatement",
            expression: {
                type: "Literal",
                value: "false",
                start: { index: 18 },
                end: { index: 22 }
            },
            start: { index: 18 },
            end: { index: 24 }
        };

        const ast = {
            type: "Program",
            body: [
                topLevelLiteral,
                {
                    type: "IfStatement",
                    test: {
                        type: "Literal",
                        value: "true",
                        start: { index: 10 },
                        end: { index: 13 }
                    },
                    consequent: {
                        type: "BlockStatement",
                        body: [nestedLiteral],
                        start: { index: 16 },
                        end: { index: 25 }
                    },
                    alternate: null,
                    start: { index: 6 },
                    end: { index: 25 }
                }
            ],
            start: { index: 0 },
            end: { index: 25 }
        };

        applyFeatherFixes(ast, { sourceText: "true;\nif (true) { false; }" });

        assert.strictEqual(
            ast.body.length,
            1,
            "Expected stray boolean literal to be removed from the program body."
        );

        const [ifStatement] = ast.body;
        assert.ok(ifStatement);
        assert.strictEqual(
            Array.isArray(ifStatement.consequent?.body)
                ? ifStatement.consequent.body.length
                : -1,
            0,
            "Expected stray boolean literal to be removed from block statements."
        );

        const rootDiagnostics = ast._appliedFeatherDiagnostics ?? [];
        const rootGM1016 = rootDiagnostics.filter((entry) => entry.id === "GM1016");
        assert.strictEqual(
            rootGM1016.length,
            2,
            "Expected GM1016 metadata to be recorded for each removed statement."
        );

        const blockDiagnostics =
      ifStatement.consequent?._appliedFeatherDiagnostics ?? [];
        assert.strictEqual(
            blockDiagnostics.some((entry) => entry.id === "GM1016"),
            true,
            "Expected GM1016 metadata to be attached to the containing block."
        );

        for (const entry of rootGM1016) {
            assert.strictEqual(
                entry.automatic,
                true,
                "GM1016 fixes should be marked as automatic."
            );
            assert.ok(
                entry.range,
                "GM1016 fixes should capture the removed node's range."
            );
        }
    });

    it("preprocesses stray boolean literal statements flagged by GM1016", () => {
        const source = [
            "/// Feather GM1016 sample",
            "true;",
            "if (condition) {",
            "    false;",
            "    value = 1;",
            "}",
            ""
        ].join("\n");

        const { sourceText, metadata } = preprocessSourceForFeatherFixes(source);

        assert.notStrictEqual(
            sourceText,
            source,
            "Expected GM1016 preprocessor to remove boolean literal statements."
        );

        assert.ok(
            metadata?.GM1016?.length === 2,
            "Expected GM1016 metadata entries for each removed statement."
        );

        const ast = GMLParser.parse(sourceText, {
            getLocations: true,
            simplifyLocations: false
        });

        applyFeatherFixes(ast, {
            sourceText,
            preprocessedFixMetadata: metadata
        });

        const statements = ast.body ?? [];

        assert.strictEqual(
            statements.length,
            1,
            "Expected only the conditional statement to remain at the top level."
        );

        const [ifStatement] = statements;
        assert.ok(ifStatement?.type === "IfStatement");

        const blockBody = ifStatement?.consequent?.body ?? [];

        assert.strictEqual(
            blockBody.length,
            1,
            "Expected nested boolean literal statements to be removed."
        );

        const rootDiagnostics = ast._appliedFeatherDiagnostics ?? [];
        const gm1016Fixes = rootDiagnostics.filter(
            (entry) => entry.id === "GM1016"
        );

        assert.strictEqual(
            gm1016Fixes.length,
            2,
            "Expected GM1016 metadata to be recorded for each removed literal."
        );

        for (const fix of gm1016Fixes) {
            assert.strictEqual(fix.automatic, true);
            assert.ok(fix.range);
        }

        const blockDiagnostics =
      ifStatement.consequent?._appliedFeatherDiagnostics ?? [];

        assert.strictEqual(
            blockDiagnostics.some((entry) => entry.id === "GM1016"),
            true,
            "Expected GM1016 metadata to be attached to the containing block."
        );
    });

    it("deduplicates local variables flagged by GM2044 and records metadata", () => {
        const source = [
            "function demo() {",
            "    var total = 1;",
            "    var total = 2;",
            "    var count;",
            "    var count;",
            "    if (true) {",
            "        var temp = 0;",
            "        var temp = 1;",
            "    }",
            "}",
            ""
        ].join("\n");

        const ast = GMLParser.parse(source, {
            getLocations: true,
            simplifyLocations: false
        });

        applyFeatherFixes(ast, { sourceText: source });

        const functionNode = ast.body?.[0];
        assert.ok(functionNode?.type === "FunctionDeclaration");

        const statements = functionNode?.body?.body ?? [];
        assert.strictEqual(statements.length, 4);

        const totalDeclaration = statements[0];
        assert.ok(totalDeclaration?.type === "VariableDeclaration");
        assert.strictEqual(totalDeclaration.declarations?.[0]?.id?.name, "total");

        const totalAssignment = statements[1];
        assert.ok(totalAssignment?.type === "AssignmentExpression");
        assert.strictEqual(totalAssignment.left?.name, "total");

        const countDeclarations = statements.filter(
            (node) =>
                node?.type === "VariableDeclaration" &&
        node.declarations?.[0]?.id?.name === "count"
        );
        assert.strictEqual(countDeclarations.length, 1);

        const ifStatement = statements[3];
        assert.strictEqual(ifStatement?.type, "IfStatement");

        const innerStatements = ifStatement?.consequent?.body ?? [];
        assert.strictEqual(innerStatements.length, 2);

        const innerAssignment = innerStatements[1];
        assert.ok(innerAssignment?.type === "AssignmentExpression");
        assert.strictEqual(innerAssignment.left?.name, "temp");

        const programDiagnostics = ast._appliedFeatherDiagnostics ?? [];
        const gm2044Entries = programDiagnostics.filter(
            (entry) => entry.id === "GM2044"
        );

        assert.ok(
            gm2044Entries.length >= 2,
            "Expected GM2044 metadata to be recorded at the program level."
        );
        assert.strictEqual(
            gm2044Entries.every((entry) => entry.automatic === true),
            true
        );

        const assignmentDiagnostics =
      innerAssignment._appliedFeatherDiagnostics ?? [];
        assert.strictEqual(
            assignmentDiagnostics.some((entry) => entry.id === "GM2044"),
            true,
            "Expected inserted assignment to record GM2044 metadata."
        );
    });

    it("records metadata for GM2064 flagged struct properties", () => {
        const source = [
            "/// Create Event",
            "",
            "ins_companion = instance_create_layer(x, y, layer, obj_companion, {",
            "    intro_message: message",
            "});"
        ].join("\n");

        const ast = GMLParser.parse(source, {
            getLocations: true,
            simplifyLocations: false
        });

        applyFeatherFixes(ast, { sourceText: source });

        const assignment = ast.body?.[0];
        assert.ok(assignment);
        const callExpression = assignment.right;
        assert.ok(callExpression);
        const structArgument = callExpression.arguments?.[4];
        assert.ok(structArgument);
        const [property] = structArgument.properties ?? [];
        assert.ok(property);

        const propertyMetadata = property._appliedFeatherDiagnostics ?? [];
        assert.strictEqual(propertyMetadata.length, 1);

        const [metadata] = propertyMetadata;
        assert.strictEqual(metadata.id, "GM2064");
        assert.strictEqual(metadata.target, "message");
        assert.strictEqual(metadata.automatic, false);

        const expectedMetadata = getFeatherDiagnosticById("GM2064");
        assert.ok(expectedMetadata);
        assert.strictEqual(metadata.title, expectedMetadata.title);
        assert.strictEqual(metadata.description, expectedMetadata.description);
        assert.strictEqual(metadata.correction, expectedMetadata.correction);

        const recordedFixes = ast._appliedFeatherDiagnostics ?? [];
        const gm2064Fixes = recordedFixes.filter((entry) => entry.id === "GM2064");
        assert.strictEqual(gm2064Fixes.length, 1);
        assert.strictEqual(gm2064Fixes[0].target, "message");
        assert.strictEqual(gm2064Fixes[0].automatic, false);
    });

    it("inserts a file_find_close call before nested file_find_first invocations flagged by GM2031", () => {
        const source = [
            "var _look_for_description = true;",
            "",
            'var _file = file_find_first("/game_data/*.bin", fa_none);',
            "",
            "if (_look_for_description)",
            "{",
            '    _file2 = file_find_first("/game_data/*.json", fa_none);',
            "}",
            "",
            "file_find_close();"
        ].join("\n");

        const ast = GMLParser.parse(source, {
            getLocations: true,
            simplifyLocations: false
        });

        applyFeatherFixes(ast, { sourceText: source });

        const appliedDiagnostics = ast._appliedFeatherDiagnostics ?? [];
        assert.strictEqual(
            appliedDiagnostics.some((entry) => entry.id === "GM2031"),
            true,
            "Expected GM2031 metadata to be recorded on the AST."
        );

        const ifStatement = ast.body?.find((node) => node?.type === "IfStatement");
        assert.ok(ifStatement, "Expected an if statement in the parsed AST.");

        const consequentBody = ifStatement?.consequent?.body ?? [];
        assert.strictEqual(consequentBody.length, 2);

        const [firstStatement, secondStatement] = consequentBody;
        assert.strictEqual(firstStatement?.type, "CallExpression");
        assert.strictEqual(firstStatement?.object?.name, "file_find_close");

        const closeDiagnostics = firstStatement?._appliedFeatherDiagnostics ?? [];
        assert.strictEqual(
            closeDiagnostics.some((entry) => entry.id === "GM2031"),
            true,
            "Expected GM2031 metadata on the inserted file_find_close call."
        );

        assert.strictEqual(secondStatement?.type, "AssignmentExpression");
        assert.strictEqual(secondStatement?.right?.type, "CallExpression");
        assert.strictEqual(secondStatement?.right?.object?.name, "file_find_first");
    });

    it("hoists multiple call arguments flagged by GM2023 and records metadata", () => {
        const source =
      "vertex_position_3d(vb, buffer_read(buff, buffer_f32), buffer_read(buff, buffer_f32), buffer_read(buff, buffer_f32));";

        const ast = GMLParser.parse(source, {
            getLocations: true,
            simplifyLocations: false
        });

        applyFeatherFixes(ast, { sourceText: source });

        const body = Array.isArray(ast.body) ? ast.body : [];

        assert.strictEqual(
            body.length >= 4,
            true,
            "Expected temporaries to be hoisted before the call expression."
        );

        for (let index = 0; index < 3; index += 1) {
            const declaration = body[index];
            assert.ok(declaration);
            assert.strictEqual(declaration.type, "VariableDeclaration");

            const declarators = Array.isArray(declaration.declarations)
                ? declaration.declarations
                : [];
            assert.strictEqual(declarators.length, 1);

            const [declarator] = declarators;
            assert.strictEqual(declarator?.id?.type, "Identifier");
            assert.strictEqual(declarator?.id?.name, `__feather_call_arg_${index}`);
            assert.strictEqual(declarator?.init?.type, "CallExpression");

            const declarationDiagnostics =
        declaration._appliedFeatherDiagnostics ?? [];
            assert.strictEqual(
                declarationDiagnostics.some((entry) => entry.id === "GM2023"),
                true,
                "Expected GM2023 metadata on each hoisted declaration."
            );
        }

        const callStatement = body[body.length - 1];
        assert.ok(callStatement);
        assert.strictEqual(callStatement.type, "CallExpression");

        const args = Array.isArray(callStatement.arguments)
            ? callStatement.arguments
            : [];
        assert.strictEqual(args.length, 4);
        assert.strictEqual(args[0]?.type, "Identifier");
        assert.strictEqual(args[0]?.name, "vb");
        assert.strictEqual(args[1]?.name, "__feather_call_arg_0");
        assert.strictEqual(args[2]?.name, "__feather_call_arg_1");
        assert.strictEqual(args[3]?.name, "__feather_call_arg_2");

        const appliedDiagnostics = ast._appliedFeatherDiagnostics ?? [];
        const gm2023 = appliedDiagnostics.find((entry) => entry.id === "GM2023");

        assert.ok(gm2023, "Expected GM2023 metadata to be recorded on the AST.");
        assert.strictEqual(gm2023.automatic, true);
        assert.strictEqual(gm2023.target, "vertex_position_3d");

        const callDiagnostics = callStatement._appliedFeatherDiagnostics ?? [];
        assert.strictEqual(
            callDiagnostics.some((entry) => entry.id === "GM2023"),
            true,
            "Expected GM2023 metadata on the transformed call expression."
        );
    });
});<|MERGE_RESOLUTION|>--- conflicted
+++ resolved
@@ -103,14 +103,59 @@
         assert.strictEqual(macroFixes[0].target, "SAMPLE");
     });
 
-<<<<<<< HEAD
     it("renames deprecated built-in variables and records fix metadata", () => {
         const source = [
             "score = 0;",
             "score = score + 1;",
             "player.score = score;",
             "var local_score = score;"
-=======
+        ].join("\n");
+
+        const ast = GMLParser.parse(source, {
+            getLocations: true,
+            simplifyLocations: false
+        });
+
+        applyFeatherFixes(ast, { sourceText: source });
+
+        const [firstAssignment, secondAssignment, memberAssignment, declaration] =
+            ast.body ?? [];
+
+        assert.ok(firstAssignment);
+        assert.strictEqual(firstAssignment.type, "AssignmentExpression");
+        assert.strictEqual(firstAssignment.left?.name, "points");
+        assert.strictEqual(firstAssignment.right?.value, "0");
+
+        assert.ok(secondAssignment);
+        assert.strictEqual(secondAssignment.type, "AssignmentExpression");
+        assert.strictEqual(secondAssignment.left?.name, "points");
+        assert.strictEqual(secondAssignment.right?.type, "BinaryExpression");
+        assert.strictEqual(secondAssignment.right?.left?.name, "points");
+
+        assert.ok(memberAssignment);
+        assert.strictEqual(memberAssignment.type, "AssignmentExpression");
+        assert.strictEqual(memberAssignment.left?.property?.name, "score");
+        assert.strictEqual(memberAssignment.right?.name, "points");
+
+        assert.ok(declaration);
+        assert.strictEqual(declaration.type, "VariableDeclaration");
+        const [declarator] = declaration.declarations ?? [];
+        assert.strictEqual(declarator?.id?.name, "local_score");
+        assert.strictEqual(declarator?.init?.name, "points");
+
+        const identifierMetadata = firstAssignment.left?._appliedFeatherDiagnostics;
+        assert.ok(Array.isArray(identifierMetadata));
+        assert.strictEqual(identifierMetadata.length > 0, true);
+        assert.strictEqual(identifierMetadata[0].id, "GM1024");
+        assert.strictEqual(identifierMetadata[0].target, "score");
+
+        assert.ok(Array.isArray(ast._appliedFeatherDiagnostics));
+        assert.strictEqual(
+            ast._appliedFeatherDiagnostics.some((entry) => entry.id === "GM1024"),
+            true
+        );
+    });
+
     it("rewrites postfix increment statements flagged by GM1026", () => {
         const source = "pi++;";
 
@@ -279,50 +324,15 @@
             "}",
             "",
             "var nested = matrix[0, 1, 2, 3];"
->>>>>>> 29278007
-        ].join("\n");
-
-        const ast = GMLParser.parse(source, {
-            getLocations: true,
-            simplifyLocations: false
-        });
-
-        applyFeatherFixes(ast, { sourceText: source });
-
-<<<<<<< HEAD
-        const [firstAssignment, secondAssignment, memberAssignment, declaration] = ast.body ?? [];
-
-        assert.ok(firstAssignment);
-        assert.strictEqual(firstAssignment.type, "AssignmentExpression");
-        assert.strictEqual(firstAssignment.left?.name, "points");
-        assert.strictEqual(firstAssignment.right?.value, "0");
-
-        assert.ok(secondAssignment);
-        assert.strictEqual(secondAssignment.left?.name, "points");
-        assert.strictEqual(secondAssignment.right?.type, "BinaryExpression");
-        assert.strictEqual(secondAssignment.right?.left?.name, "points");
-
-        assert.ok(memberAssignment);
-        assert.strictEqual(memberAssignment.left?.property?.name, "score");
-        assert.strictEqual(memberAssignment.right?.name, "points");
-
-        assert.ok(declaration);
-        const [declarator] = declaration.declarations ?? [];
-        assert.strictEqual(declarator?.id?.name, "local_score");
-        assert.strictEqual(declarator?.init?.name, "points");
-
-        const identifierMetadata = firstAssignment.left?._appliedFeatherDiagnostics;
-        assert.ok(Array.isArray(identifierMetadata));
-        assert.strictEqual(identifierMetadata.length > 0, true);
-        assert.strictEqual(identifierMetadata[0].id, "GM1024");
-        assert.strictEqual(identifierMetadata[0].target, "score");
-
-        assert.ok(Array.isArray(ast._appliedFeatherDiagnostics));
-        assert.strictEqual(
-            ast._appliedFeatherDiagnostics.some((entry) => entry.id === "GM1024"),
-            true
-        );
-=======
+        ].join("\n");
+
+        const ast = GMLParser.parse(source, {
+            getLocations: true,
+            simplifyLocations: false
+        });
+
+        applyFeatherFixes(ast, { sourceText: source });
+
         const functionDeclaration = ast.body?.[0];
         assert.ok(functionDeclaration?.body?.body);
 
@@ -600,7 +610,6 @@
         assert.ok(rootEntry);
         assert.strictEqual(rootEntry.target, "value");
         assert.strictEqual(rootEntry.automatic, true);
->>>>>>> 29278007
     });
 
     it("records manual Feather fix metadata for every diagnostic", () => {
