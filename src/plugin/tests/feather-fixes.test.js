import assert from "node:assert/strict";

import { describe, it } from "node:test";

import GMLParser from "gamemaker-language-parser";

import {
    getNodeEndIndex,
    getNodeStartIndex
} from "../../shared/ast-locations.js";

import {
    getFeatherMetadata,
    getFeatherDiagnosticById
} from "../src/feather/metadata.js";
import {
    applyFeatherFixes,
    getFeatherDiagnosticFixers,
    preprocessSourceForFeatherFixes
} from "../src/ast-transforms/apply-feather-fixes.js";

function isEventInheritedCall(node) {
    if (!node || node.type !== "CallExpression") {
        return false;
    }

    const callee = node.object;

    return callee?.type === "Identifier" && callee.name === "event_inherited";
}

describe("Feather diagnostic fixer registry", () => {
    it("registers a fixer entry for every diagnostic", () => {
        const metadata = getFeatherMetadata();
        const diagnostics = Array.isArray(metadata?.diagnostics)
            ? metadata.diagnostics
            : [];
        const registry = getFeatherDiagnosticFixers();

        assert.strictEqual(
            registry.size,
            diagnostics.length,
            "Expected the fixer registry to include every Feather diagnostic."
        );

        for (const diagnostic of diagnostics) {
            assert.ok(
                registry.has(diagnostic.id),
                `Missing fixer entry for Feather diagnostic ${diagnostic.id}.`
            );
        }
    });
});

describe("applyFeatherFixes transform", () => {
    it("removes trailing macro semicolons and records fix metadata", () => {
        const source = ["#macro SAMPLE value;", "", "var data = SAMPLE;"].join(
            "\n"
        );

        const ast = GMLParser.parse(source, {
            getLocations: true,
            simplifyLocations: false
        });

        const [macro] = ast.body ?? [];
        applyFeatherFixes(ast, { sourceText: source });

        assert.ok(Array.isArray(ast._appliedFeatherDiagnostics));
        assert.strictEqual(
            ast._appliedFeatherDiagnostics.some(
                (entry) => entry.id === "GM1051"
            ),
            true,
            "Expected macro fixer metadata to be recorded on the program node."
        );

        assert.ok(macro);
        assert.ok(Array.isArray(macro.tokens));
        assert.strictEqual(macro.tokens.includes(";"), false);
        assert.strictEqual(typeof macro._featherMacroText, "string");
        assert.strictEqual(
            macro._featherMacroText.trimEnd(),
            "#macro SAMPLE value"
        );

        const macroFixes = macro._appliedFeatherDiagnostics;
        assert.ok(Array.isArray(macroFixes));
        assert.strictEqual(macroFixes.length, 1);
        assert.strictEqual(macroFixes[0].target, "SAMPLE");
    });

    it("removes trailing macro semicolons before inline comments", () => {
        const source = [
            "#macro SAMPLE value; // comment",
            "",
            "var data = SAMPLE;"
        ].join("\n");

        const ast = GMLParser.parse(source, {
            getLocations: true,
            simplifyLocations: false
        });

        const [macro] = ast.body ?? [];
        applyFeatherFixes(ast, { sourceText: source });

        assert.ok(macro);
        assert.ok(Array.isArray(macro.tokens));
        assert.strictEqual(macro.tokens.includes(";"), false);
        assert.strictEqual(typeof macro._featherMacroText, "string");
        assert.strictEqual(
            macro._featherMacroText.trimEnd(),
            "#macro SAMPLE value // comment"
        );

        const macroFixes = macro._appliedFeatherDiagnostics;
        assert.ok(Array.isArray(macroFixes));
        assert.strictEqual(macroFixes.length, 1);
        assert.strictEqual(macroFixes[0].target, "SAMPLE");
    });

    it("terminates var declarations flagged by GM2007 and records metadata", () => {
        const source = [
            "var missing",
            "var intact = 1;",
            "if (true)",
            "{",
            "    var inside",
            "    var withComment // comment",
            "}",
            ""
        ].join("\n");

        const ast = GMLParser.parse(source, {
            getLocations: true,
            simplifyLocations: false
        });

        applyFeatherFixes(ast, { sourceText: source });

        const allDeclarations = [];

        const collectDeclarations = (node) => {
            if (!node) {
                return;
            }

            if (Array.isArray(node)) {
                for (const entry of node) {
                    collectDeclarations(entry);
                }
                return;
            }

            if (typeof node !== "object") {
                return;
            }

            if (node.type === "VariableDeclaration" && node.kind === "var") {
                allDeclarations.push(node);
            }

            for (const value of Object.values(node)) {
                if (value && typeof value === "object") {
                    collectDeclarations(value);
                }
            }
        };

        collectDeclarations(ast);

        const flaggedDeclarations = allDeclarations.filter((node) => {
            const diagnostics = node._appliedFeatherDiagnostics ?? [];
            return diagnostics.some((entry) => entry.id === "GM2007");
        });

        assert.strictEqual(flaggedDeclarations.length, 3);

        const expectedTargets = new Set(["missing", "inside", "withComment"]);
        const observedTargets = new Set();

        for (const declaration of flaggedDeclarations) {
            const diagnostics = declaration._appliedFeatherDiagnostics ?? [];
            const gm2007 = diagnostics.find((entry) => entry.id === "GM2007");

            assert.ok(
                gm2007,
                "Expected GM2007 metadata to be recorded on the declaration."
            );
            assert.strictEqual(gm2007.automatic, true);
            assert.ok(gm2007.range);
            assert.strictEqual(typeof gm2007.range.start, "number");
            assert.strictEqual(typeof gm2007.range.end, "number");

            if (gm2007.target) {
                observedTargets.add(gm2007.target);
            }
        }

        assert.strictEqual(observedTargets.size, expectedTargets.size);

        for (const target of expectedTargets) {
            assert.strictEqual(
                observedTargets.has(target),
                true,
                `Expected GM2007 fix metadata for var declaration '${target}'.`
            );
        }

        const programDiagnostics = ast._appliedFeatherDiagnostics ?? [];
        const gm2007Diagnostics = programDiagnostics.filter(
            (entry) => entry.id === "GM2007"
        );

        assert.strictEqual(
            gm2007Diagnostics.length,
            flaggedDeclarations.length
        );
    });

    it("rewrites counted for-loops flagged by GM2004 into repeat statements", () => {
        const source = [
            "for (var i = 0; i < amount; i += 1) {",
            "    do_something();",
            "}",
            "",
            "for (count = 0; count < 3; ++count) {",
            '    show_debug_message("done");',
            "}",
            "",
            "for (var step = 0; step < compute_limit(); step = step + 1) {",
            "    trigger();",
            "}"
        ].join("\n");

        const ast = GMLParser.parse(source, {
            getLocations: true,
            simplifyLocations: false
        });

        applyFeatherFixes(ast, { sourceText: source });

        const programBody = Array.isArray(ast.body) ? ast.body : [];
        const repeatStatements = programBody.filter(
            (node) => node?.type === "RepeatStatement"
        );

        assert.strictEqual(
            repeatStatements.length,
            3,
            "Expected all loops to convert to repeat statements."
        );
        assert.strictEqual(
            programBody.some((node) => node?.type === "ForStatement"),
            false,
            "Expected no ForStatement nodes to remain after applying fixes."
        );

        const [firstRepeat, secondRepeat, thirdRepeat] = repeatStatements;

        assert.strictEqual(firstRepeat?.test?.type, "Identifier");
        assert.strictEqual(firstRepeat?.test?.name, "amount");
        assert.strictEqual(secondRepeat?.test?.type, "Literal");
        assert.strictEqual(secondRepeat?.test?.value, "3");
        assert.strictEqual(thirdRepeat?.test?.type, "CallExpression");
        assert.strictEqual(thirdRepeat?.test?.object?.name, "compute_limit");

        const appliedDiagnostics = ast._appliedFeatherDiagnostics ?? [];
        const gm2004Entries = appliedDiagnostics.filter(
            (entry) => entry.id === "GM2004"
        );

        assert.strictEqual(
            gm2004Entries.length,
            3,
            "Expected metadata to be recorded for each converted loop."
        );
        assert.deepStrictEqual(
            new Set(gm2004Entries.map((entry) => entry.target)),
            new Set(["i", "count", "step"])
        );

        for (const entry of gm2004Entries) {
            assert.strictEqual(entry.automatic, true);
            assert.ok(entry.range);
        }

        assert.strictEqual(
            firstRepeat?._appliedFeatherDiagnostics?.some(
                (entry) => entry.id === "GM2004"
            ),
            true,
            "Expected GM2004 metadata on the first repeat statement."
        );
        assert.strictEqual(
            secondRepeat?._appliedFeatherDiagnostics?.some(
                (entry) => entry.id === "GM2004"
            ),
            true,
            "Expected GM2004 metadata on the second repeat statement."
        );
        assert.strictEqual(
            thirdRepeat?._appliedFeatherDiagnostics?.some(
                (entry) => entry.id === "GM2004"
            ),
            true,
            "Expected GM2004 metadata on the third repeat statement."
        );
    });

    it("inserts the missing argument for GM1005 and records fix metadata", () => {
        const source = "draw_set_color();";

        const ast = GMLParser.parse(source, {
            getLocations: true,
            simplifyLocations: false
        });

        applyFeatherFixes(ast, { sourceText: source });

        const [firstStatement] = ast.body ?? [];
        const callExpression =
            firstStatement?.type === "ExpressionStatement"
                ? firstStatement.expression
                : firstStatement;

        assert.ok(callExpression);
        assert.ok(Array.isArray(callExpression.arguments));
        assert.strictEqual(callExpression.arguments.length, 1);

        const [argument] = callExpression.arguments;
        assert.ok(argument);
        assert.strictEqual(argument.type, "Identifier");
        assert.strictEqual(argument.name, "c_black");

        const appliedFixes = callExpression._appliedFeatherDiagnostics ?? [];
        assert.strictEqual(
            appliedFixes.some((entry) => entry.id === "GM1005"),
            true
        );

        assert.ok(Array.isArray(ast._appliedFeatherDiagnostics));
        assert.strictEqual(
            ast._appliedFeatherDiagnostics.some(
                (entry) => entry.id === "GM1005"
            ),
            true
        );
    });

    it("removes duplicate enum members and records fix metadata", () => {
        const source = [
            "enum FRUIT {",
            "    APPLE,",
            "    apple,",
            "    BANANA,",
            "    BANANA",
            "}",
            "",
            "var result = FRUIT.BANANA;"
        ].join("\n");

        const ast = GMLParser.parse(source, {
            getLocations: true,
            simplifyLocations: false
        });

        applyFeatherFixes(ast, { sourceText: source });

        const [enumDeclaration] = ast.body ?? [];
        assert.ok(enumDeclaration);
        assert.strictEqual(enumDeclaration.type, "EnumDeclaration");

        const members = Array.isArray(enumDeclaration.members)
            ? enumDeclaration.members
            : [];
        const memberNames = members.map((member) => member?.name?.name);

        assert.deepStrictEqual(
            memberNames,
            ["APPLE", "BANANA"],
            "Expected duplicate enum members to be removed."
        );

        const enumFixes = enumDeclaration._appliedFeatherDiagnostics ?? [];
        assert.strictEqual(enumFixes.length, 2);
        assert.strictEqual(
            enumFixes.every((entry) => entry.id === "GM1004"),
            true
        );
        assert.deepStrictEqual(
            enumFixes.map((entry) => entry.target),
            ["apple", "BANANA"]
        );

        const recordedIds = new Set(
            (ast._appliedFeatherDiagnostics ?? []).map((entry) => entry.id)
        );
        assert.strictEqual(
            recordedIds.has("GM1004"),
            true,
            "Expected GM1004 fix metadata on the program node."
        );
    });

    it("replaces read-only built-in assignments with local variables", () => {
        const source = [
            "function demo() {",
            '    working_directory = @"PlayerData";',
            '    var first = file_find_first(working_directory + @"/Screenshots/*.png", fa_archive);',
            "    return working_directory;",
            "}"
        ].join("\n");

        const ast = GMLParser.parse(source, {
            getLocations: true,
            simplifyLocations: false
        });

        applyFeatherFixes(ast, { sourceText: source });

        const [functionDeclaration] = ast.body ?? [];
        assert.ok(functionDeclaration);

        const blockBody = functionDeclaration.body?.body ?? [];
        assert.ok(Array.isArray(blockBody));
        assert.strictEqual(blockBody.length, 3);

        const [replacementDeclaration, callDeclaration, returnStatement] =
            blockBody;

        assert.ok(replacementDeclaration);
        assert.strictEqual(replacementDeclaration.type, "VariableDeclaration");

        const replacementDeclarator = replacementDeclaration.declarations?.[0];
        assert.ok(replacementDeclarator);
        const replacementName = replacementDeclarator.id?.name;
        assert.strictEqual(typeof replacementName, "string");
        assert.ok(replacementName.startsWith("__feather_working_directory"));

        const callInit = callDeclaration?.declarations?.[0]?.init;
        assert.ok(callInit);
        assert.strictEqual(callInit.type, "CallExpression");

        const firstArgument = callInit.arguments?.[0];
        assert.ok(firstArgument);
        assert.strictEqual(firstArgument.type, "BinaryExpression");
        assert.strictEqual(firstArgument.left?.type, "Identifier");
        assert.strictEqual(firstArgument.left.name, replacementName);

        assert.ok(returnStatement);
        assert.strictEqual(returnStatement.type, "ReturnStatement");
        assert.strictEqual(returnStatement.argument?.type, "Identifier");
        assert.strictEqual(returnStatement.argument.name, replacementName);

        const statementFixes =
            replacementDeclaration._appliedFeatherDiagnostics;
        assert.ok(Array.isArray(statementFixes));
        assert.strictEqual(statementFixes.length, 1);
        assert.strictEqual(statementFixes[0].id, "GM1008");
        assert.strictEqual(statementFixes[0].target, "working_directory");
        assert.strictEqual(statementFixes[0].automatic, true);

        const rootFixes = ast._appliedFeatherDiagnostics ?? [];
        assert.strictEqual(
            rootFixes.some((entry) => entry.id === "GM1008"),
            true,
            "Expected program metadata to include the GM1008 fix."
        );
    });

    it("replaces file attribute additions with bitwise OR operations", () => {
        const source = [
            "function scanArchives() {",
            "    var attributes = fa_readonly + fa_archive;",
            '    return file_find_first(@"/User Content/*.doc", attributes);',
            "}"
        ].join("\n");

        const ast = GMLParser.parse(source, {
            getLocations: true,
            simplifyLocations: false
        });

        applyFeatherFixes(ast, { sourceText: source });

        const [functionDeclaration] = ast.body ?? [];
        assert.ok(functionDeclaration);

        const declaration = functionDeclaration.body?.body?.[0];
        assert.ok(declaration);
        assert.strictEqual(declaration.type, "VariableDeclaration");

        const [declarator] = declaration.declarations ?? [];
        assert.ok(declarator);

        const initializer = declarator.init;
        assert.ok(initializer);
        assert.strictEqual(initializer.type, "BinaryExpression");
        assert.strictEqual(initializer.operator, "|");

        const appliedDiagnostics = Array.isArray(
            initializer._appliedFeatherDiagnostics
        )
            ? initializer._appliedFeatherDiagnostics
            : [];

        assert.strictEqual(
            appliedDiagnostics.some((entry) => entry.id === "GM1009"),
            true,
            "Expected GM1009 fix metadata for the converted file attribute addition."
        );
    });

    it("converts room navigation arithmetic into dedicated helpers", () => {
        const source = [
            "var next_room = room + 1;",
            "var previous_room = room - 1;",
            "room_goto(room + 1);"
        ].join("\n");

        const ast = GMLParser.parse(source, {
            getLocations: true,
            simplifyLocations: false
        });

        applyFeatherFixes(ast, { sourceText: source });

        const [nextDeclaration, previousDeclaration, gotoStatement] =
            ast.body ?? [];

        assert.ok(nextDeclaration);
        assert.strictEqual(nextDeclaration.type, "VariableDeclaration");

        const [nextDeclarator] = nextDeclaration.declarations ?? [];
        assert.ok(nextDeclarator);

        const nextInitializer = nextDeclarator.init;
        assert.ok(nextInitializer);
        assert.strictEqual(nextInitializer.type, "CallExpression");
        assert.strictEqual(nextInitializer.object?.name, "room_next");
        assert.ok(Array.isArray(nextInitializer.arguments));
        assert.strictEqual(nextInitializer.arguments.length, 1);

        const [nextArgument] = nextInitializer.arguments;
        assert.ok(nextArgument);
        assert.strictEqual(nextArgument.type, "Identifier");
        assert.strictEqual(nextArgument.name, "room");

        const nextFixes = Array.isArray(
            nextInitializer._appliedFeatherDiagnostics
        )
            ? nextInitializer._appliedFeatherDiagnostics
            : [];

        assert.strictEqual(
            nextFixes.some((entry) => entry.id === "GM1009"),
            true,
            "Expected GM1009 fix metadata for the converted room_next helper."
        );

        assert.ok(previousDeclaration);
        assert.strictEqual(previousDeclaration.type, "VariableDeclaration");

        const [previousDeclarator] = previousDeclaration.declarations ?? [];
        assert.ok(previousDeclarator);

        const previousInitializer = previousDeclarator.init;
        assert.ok(previousInitializer);
        assert.strictEqual(previousInitializer.type, "CallExpression");
        assert.strictEqual(previousInitializer.object?.name, "room_previous");
        assert.ok(Array.isArray(previousInitializer.arguments));
        assert.strictEqual(previousInitializer.arguments.length, 1);

        const [previousArgument] = previousInitializer.arguments;
        assert.ok(previousArgument);
        assert.strictEqual(previousArgument.type, "Identifier");
        assert.strictEqual(previousArgument.name, "room");

        const previousFixes = Array.isArray(
            previousInitializer._appliedFeatherDiagnostics
        )
            ? previousInitializer._appliedFeatherDiagnostics
            : [];

        assert.strictEqual(
            previousFixes.some((entry) => entry.id === "GM1009"),
            true,
            "Expected GM1009 fix metadata for the converted room_previous helper."
        );

        const expressionStatement =
            gotoStatement?.type === "ExpressionStatement"
                ? gotoStatement.expression
                : gotoStatement;

        assert.ok(expressionStatement);
        assert.strictEqual(expressionStatement.type, "CallExpression");
        assert.strictEqual(expressionStatement.object?.name, "room_goto_next");
        assert.ok(Array.isArray(expressionStatement.arguments));
        assert.strictEqual(expressionStatement.arguments.length, 0);

        const gotoFixes = Array.isArray(
            expressionStatement._appliedFeatherDiagnostics
        )
            ? expressionStatement._appliedFeatherDiagnostics
            : [];

        assert.strictEqual(
            gotoFixes.some((entry) => entry.id === "GM1009"),
            true,
            "Expected GM1009 fix metadata for the converted room_goto helper."
        );
    });

    it("annotates invalid assignment targets with GM1007 metadata", () => {
        const source = [
            "var origin = new Point(0, 0);",
            "",
            "new Point(0, 0) = 1;"
        ].join("\n");

        const ast = GMLParser.parse(source, {
            getLocations: true,
            simplifyLocations: false
        });

        applyFeatherFixes(ast, { sourceText: source });

        const programFixes = ast._appliedFeatherDiagnostics;
        assert.ok(Array.isArray(programFixes));
        const gm1007Fix = programFixes.find((entry) => entry.id === "GM1007");

        assert.ok(
            gm1007Fix,
            "Expected program-level metadata to include GM1007."
        );
        assert.strictEqual(gm1007Fix.automatic, false);
        assert.strictEqual(gm1007Fix.target, "new Point(0, 0)");
        assert.ok(gm1007Fix.range);
        assert.strictEqual(typeof gm1007Fix.range.start, "number");
        assert.strictEqual(typeof gm1007Fix.range.end, "number");
        assert.ok(gm1007Fix.range.end > gm1007Fix.range.start);
    });

    it("removes invalid assignment statements flagged by GM1007", () => {
        const source = [
            "var origin = new Point(0, 0);",
            "",
            "new Point(0, 0) = 1;"
        ].join("\n");

        const ast = GMLParser.parse(source, {
            getLocations: true,
            simplifyLocations: false
        });

        applyFeatherFixes(ast, { sourceText: source });

        const programBody = Array.isArray(ast.body) ? ast.body : [];

        assert.strictEqual(programBody.length, 1);
        assert.strictEqual(programBody[0]?.type, "VariableDeclaration");

        const remainingExpression = programBody.find(
            (node) => node?.type === "ExpressionStatement"
        );
        assert.strictEqual(remainingExpression, undefined);

        const programFixes = Array.isArray(ast._appliedFeatherDiagnostics)
            ? ast._appliedFeatherDiagnostics
            : [];

        assert.strictEqual(
            programFixes.some((entry) => entry.id === "GM1007"),
            true,
            "Expected program metadata to record the GM1007 fix."
        );
    });

<<<<<<< HEAD
    it("removes redeclared global functions flagged by GM1064 and records metadata", () => {
        const source = [
            "function make_game() {",
            "    show_debug_message(\"first\");",
            "}",
            "",
            "function make_game() {",
            "    show_debug_message(\"second\");",
            "}",
            "",
            "function keep() {",
            "    return 1;",
=======
    it("promotes local variables used within with(other) scopes", () => {
        const source = [
            "var atk = 1;",
            "",
            "with (other)",
            "{",
            "    hp -= atk;",
            "    apply_damage(atk);",
            "}",
            "",
            "with (other)",
            "{",
            "    apply_damage(atk);",
            "}"
        ].join("\n");

        const ast = GMLParser.parse(source, {
            getLocations: true,
            simplifyLocations: false
        });

        applyFeatherFixes(ast, { sourceText: source });

        const [promotedAssignment, firstWith, secondWith] = ast.body ?? [];

        assert.ok(promotedAssignment);
        assert.strictEqual(promotedAssignment.type, "AssignmentExpression");
        assert.strictEqual(promotedAssignment.operator, "=");
        assert.strictEqual(promotedAssignment.left?.name, "atk");

        const firstBody = firstWith?.body?.body ?? [];
        const [damageExpression, damageCall] = firstBody;

        assert.ok(damageExpression);
        assert.strictEqual(damageExpression.type, "AssignmentExpression");
        assert.strictEqual(damageExpression.right?.type, "MemberDotExpression");
        assert.strictEqual(damageExpression.right?.object?.name, "other");
        assert.strictEqual(damageExpression.right?.property?.name, "atk");

        assert.ok(damageCall);
        const firstCallArgument = damageCall.arguments?.[0];
        assert.strictEqual(firstCallArgument?.type, "MemberDotExpression");
        assert.strictEqual(firstCallArgument?.object?.name, "other");
        assert.strictEqual(firstCallArgument?.property?.name, "atk");

        const secondBody = secondWith?.body?.body ?? [];
        const [secondCall] = secondBody;
        const secondCallArgument = secondCall?.arguments?.[0];
        assert.strictEqual(secondCallArgument?.type, "MemberDotExpression");
        assert.strictEqual(secondCallArgument?.object?.name, "other");
        assert.strictEqual(secondCallArgument?.property?.name, "atk");

        const assignmentFixes =
            promotedAssignment?._appliedFeatherDiagnostics ?? [];
        assert.ok(
            assignmentFixes.some(
                (entry) => entry.id === "GM1013" && entry.automatic === true
            ),
            "Expected promoted assignment to record GM1013 metadata."
        );

        const memberFixes =
            damageExpression.right?._appliedFeatherDiagnostics ?? [];
        assert.ok(
            memberFixes.some(
                (entry) => entry.id === "GM1013" && entry.automatic === true
            ),
            "Expected member access to record GM1013 metadata."
        );

        const programFixes = ast._appliedFeatherDiagnostics ?? [];
        const automaticGm1013 = programFixes.filter(
            (entry) => entry.id === "GM1013" && entry.automatic === true
        );

        assert.ok(
            automaticGm1013.length >= 3,
            "Expected program metadata to include automatic GM1013 fixes."
        );
    });

    it("coerces string literal operands flagged by GM1010", () => {
        const source = 'result = 5 + "5";';

        const ast = GMLParser.parse(source, {
            getLocations: true,
            simplifyLocations: false
        });

        applyFeatherFixes(ast, { sourceText: source });

        const [assignment] = ast.body ?? [];
        assert.ok(assignment);
        assert.strictEqual(assignment.type, "AssignmentExpression");

        const binary = assignment.right;
        assert.ok(binary);
        assert.strictEqual(binary.type, "BinaryExpression");
        assert.strictEqual(binary.operator, "+");

        const coerced = binary.right;
        assert.ok(coerced);
        assert.strictEqual(coerced.type, "CallExpression");
        assert.strictEqual(coerced.object?.type, "Identifier");
        assert.strictEqual(coerced.object?.name, "real");
        assert.ok(Array.isArray(coerced.arguments));
        assert.strictEqual(coerced.arguments.length, 1);
        assert.strictEqual(coerced.arguments[0]?.type, "Literal");
        assert.strictEqual(coerced.arguments[0]?.value, '"5"');

        const metadata = binary._appliedFeatherDiagnostics;
        assert.ok(Array.isArray(metadata));
        assert.strictEqual(metadata.length, 1);
        assert.strictEqual(metadata[0].id, "GM1010");
        assert.strictEqual(metadata[0].target, "+");
        assert.strictEqual(metadata[0].automatic, true);

        assert.ok(Array.isArray(ast._appliedFeatherDiagnostics));
        assert.strictEqual(
            ast._appliedFeatherDiagnostics.some(
                (entry) => entry.id === "GM1010"
            ),
            true,
            "Expected GM1010 metadata to be recorded on the program node."
        );
    });

    it("leaves non-numeric string operands unchanged when coercion is unnecessary", () => {
        const source = [
            'var base = @"PlayerData";',
            'var combined = base + @"/Screenshots/*.png";',
            'var appended = base + "/Manual";'
        ].join("\n");

        const ast = GMLParser.parse(source, {
            getLocations: true,
            simplifyLocations: false
        });

        applyFeatherFixes(ast, { sourceText: source });

        const [, combinedDeclaration, appendedDeclaration] = ast.body ?? [];

        const combinedInit = combinedDeclaration?.declarations?.[0]?.init;
        assert.ok(combinedInit);
        assert.strictEqual(combinedInit.type, "BinaryExpression");
        assert.strictEqual(combinedInit.right?.type, "Literal");
        assert.strictEqual(combinedInit.right?.value, '@"/Screenshots/*.png"');

        const appendedInit = appendedDeclaration?.declarations?.[0]?.init;
        assert.ok(appendedInit);
        assert.strictEqual(appendedInit.type, "BinaryExpression");
        assert.strictEqual(appendedInit.right?.type, "Literal");
        assert.strictEqual(appendedInit.right?.value, '"/Manual"');

        const combinedMetadata = combinedInit._appliedFeatherDiagnostics ?? [];
        const appendedMetadata = appendedInit._appliedFeatherDiagnostics ?? [];

        assert.strictEqual(combinedMetadata.length, 0);
        assert.strictEqual(appendedMetadata.length, 0);
    });

    it("converts string length property access into string_length calls", () => {
        const source = "var result = string(value).length;";

        const ast = GMLParser.parse(source, {
            getLocations: true,
            simplifyLocations: false
        });

        const declaration = ast.body?.[0]?.declarations?.[0];
        const originalInit = declaration?.init;

        assert.ok(originalInit);
        assert.strictEqual(originalInit.type, "MemberDotExpression");

        applyFeatherFixes(ast, { sourceText: source });

        const updatedInit = declaration?.init;

        assert.ok(updatedInit);
        assert.strictEqual(updatedInit.type, "CallExpression");
        assert.strictEqual(updatedInit.object?.type, "Identifier");
        assert.strictEqual(updatedInit.object?.name, "string_length");
        assert.ok(Array.isArray(updatedInit.arguments));
        assert.strictEqual(updatedInit.arguments.length, 1);
        assert.strictEqual(updatedInit.arguments[0], originalInit.object);

        const appliedFixes = updatedInit._appliedFeatherDiagnostics;
        assert.ok(Array.isArray(appliedFixes));
        const gm1012Fix = appliedFixes.find((entry) => entry.id === "GM1012");
        assert.ok(gm1012Fix);
        assert.strictEqual(gm1012Fix.target, "length");
    });

    it("corrects GM1021 typoed function calls using metadata guidance", () => {
        const source = [
            "function make_game(_genre) { /* ... */ }",
            "",
            'make_gaem("RPG");',
            "",
            "var _x = clam(x, 0, 100);"
        ].join("\n");

        const ast = GMLParser.parse(source, {
            getLocations: true,
            simplifyLocations: false
        });

        applyFeatherFixes(ast, { sourceText: source });

        const typoCall = ast.body?.find(
            (node) => node?.type === "CallExpression"
        );
        const variableDeclaration = ast.body?.find(
            (node) => node?.type === "VariableDeclaration"
        );
        const clampCall = variableDeclaration?.declarations?.[0]?.init;

        assert.ok(typoCall);
        assert.strictEqual(typoCall.type, "CallExpression");
        assert.strictEqual(typoCall.object?.name, "make_game");

        assert.ok(clampCall);
        assert.strictEqual(clampCall.type, "CallExpression");
        assert.strictEqual(clampCall.object?.name, "clamp");

        const typoFixes = typoCall._appliedFeatherDiagnostics;
        assert.ok(Array.isArray(typoFixes));
        assert.strictEqual(typoFixes.length, 1);
        assert.strictEqual(typoFixes[0].id, "GM1021");
        assert.strictEqual(typoFixes[0].target, "make_gaem");
        assert.strictEqual(typoFixes[0].replacement, "make_game");
        assert.strictEqual(typeof typoFixes[0].automatic, "boolean");
        assert.strictEqual(typoFixes[0].automatic, true);
        assert.ok(typoFixes[0].range);
        assert.strictEqual(typeof typoFixes[0].range.start, "number");
        assert.strictEqual(typeof typoFixes[0].range.end, "number");

        const clampFixes = clampCall._appliedFeatherDiagnostics;
        assert.ok(Array.isArray(clampFixes));
        assert.strictEqual(clampFixes.length, 1);
        assert.strictEqual(clampFixes[0].id, "GM1021");
        assert.strictEqual(clampFixes[0].target, "clam");
        assert.strictEqual(clampFixes[0].replacement, "clamp");
        assert.strictEqual(clampFixes[0].automatic, true);

        const appliedFixes = ast._appliedFeatherDiagnostics ?? [];
        const gm1021Entries = appliedFixes.filter(
            (entry) => entry?.id === "GM1021"
        );

        assert.strictEqual(gm1021Entries.length >= 2, true);
        gm1021Entries.forEach((entry) => {
            assert.strictEqual(entry.automatic, true);
        });
    });

    it("renames deprecated built-in variables and records fix metadata", () => {
        const source = [
            "score = 0;",
            "score = score + 1;",
            "player.score = score;",
            "var local_score = score;"
        ].join("\n");

        const ast = GMLParser.parse(source, {
            getLocations: true,
            simplifyLocations: false
        });

        applyFeatherFixes(ast, { sourceText: source });

        const [
            firstAssignment,
            secondAssignment,
            memberAssignment,
            declaration
        ] = ast.body ?? [];

        assert.ok(firstAssignment);
        assert.strictEqual(firstAssignment.type, "AssignmentExpression");
        assert.strictEqual(firstAssignment.left?.name, "points");
        assert.strictEqual(firstAssignment.right?.value, "0");

        assert.ok(secondAssignment);
        assert.strictEqual(secondAssignment.type, "AssignmentExpression");
        assert.strictEqual(secondAssignment.left?.name, "points");
        assert.strictEqual(secondAssignment.right?.type, "BinaryExpression");
        assert.strictEqual(secondAssignment.right?.left?.name, "points");

        assert.ok(memberAssignment);
        assert.strictEqual(memberAssignment.type, "AssignmentExpression");
        assert.strictEqual(memberAssignment.left?.property?.name, "score");
        assert.strictEqual(memberAssignment.right?.name, "points");

        assert.ok(declaration);
        assert.strictEqual(declaration.type, "VariableDeclaration");
        const [declarator] = declaration.declarations ?? [];
        assert.strictEqual(declarator?.id?.name, "local_score");
        assert.strictEqual(declarator?.init?.name, "points");

        const identifierMetadata =
            firstAssignment.left?._appliedFeatherDiagnostics;
        assert.ok(Array.isArray(identifierMetadata));
        assert.strictEqual(identifierMetadata.length > 0, true);
        assert.strictEqual(identifierMetadata[0].id, "GM1024");
        assert.strictEqual(identifierMetadata[0].target, "score");

        assert.ok(Array.isArray(ast._appliedFeatherDiagnostics));
        assert.strictEqual(
            ast._appliedFeatherDiagnostics.some(
                (entry) => entry.id === "GM1024"
            ),
            true
        );
    });

    it("replaces deprecated constants highlighted by GM1023", () => {
        const source = [
            "if (os_type == os_win32)",
            "{",
            "    return os_win32;",
            "}",
            ""
        ].join("\n");

        const ast = GMLParser.parse(source, {
            getLocations: true,
            simplifyLocations: false
        });

        applyFeatherFixes(ast, { sourceText: source });

        const [ifStatement] = ast.body ?? [];
        const comparison = ifStatement?.test?.expression;
        const conditionConstant = comparison?.right;
        const returnStatement = ifStatement?.consequent?.body?.[0];
        const returnArgument = returnStatement?.argument;

        assert.ok(conditionConstant);
        assert.strictEqual(conditionConstant.type, "Identifier");
        assert.strictEqual(conditionConstant.name, "os_windows");

        assert.ok(returnArgument);
        assert.strictEqual(returnArgument.type, "Identifier");
        assert.strictEqual(returnArgument.name, "os_windows");

        const identifierFixes = returnArgument._appliedFeatherDiagnostics ?? [];
        assert.ok(Array.isArray(identifierFixes));

        const gm1023Fix = identifierFixes.find(
            (entry) => entry.id === "GM1023"
        );
        assert.ok(
            gm1023Fix,
            "Expected GM1023 fix metadata to be attached to the identifier."
        );
        assert.strictEqual(gm1023Fix.target, "os_windows");
        assert.strictEqual(gm1023Fix.automatic, true);

        const programFixes = ast._appliedFeatherDiagnostics ?? [];
        assert.ok(
            programFixes.some((entry) => entry.id === "GM1023"),
            "Expected GM1023 fix metadata to be attached to the program node."
        );
    });

    it("rewrites postfix increment statements flagged by GM1026", () => {
        const source = "pi++;";

        const ast = GMLParser.parse(source, {
            getLocations: true,
            simplifyLocations: false
        });

        applyFeatherFixes(ast, { sourceText: source });

        const [variableDeclaration, incDecStatement] = ast.body ?? [];

        assert.ok(variableDeclaration);
        assert.strictEqual(variableDeclaration.type, "VariableDeclaration");
        assert.strictEqual(variableDeclaration.kind, "var");

        const [declarator] = variableDeclaration.declarations ?? [];
        assert.ok(declarator);
        assert.strictEqual(declarator.type, "VariableDeclarator");
        assert.strictEqual(declarator.init?.type, "Identifier");
        assert.strictEqual(declarator.init?.name, "pi");

        const identifierName = declarator.id?.name;
        assert.ok(typeof identifierName === "string");
        assert.ok(identifierName.startsWith("__featherFix_pi"));

        assert.ok(incDecStatement);
        assert.strictEqual(incDecStatement.type, "IncDecStatement");
        assert.strictEqual(incDecStatement.prefix, false);
        assert.strictEqual(incDecStatement.operator, "++");
        assert.strictEqual(incDecStatement.argument?.type, "Identifier");
        assert.strictEqual(incDecStatement.argument?.name, identifierName);

        const declarationMetadata =
            variableDeclaration._appliedFeatherDiagnostics;
        assert.ok(Array.isArray(declarationMetadata));
        assert.strictEqual(
            declarationMetadata.some((entry) => entry.id === "GM1026"),
            true
        );

        const statementMetadata = incDecStatement._appliedFeatherDiagnostics;
        assert.ok(Array.isArray(statementMetadata));
        assert.strictEqual(
            statementMetadata.some((entry) => entry.id === "GM1026"),
            true
        );

        const programMetadata = ast._appliedFeatherDiagnostics;
        assert.ok(Array.isArray(programMetadata));
        const gm1026 = programMetadata.find((entry) => entry.id === "GM1026");
        assert.ok(gm1026);
        assert.strictEqual(gm1026.automatic, true);
    });

    it("renames reserved identifiers and records fix metadata", () => {
        const source = [
            "#macro image_index 1",
            "",
            "var image_index = 1;",
            "static draw_text = 2;"
        ].join("\n");

        const ast = GMLParser.parse(source, {
            getLocations: true,
            simplifyLocations: false
        });

        applyFeatherFixes(ast, { sourceText: source });

        const [macro, varDeclaration, staticDeclaration] = ast.body ?? [];

        assert.ok(macro?.name);
        assert.strictEqual(macro.name.name, "_image_index");
        assert.strictEqual(
            macro._featherMacroText?.trimEnd(),
            "#macro _image_index 1"
        );
        assert.ok(Array.isArray(macro.name._appliedFeatherDiagnostics));
        assert.strictEqual(
            macro.name._appliedFeatherDiagnostics[0].id,
            "GM1030"
        );
        assert.strictEqual(
            macro.name._appliedFeatherDiagnostics[0].target,
            "image_index"
        );

        const varDeclarator = varDeclaration?.declarations?.[0];
        assert.ok(varDeclarator?.id);
        assert.strictEqual(varDeclarator.id.name, "_image_index");
        assert.ok(Array.isArray(varDeclarator.id._appliedFeatherDiagnostics));
        assert.strictEqual(
            varDeclarator.id._appliedFeatherDiagnostics[0].id,
            "GM1030"
        );
        assert.strictEqual(
            varDeclarator.id._appliedFeatherDiagnostics[0].target,
            "image_index"
        );

        const staticDeclarator = staticDeclaration?.declarations?.[0];
        assert.ok(staticDeclarator?.id);
        assert.strictEqual(staticDeclarator.id.name, "_draw_text");
        assert.ok(
            Array.isArray(staticDeclarator.id._appliedFeatherDiagnostics)
        );
        assert.strictEqual(
            staticDeclarator.id._appliedFeatherDiagnostics[0].id,
            "GM1030"
        );
        assert.strictEqual(
            staticDeclarator.id._appliedFeatherDiagnostics[0].target,
            "draw_text"
        );

        const appliedFixes = ast._appliedFeatherDiagnostics ?? [];
        assert.strictEqual(
            appliedFixes.some((entry) => entry.id === "GM1030"),
            true,
            "Expected GM1030 fix metadata to be attached to the program node."
        );
    });

    it("converts numeric string call arguments into numeric literals for GM1029", () => {
        const source =
            'draw_sprite(sprite_index, image_index, "1234", "5678");';

        const ast = GMLParser.parse(source, {
            getLocations: true,
            simplifyLocations: false
        });

        applyFeatherFixes(ast, { sourceText: source });

        const [callExpression] = ast.body ?? [];
        assert.ok(callExpression);

        const args = Array.isArray(callExpression?.arguments)
            ? callExpression.arguments
            : [];

        assert.strictEqual(args.length, 4);
        assert.strictEqual(args[2]?.type, "Literal");
        assert.strictEqual(args[3]?.type, "Literal");
        assert.strictEqual(args[2]?.value, "1234");
        assert.strictEqual(args[3]?.value, "5678");

        const literalMetadata = args[2]?._appliedFeatherDiagnostics;
        assert.ok(Array.isArray(literalMetadata));
        assert.strictEqual(literalMetadata.length, 1);

        const [metadata] = literalMetadata;
        const diagnostic = getFeatherDiagnosticById("GM1029");

        assert.strictEqual(metadata?.id, "GM1029");
        assert.strictEqual(metadata?.automatic, true);
        assert.strictEqual(metadata?.title, diagnostic?.title ?? null);
        assert.strictEqual(
            metadata?.description,
            diagnostic?.description ?? null
        );
        assert.strictEqual(
            metadata?.correction,
            diagnostic?.correction ?? null
        );
        assert.ok(metadata?.range);
        assert.strictEqual(typeof metadata.range.start, "number");
        assert.strictEqual(typeof metadata.range.end, "number");
    });

    it("normalizes multidimensional array indexing and records metadata", () => {
        const source = [
            "function fetch_value(_grid, _row, _column, _depth)",
            "{",
            "    var primary = _grid[_row, _column];",
            "    var tertiary = _grid[_row, _column, _depth];",
            "    return primary + tertiary;",
            "}",
            "",
            "var nested = matrix[0, 1, 2, 3];"
        ].join("\n");

        const ast = GMLParser.parse(source, {
            getLocations: true,
            simplifyLocations: false
        });

        applyFeatherFixes(ast, { sourceText: source });

        const functionDeclaration = ast.body?.[0];
        assert.ok(functionDeclaration?.body?.body);

        const [primaryDeclaration, tertiaryDeclaration, returnStatement] =
            functionDeclaration.body.body;

        const primaryInit = primaryDeclaration?.declarations?.[0]?.init;
        const tertiaryInit = tertiaryDeclaration?.declarations?.[0]?.init;

        assert.strictEqual(primaryInit?.type, "MemberIndexExpression");
        assert.strictEqual(primaryInit?.property?.length, 1);
        assert.strictEqual(primaryInit?.object?.type, "MemberIndexExpression");
        assert.strictEqual(primaryInit.object.property?.length, 1);
        assert.ok(Array.isArray(primaryInit._appliedFeatherDiagnostics));

        assert.strictEqual(tertiaryInit?.type, "MemberIndexExpression");
        assert.strictEqual(tertiaryInit?.property?.length, 1);
        assert.strictEqual(tertiaryInit?.object?.type, "MemberIndexExpression");
        assert.strictEqual(tertiaryInit.object.property?.length, 1);
        assert.strictEqual(
            tertiaryInit.object?.object?.type,
            "MemberIndexExpression"
        );
        assert.ok(Array.isArray(tertiaryInit._appliedFeatherDiagnostics));

        const globalDeclaration = ast.body?.[1]?.declarations?.[0];
        const nestedInit = globalDeclaration?.init;

        assert.strictEqual(nestedInit?.type, "MemberIndexExpression");
        assert.strictEqual(nestedInit?.property?.length, 1);
        assert.strictEqual(nestedInit?.object?.type, "MemberIndexExpression");
        assert.strictEqual(nestedInit?.object?.property?.length, 1);
        assert.strictEqual(
            nestedInit?.object?.object?.type,
            "MemberIndexExpression"
        );
        assert.strictEqual(
            nestedInit?.object?.object?.object?.type,
            "MemberIndexExpression"
        );
        assert.ok(Array.isArray(nestedInit._appliedFeatherDiagnostics));

        assert.ok(Array.isArray(ast._appliedFeatherDiagnostics));
        const normalizedFixes = ast._appliedFeatherDiagnostics.filter(
            (entry) => entry.id === "GM1036"
        );
        assert.strictEqual(normalizedFixes.length >= 3, true);

        for (const entry of normalizedFixes) {
            assert.strictEqual(entry.automatic, true);
        }

        assert.ok(returnStatement);
    });

    it("converts instance creation asset strings to identifiers and records metadata", () => {
        const source = 'instance_create_depth(x, y, -100, "obj_player");';

        const ast = GMLParser.parse(source, {
            getLocations: true,
            simplifyLocations: false
        });

        const [callExpression] = ast.body ?? [];
        assert.ok(callExpression);
        const originalArgument = callExpression?.arguments?.[3];
        assert.ok(originalArgument);
        assert.strictEqual(originalArgument.type, "Literal");

        applyFeatherFixes(ast, { sourceText: source });

        const updatedArgument = callExpression.arguments?.[3];
        assert.ok(updatedArgument);
        assert.strictEqual(updatedArgument.type, "Identifier");
        assert.strictEqual(updatedArgument.name, "obj_player");

        const metadata = updatedArgument._appliedFeatherDiagnostics;
        assert.ok(Array.isArray(metadata));
        assert.strictEqual(metadata.length, 1);
        const [entry] = metadata;
        assert.strictEqual(entry.id, "GM1041");
        assert.strictEqual(entry.target, "obj_player");
        assert.strictEqual(entry.automatic, true);
        assert.ok(entry.range);
        assert.strictEqual(typeof entry.range.start, "number");
        assert.strictEqual(typeof entry.range.end, "number");

        const programFixes = ast._appliedFeatherDiagnostics ?? [];
        assert.ok(Array.isArray(programFixes));
        assert.ok(
            programFixes.some(
                (detail) =>
                    detail.id === "GM1041" &&
                    detail.automatic === true &&
                    detail.target === "obj_player"
            )
        );
    });

    it("replaces invalid delete statements and records fix metadata", () => {
        const source = [
            "var values = [2, 403, 202, 303, 773, 573];",
            "",
            "delete values;"
        ].join("\n");

        const ast = GMLParser.parse(source, {
            getLocations: true,
            simplifyLocations: false
        });

        applyFeatherFixes(ast, { sourceText: source });

        assert.ok(Array.isArray(ast.body));
        assert.strictEqual(ast.body.length >= 2, true);

        const assignment = ast.body[1];
        assert.ok(assignment);
        assert.strictEqual(assignment.type, "AssignmentExpression");
        assert.ok(assignment.left);
        assert.strictEqual(assignment.left.type, "Identifier");
        assert.strictEqual(assignment.left.name, "values");
        assert.ok(assignment.right);
        assert.strictEqual(assignment.right.type, "Literal");
        assert.strictEqual(assignment.right.value, "undefined");

        const assignmentFixes = assignment._appliedFeatherDiagnostics;
        assert.ok(Array.isArray(assignmentFixes));
        assert.strictEqual(assignmentFixes.length >= 1, true);
        assert.strictEqual(
            assignmentFixes.some((entry) => entry.id === "GM1052"),
            true,
            "Expected delete fixer metadata to be recorded on the assignment node."
        );

        const recordedFix = assignmentFixes.find(
            (entry) => entry.id === "GM1052"
        );
        assert.ok(recordedFix);
        assert.strictEqual(recordedFix.target, "values");
        assert.strictEqual(recordedFix.automatic, true);

        assert.ok(Array.isArray(ast._appliedFeatherDiagnostics));
        assert.strictEqual(
            ast._appliedFeatherDiagnostics.some(
                (entry) => entry.id === "GM1052"
            ),
            true,
            "Expected delete fixer metadata to be recorded on the program node."
        );
    });

    it("marks constructor declarations for functions instantiated with new", () => {
        const source = [
            "function item() {",
            "    return 42;",
            "}",
            "",
            "var sword = new item();"
        ].join("\n");

        const ast = GMLParser.parse(source, {
            getLocations: true,
            simplifyLocations: false
        });

        const [functionNode] = ast.body ?? [];

        assert.ok(functionNode);
        assert.strictEqual(functionNode.type, "FunctionDeclaration");

        applyFeatherFixes(ast, { sourceText: source });

        assert.strictEqual(functionNode.type, "ConstructorDeclaration");

        const functionFixes = functionNode._appliedFeatherDiagnostics;
        assert.ok(Array.isArray(functionFixes));
        assert.strictEqual(
            functionFixes.some((entry) => entry.id === "GM1058"),
            true
        );
        assert.strictEqual(
            functionFixes.some((entry) => entry.target === "item"),
            true,
            "Expected constructor fix metadata to target the function name."
        );

        const recordedIds = ast._appliedFeatherDiagnostics ?? [];
        assert.strictEqual(
            recordedIds.some((entry) => entry.id === "GM1058"),
            true,
            "Expected the program node to record the GM1058 constructor fix."
        );
    });

    it("removes duplicate function parameters and records metadata", () => {
        const source = [
            "function example(value, other, value, value) {",
            "    return value + other;",
            "}"
        ].join("\n");

        const ast = GMLParser.parse(source, {
            getLocations: true,
            simplifyLocations: false
        });

        applyFeatherFixes(ast, { sourceText: source });

        const [fn] = ast.body ?? [];
        assert.ok(fn);
        const params = Array.isArray(fn.params) ? fn.params : [];
        assert.deepStrictEqual(
            params.map((param) =>
                param?.type === "Identifier"
                    ? param.name
                    : (param?.left?.name ?? null)
            ),
            ["value", "other"]
        );

        const fnMetadata = fn._appliedFeatherDiagnostics ?? [];
        assert.strictEqual(fnMetadata.length, 2);
        fnMetadata.forEach((entry) => {
            assert.strictEqual(entry.id, "GM1059");
            assert.strictEqual(entry.target, "value");
            assert.strictEqual(entry.automatic, true);
        });

        const rootMetadata = ast._appliedFeatherDiagnostics ?? [];
        const gm1059Metadata = rootMetadata.filter(
            (entry) => entry.id === "GM1059"
        );
        assert.strictEqual(gm1059Metadata.length, 2);
        gm1059Metadata.forEach((entry) => {
            assert.strictEqual(entry.target, "value");
            assert.strictEqual(entry.automatic, true);
        });
    });

    it("removes duplicate constructor parameters flagged by GM1059", () => {
        const source = [
            "function Example(value, other, value) constructor {",
            "    return value + other;",
            "}"
        ].join("\n");

        const ast = GMLParser.parse(source, {
            getLocations: true,
            simplifyLocations: false
        });

        applyFeatherFixes(ast, { sourceText: source });

        const [ctor] = ast.body ?? [];
        assert.ok(ctor);
        assert.strictEqual(ctor.type, "ConstructorDeclaration");

        const params = Array.isArray(ctor.params) ? ctor.params : [];
        assert.deepStrictEqual(
            params.map((param) =>
                param?.type === "Identifier"
                    ? param.name
                    : (param?.left?.name ?? null)
            ),
            ["value", "other"]
        );

        const ctorMetadata = ctor._appliedFeatherDiagnostics ?? [];
        assert.strictEqual(ctorMetadata.length, 1);
        const [metadataEntry] = ctorMetadata;
        assert.ok(metadataEntry);
        assert.strictEqual(metadataEntry.id, "GM1059");
        assert.strictEqual(metadataEntry.target, "value");
        assert.strictEqual(metadataEntry.automatic, true);

        const rootMetadata = ast._appliedFeatherDiagnostics ?? [];
        const gm1059Metadata = rootMetadata.filter(
            (entry) => entry.id === "GM1059"
        );
        assert.strictEqual(gm1059Metadata.length, 1);
        const [rootEntry] = gm1059Metadata;
        assert.ok(rootEntry);
        assert.strictEqual(rootEntry.target, "value");
        assert.strictEqual(rootEntry.automatic, true);
    });

    it("adds missing enum members and records fix metadata", () => {
        const source = [
            "enum FRUIT {",
            "    NONE,",
            "    ORANGE,",
            "    SIZEOF",
            "}",
            "",
            "var best = FRUIT.KIWI;"
        ].join("\n");

        const ast = GMLParser.parse(source, {
            getLocations: true,
            simplifyLocations: false
        });

        applyFeatherFixes(ast, { sourceText: source });

        const [enumDeclaration] = ast.body ?? [];
        assert.ok(enumDeclaration);

        const members = Array.isArray(enumDeclaration.members)
            ? enumDeclaration.members
            : [];
        const memberNames = members.map((member) => member?.name?.name);

        assert.deepStrictEqual(memberNames, [
            "NONE",
            "ORANGE",
            "KIWI",
            "SIZEOF"
        ]);

        const kiwiMember = members.find(
            (member) => member?.name?.name === "KIWI"
        );
        assert.ok(kiwiMember);

        const memberFixes = kiwiMember._appliedFeatherDiagnostics;
        assert.ok(Array.isArray(memberFixes));
        assert.strictEqual(memberFixes.length, 1);
        assert.strictEqual(memberFixes[0].id, "GM1014");
        assert.strictEqual(memberFixes[0].target, "FRUIT.KIWI");

        const enumFixes = enumDeclaration._appliedFeatherDiagnostics;
        assert.ok(Array.isArray(enumFixes));
        assert.strictEqual(
            enumFixes.some((entry) => entry.id === "GM1014"),
            true
        );

        const programFixes = ast._appliedFeatherDiagnostics;
        assert.ok(Array.isArray(programFixes));
        assert.strictEqual(
            programFixes.some((entry) => entry.id === "GM1014"),
            true
        );
    });

    it("initialises missing enum member lists before adding fixes", () => {
        const enumDeclaration = {
            type: "EnumDeclaration",
            name: { type: "Identifier", name: "FRUIT" },
            members: null
        };
        const ast = {
            type: "Program",
            body: [
                enumDeclaration,
                {
                    type: "ExpressionStatement",
                    expression: {
                        type: "MemberDotExpression",
                        object: { type: "Identifier", name: "FRUIT" },
                        property: { type: "Identifier", name: "KIWI" }
                    }
                }
            ]
        };

        applyFeatherFixes(ast);

        assert.ok(Array.isArray(enumDeclaration.members));
        assert.deepStrictEqual(
            enumDeclaration.members.map((member) => member?.name?.name),
            ["KIWI"]
        );

        const metadata =
            enumDeclaration.members[0]?._appliedFeatherDiagnostics ?? [];
        assert.strictEqual(metadata.length, 1);
        const [entry] = metadata;
        assert.strictEqual(entry.id, "GM1014");
        assert.strictEqual(entry.target, "FRUIT.KIWI");
    });

    it("records manual Feather fix metadata for every diagnostic", () => {
        const source = "var value = 1;";

        const ast = GMLParser.parse(source, {
            getLocations: true,
            simplifyLocations: false
        });

        applyFeatherFixes(ast, { sourceText: source });

        assert.ok(Array.isArray(ast._appliedFeatherDiagnostics));

        const recordedIds = new Set(
            ast._appliedFeatherDiagnostics.map((entry) => entry.id)
        );
        const diagnostics = getFeatherMetadata().diagnostics ?? [];

        assert.strictEqual(
            recordedIds.size,
            diagnostics.length,
            "Expected manual Feather fix metadata to be captured for every diagnostic."
        );

        ["GM2054", "GM2020", "GM2042", "GM1042"].forEach((id) => {
            assert.strictEqual(
                recordedIds.has(id),
                true,
                `Expected manual Feather fix metadata for diagnostic ${id}.`
            );
        });

        for (const entry of ast._appliedFeatherDiagnostics) {
            assert.strictEqual(
                Object.prototype.hasOwnProperty.call(entry, "automatic"),
                true,
                "Each Feather fix entry should indicate whether it was applied automatically."
            );
        }
    });

    it("ensures shader_set calls are followed by shader_reset and records metadata", () => {
        const source = [
            "shader_set(sh_fancy_lighting);",
            "",
            "vertex_submit(vb_my_world_model, pr_trianglelist, -1);"
        ].join("\n");

        const ast = GMLParser.parse(source, {
            getLocations: true,
            simplifyLocations: false
        });

        applyFeatherFixes(ast, { sourceText: source });

        const body = ast.body ?? [];
        assert.ok(Array.isArray(body));
        assert.ok(
            body.length >= 2,
            "Expected shader_reset call to be inserted after shader_set."
        );

        const shaderResetCall = body[1];
        assert.strictEqual(shaderResetCall?.type, "CallExpression");
        assert.strictEqual(shaderResetCall?.object?.name, "shader_reset");

        const appliedDiagnostics = ast._appliedFeatherDiagnostics ?? [];
        const gm2003 = appliedDiagnostics.find(
            (entry) => entry.id === "GM2003"
        );

        assert.ok(
            gm2003,
            "Expected GM2003 metadata to be recorded on the AST."
        );
        assert.strictEqual(gm2003.automatic, true);
        assert.ok(gm2003.range);
        assert.strictEqual(typeof gm2003.range.start, "number");
        assert.strictEqual(typeof gm2003.range.end, "number");

        const callDiagnostics =
            shaderResetCall._appliedFeatherDiagnostics ?? [];
        assert.strictEqual(
            callDiagnostics.some((entry) => entry.id === "GM2003"),
            true,
            "Expected shader_reset call to record GM2003 metadata."
        );
    });

    it("inserts surface target resets for GM2046 sequences and records metadata", () => {
        const source = [
            "/// Draw Event",
            "",
            "surface_set_target(sf);",
            "draw_clear_alpha(c_blue, 1);",
            "draw_circle(50, 50, 20, false);",
            "vertex_submit(vb, pr_trianglelist, surface_get_texture(sf));"
        ].join("\n");

        const ast = GMLParser.parse(source, {
            getLocations: true,
            simplifyLocations: false
        });

        applyFeatherFixes(ast, { sourceText: source });

        const body = Array.isArray(ast.body) ? ast.body : [];
        const setIndex = body.findIndex(
            (node) =>
                node?.type === "CallExpression" &&
                node.object?.name === "surface_set_target"
        );
        const resetIndex = body.findIndex(
            (node) =>
                node?.type === "CallExpression" &&
                node.object?.name === "surface_reset_target"
        );

        assert.ok(
            setIndex >= 0,
            "Expected surface_set_target call to be present in the AST."
        );
        assert.ok(
            resetIndex > setIndex,
            "Expected surface_reset_target to be inserted after the setter."
        );

        const resetCall = body[resetIndex];
        assert.ok(Array.isArray(resetCall?.arguments));
        assert.strictEqual(
            resetCall.arguments.length,
            0,
            "Reset call should not include arguments."
        );

        const vertexCall = body[resetIndex + 1];
        assert.strictEqual(
            vertexCall?.object?.name,
            "vertex_submit",
            "Expected reset call to appear before vertex submission."
        );

        const appliedDiagnostics = Array.isArray(ast._appliedFeatherDiagnostics)
            ? ast._appliedFeatherDiagnostics
            : [];
        const gm2046 = appliedDiagnostics.find(
            (entry) => entry.id === "GM2046"
        );

        assert.ok(
            gm2046,
            "Expected GM2046 metadata to be recorded on the AST."
        );
        assert.strictEqual(gm2046.automatic, true);
        assert.strictEqual(gm2046.target, "sf");

        const resetDiagnostics = Array.isArray(
            resetCall?._appliedFeatherDiagnostics
        )
            ? resetCall._appliedFeatherDiagnostics
            : [];

        assert.strictEqual(
            resetDiagnostics.some((entry) => entry.id === "GM2046"),
            true,
            "Expected GM2046 metadata to be attached to the inserted reset call."
        );
    });

    it("captures metadata for deprecated function calls flagged by GM1017", () => {
        const source = [
            "/// @deprecated Use start_new_game instead.",
            "function make_game() {",
            "    return 1;",
            "}",
            "",
            "make_game();"
        ].join("\n");

        const ast = GMLParser.parse(source, {
            getLocations: true,
            simplifyLocations: false
        });

        applyFeatherFixes(ast, { sourceText: source });

        const callExpression = ast.body?.find(
            (node) => node?.type === "CallExpression"
        );

        assert.ok(
            callExpression,
            "Expected the sample program to include a call expression."
        );

        const fixes = callExpression._appliedFeatherDiagnostics;

        assert.ok(Array.isArray(fixes));
        assert.strictEqual(fixes.length, 1);

        const [fix] = fixes;

        assert.strictEqual(fix.id, "GM1017");
        assert.strictEqual(fix.target, "make_game");
        assert.strictEqual(fix.automatic, false);
        assert.ok(fix.range);
        assert.strictEqual(fix.range.start, getNodeStartIndex(callExpression));
        assert.strictEqual(fix.range.end, getNodeEndIndex(callExpression));

        const metadata = getFeatherMetadata();
        const diagnostic = metadata.diagnostics?.find(
            (entry) => entry?.id === "GM1017"
        );

        assert.ok(diagnostic);
        assert.strictEqual(fix.correction, diagnostic?.correction ?? null);

        const programFixIds = new Set(
            (ast._appliedFeatherDiagnostics ?? []).map((entry) => entry.id)
        );

        assert.strictEqual(
            programFixIds.has("GM1017"),
            true,
            "Expected the program node to record GM1017 fix metadata."
        );
    });

    it("corrects mismatched data structure accessors using metadata", () => {
        const metadata = getFeatherMetadata();
        const diagnostic = (metadata?.diagnostics ?? []).find(
            (entry) => entry?.id === "GM1028"
        );

        assert.ok(
            diagnostic,
            "Expected metadata for diagnostic GM1028 to exist."
        );
        assert.ok(
            typeof diagnostic.badExample === "string" &&
                diagnostic.badExample.includes("[?"),
            "Expected GM1028 bad example to include the incorrect accessor token."
        );
        assert.ok(
            typeof diagnostic.goodExample === "string" &&
                diagnostic.goodExample.includes("[|"),
            "Expected GM1028 good example to include the corrected accessor token."
        );

        const source = [
            "lst_instances = ds_list_create();",
            "",
            "if (instance_place_list(x, y, obj_enemy, lst_instances, true))",
            "{",
            "    var _ins = lst_instances[? 0];",
            "}"
        ].join("\n");

        const ast = GMLParser.parse(source, {
            getLocations: true,
            simplifyLocations: false
        });

        applyFeatherFixes(ast, { sourceText: source });

        const ifStatement = (ast.body ?? []).find(
            (node) => node?.type === "IfStatement"
        );
        const declaration = ifStatement?.consequent?.body?.[0];
        const declarator = declaration?.declarations?.[0];
        const accessorExpression = declarator?.init;

        assert.ok(accessorExpression, "Expected accessor expression to exist.");
        assert.strictEqual(accessorExpression.type, "MemberIndexExpression");
        assert.strictEqual(accessorExpression.accessor, "[|");

        const accessorFixes = Array.isArray(
            accessorExpression._appliedFeatherDiagnostics
        )
            ? accessorExpression._appliedFeatherDiagnostics
            : [];

        assert.strictEqual(
            accessorFixes.some((entry) => entry.id === "GM1028"),
            true,
            "Expected GM1028 fix metadata to be attached to the accessor expression."
        );

        const appliedFixes = Array.isArray(ast._appliedFeatherDiagnostics)
            ? ast._appliedFeatherDiagnostics
            : [];

        assert.strictEqual(
            appliedFixes.some((entry) => entry.id === "GM1028"),
            true,
            "Expected GM1028 fix metadata to be attached to the root program node."
        );
    });

    it("normalizes argument built-ins flagged by GM1032", () => {
        const metadata = getFeatherMetadata();
        const diagnostic = (metadata?.diagnostics ?? []).find(
            (entry) => entry?.id === "GM1032"
        );

        assert.ok(
            diagnostic,
            "Expected GM1032 diagnostic metadata to be available."
        );

        const source = [
            "function sample() {",
            "    var first = argument1;",
            "    var second = argument3;",
            "    return argument3 + argument4;",
            "}",
            ""
        ].join("\n");

        const ast = GMLParser.parse(source, {
            getLocations: true,
            simplifyLocations: false
        });

        const trackedIdentifiers = [];

        const collectArgumentIdentifiers = (node) => {
            if (!node) {
                return;
            }

            if (Array.isArray(node)) {
                for (const child of node) {
                    collectArgumentIdentifiers(child);
                }
                return;
            }

            if (typeof node !== "object") {
                return;
            }

            if (
                node.type === "Identifier" &&
                typeof node.name === "string" &&
                /^argument\d+$/.test(node.name)
            ) {
                trackedIdentifiers.push({
                    node,
                    originalName: node.name
                });
            }

            for (const value of Object.values(node)) {
                if (value && typeof value === "object") {
                    collectArgumentIdentifiers(value);
                }
            }
        };

        collectArgumentIdentifiers(ast);

        applyFeatherFixes(ast, { sourceText: source });

        const changedIdentifiers = trackedIdentifiers.filter(
            (entry) => entry.node.name !== entry.originalName
        );

        assert.strictEqual(
            changedIdentifiers.length > 0,
            true,
            "Expected some argument built-ins to be renamed."
        );

        const changedNames = changedIdentifiers
            .map((entry) => entry.node.name)
            .sort();
        const expectedNames = [
            "argument0",
            "argument1",
            "argument1",
            "argument2"
        ].sort();

        assert.deepStrictEqual(
            changedNames,
            expectedNames,
            "Argument built-ins should be reindexed without gaps starting from argument0."
        );

        for (const entry of changedIdentifiers) {
            const metadataEntries = entry.node._appliedFeatherDiagnostics;

            assert.ok(
                Array.isArray(metadataEntries),
                "Each rewritten argument identifier should include metadata."
            );
            assert.strictEqual(metadataEntries.length > 0, true);

            const [fixDetail] = metadataEntries;

            assert.strictEqual(fixDetail.id, "GM1032");
            assert.strictEqual(fixDetail.target, entry.node.name);
            assert.strictEqual(fixDetail.title, diagnostic.title);
            assert.strictEqual(fixDetail.correction, diagnostic.correction);
            assert.strictEqual(fixDetail.description, diagnostic.description);
            assert.strictEqual(fixDetail.automatic, true);
        }

        const applied = ast._appliedFeatherDiagnostics ?? [];
        assert.ok(applied.some((entry) => entry.id === "GM1032"));
    });

    it("records duplicate semicolon fixes for GM1033", () => {
        const source = [
            "var value = 1;;",
            "var other = 2;",
            "",
            "function demo() {",
            "    ;;",
            "    var local = 3;;",
            "    switch (local) {",
            "        case 1:;;",
            "            break;",
            "    }",
            "}"
        ].join("\n");

        const ast = GMLParser.parse(source, {
            getLocations: true,
            simplifyLocations: false
        });

        applyFeatherFixes(ast, { sourceText: source });

        const metadata = Array.isArray(ast._appliedFeatherDiagnostics)
            ? ast._appliedFeatherDiagnostics
            : [];

        const gm1033Fixes = metadata.filter((entry) => entry.id === "GM1033");

        assert.ok(
            gm1033Fixes.length > 0,
            "Expected duplicate semicolons to be detected."
        );

        for (const fix of gm1033Fixes) {
            assert.strictEqual(
                typeof fix.range?.start === "number" &&
                    typeof fix.range?.end === "number",
                true,
                "Expected each GM1033 fix to include a range."
            );
        }
    });

    it("moves argument references into the preceding function body", () => {
        const source = [
            "function args()",
            "{",
            "}",
            "",
            "var _first_parameter = argument[0];",
            "var _argument_total = argument_count;"
        ].join("\n");

        const ast = GMLParser.parse(source, {
            getLocations: true,
            simplifyLocations: false
        });

        const [functionDeclaration, firstStatement, secondStatement] =
            ast.body ?? [];

        assert.ok(functionDeclaration);
        assert.strictEqual(functionDeclaration.type, "FunctionDeclaration");
        assert.strictEqual(typeof firstStatement, "object");
        assert.strictEqual(typeof secondStatement, "object");

        applyFeatherFixes(ast, { sourceText: source });

        assert.ok(Array.isArray(ast.body));
        assert.strictEqual(ast.body.length > 0, true);
        assert.strictEqual(ast.body[0], functionDeclaration);

        const functionBody = functionDeclaration?.body;
        assert.ok(functionBody);
        assert.strictEqual(functionBody.type, "BlockStatement");
        assert.ok(Array.isArray(functionBody.body));
        assert.strictEqual(functionBody.body.length >= 2, true);
        assert.strictEqual(
            functionBody.body[functionBody.body.length - 2],
            firstStatement
        );
        assert.strictEqual(
            functionBody.body[functionBody.body.length - 1],
            secondStatement
        );

        const firstFixes = firstStatement?._appliedFeatherDiagnostics;
        const secondFixes = secondStatement?._appliedFeatherDiagnostics;

        assert.ok(Array.isArray(firstFixes));
        assert.strictEqual(firstFixes.length, 1);
        assert.strictEqual(firstFixes[0].id, "GM1034");
        assert.strictEqual(firstFixes[0].target, "argument");

        assert.ok(Array.isArray(secondFixes));
        assert.strictEqual(secondFixes.length, 1);
        assert.strictEqual(secondFixes[0].id, "GM1034");
        assert.strictEqual(secondFixes[0].target, "argument_count");

        const programFixes = ast._appliedFeatherDiagnostics ?? [];
        const gm1034Fixes = programFixes.filter(
            (entry) => entry.id === "GM1034"
        );
        assert.strictEqual(gm1034Fixes.length, 2);
    });

    it("removes duplicate macro declarations and records fix metadata", () => {
        const source = [
            "#macro dbg show_debug_message",
            "#macro other value",
            "#macro dbg show_debug_message",
            "",
            'dbg("hi");'
        ].join("\n");

        const ast = GMLParser.parse(source, {
            getLocations: true,
            simplifyLocations: false
        });

        applyFeatherFixes(ast, { sourceText: source });

        const macros = Array.isArray(ast.body)
            ? ast.body.filter((node) => node?.type === "MacroDeclaration")
            : [];

        assert.strictEqual(
            macros.length,
            2,
            "Expected duplicate macro to be removed."
        );

        const recordedFixes = Array.isArray(ast._appliedFeatherDiagnostics)
            ? ast._appliedFeatherDiagnostics
            : [];

        assert.ok(recordedFixes.some((entry) => entry.id === "GM1038"));
        assert.ok(
            recordedFixes.some(
                (entry) =>
                    entry.id === "GM1038" &&
                    entry.target === "dbg" &&
                    entry.automatic !== false
            ),
            "Expected GM1038 fix metadata with automatic flag and target name."
        );
    });

    it("normalizes missing constructor parent clauses and records fix metadata", () => {
        const source = [
            "function Base() {",
            "    self.value = 1;",
            "}",
            "",
            "function Child() : Base() constructor {",
            "    constructor_apply();",
            "}",
            "",
            "function Orphan() : Missing() constructor {",
            "    constructor_apply();",
            "}"
        ].join("\n");

        const ast = GMLParser.parse(source, {
            getLocations: true,
            simplifyLocations: false
        });

        const [baseFunction, childConstructor, orphanConstructor] =
            ast.body ?? [];

        applyFeatherFixes(ast, { sourceText: source });

        assert.ok(baseFunction);
        assert.strictEqual(baseFunction.type, "ConstructorDeclaration");
        assert.strictEqual(baseFunction.parent, null);

        const baseFixes = baseFunction._appliedFeatherDiagnostics;
        assert.ok(Array.isArray(baseFixes));
        assert.strictEqual(baseFixes.length > 0, true);
        assert.strictEqual(
            baseFixes.some((entry) => entry.id === "GM1054"),
            true
        );

        assert.ok(childConstructor);
        assert.ok(childConstructor.parent);
        assert.strictEqual(childConstructor.parent.id, "Base");

        assert.ok(orphanConstructor);
        assert.strictEqual(orphanConstructor.parent, null);

        const orphanFixes = orphanConstructor._appliedFeatherDiagnostics;
        assert.ok(Array.isArray(orphanFixes));
        assert.strictEqual(orphanFixes.length > 0, true);
        assert.strictEqual(orphanFixes[0].id, "GM1054");
        assert.strictEqual(orphanFixes[0].target, "Missing");

        const recordedIds = new Set(
            ast._appliedFeatherDiagnostics?.map((entry) => entry.id)
        );
        assert.strictEqual(recordedIds.has("GM1054"), true);
    });

    it("reorders optional parameters after required ones and records fix metadata", () => {
        const source = [
            "function example(a, b = 1, c, d = 2) {",
            "    return a + b + c + d;",
            "}"
        ].join("\n");

        const ast = GMLParser.parse(source, {
            getLocations: true,
            simplifyLocations: false
        });

        applyFeatherFixes(ast, { sourceText: source });

        const [fn] = ast.body ?? [];
        assert.ok(fn);

        const parameterNames = Array.isArray(fn.params)
            ? fn.params.map((param) => {
                if (param?.type === "DefaultParameter") {
                    return param.left?.name ?? null;
                }

                return param?.name ?? null;
            })
            : [];

        assert.deepStrictEqual(parameterNames, ["a", "c", "b", "d"]);

        const defaultParameters = fn.params.filter(
            (param) => param?.type === "DefaultParameter"
        );
        assert.strictEqual(defaultParameters.length, 2);
        assert.strictEqual(defaultParameters[0].left?.name, "b");
        assert.strictEqual(defaultParameters[1].left?.name, "d");

        assert.ok(Array.isArray(fn._appliedFeatherDiagnostics));
        assert.strictEqual(fn._appliedFeatherDiagnostics.length, 1);
        assert.strictEqual(fn._appliedFeatherDiagnostics[0].id, "GM1056");
        assert.strictEqual(fn._appliedFeatherDiagnostics[0].target, "example");

        assert.ok(Array.isArray(ast._appliedFeatherDiagnostics));
        assert.strictEqual(
            ast._appliedFeatherDiagnostics.some(
                (entry) => entry.id === "GM1056"
            ),
            true,
            "Expected GM1056 metadata to be recorded on the program node."
        );
    });

    it("resets texture repeat flagged by GM2056 and records metadata", () => {
        const source = [
            "gpu_set_texrepeat(true);",
            "",
            "vertex_submit(vb_world, pr_trianglelist, tex);"
        ].join("\n");

        const ast = GMLParser.parse(source, {
            getLocations: true,
            simplifyLocations: false
        });

        applyFeatherFixes(ast, { sourceText: source });

        const separatorStatements = (ast.body ?? []).filter(
            (node) => node?.type === "EmptyStatement"
        );
        assert.strictEqual(
            separatorStatements.length,
            0,
            "Expected GM2056 fix to avoid inserting separator statements."
        );

        const statements = (ast.body ?? []).filter(
            (node) => node?.type !== "EmptyStatement"
        );
        const [setRepeatCall, submitCall, resetCall] = statements;

        assert.ok(setRepeatCall);
        assert.ok(submitCall);
        assert.ok(resetCall);
        assert.strictEqual(resetCall.type, "CallExpression");
        assert.strictEqual(resetCall.object?.name, "gpu_set_texrepeat");

        const args = Array.isArray(resetCall.arguments)
            ? resetCall.arguments
            : [];
        assert.strictEqual(args.length > 0, true);
        assert.strictEqual(args[0]?.type, "Literal");
        assert.strictEqual(args[0]?.value, "false");

        const appliedDiagnostics = ast._appliedFeatherDiagnostics ?? [];
        const gm2056 = appliedDiagnostics.find(
            (entry) => entry.id === "GM2056"
        );

        assert.ok(
            gm2056,
            "Expected GM2056 metadata to be recorded on the AST."
        );
        assert.strictEqual(gm2056.automatic, true);
        assert.strictEqual(gm2056.target, "gpu_set_texrepeat");
        assert.ok(gm2056.range);

        const resetMetadata = resetCall._appliedFeatherDiagnostics ?? [];
        assert.strictEqual(
            resetMetadata.some((entry) => entry.id === "GM2056"),
            true,
            "Expected GM2056 metadata to be recorded on the inserted reset call."
        );
    });

    it("re-enables blending flagged by GM2048 and records metadata", () => {
        const source = [
            "gpu_set_blendenable(false);",
            "",
            'draw_text(0, 0, "Hello!");'
        ].join("\n");

        const ast = GMLParser.parse(source, {
            getLocations: true,
            simplifyLocations: false
        });

        applyFeatherFixes(ast, { sourceText: source });

        const statements = (ast.body ?? []).filter(
            (node) => node?.type !== "EmptyStatement"
        );
        const [disableCall, drawCall, resetCall] = statements;

        assert.ok(disableCall);
        assert.ok(drawCall);
        assert.ok(resetCall);
        assert.strictEqual(resetCall.type, "CallExpression");
        assert.strictEqual(resetCall.object?.name, "gpu_set_blendenable");

        const args = Array.isArray(resetCall.arguments)
            ? resetCall.arguments
            : [];
        assert.strictEqual(args.length > 0, true);
        assert.strictEqual(args[0]?.type, "Literal");
        assert.strictEqual(args[0]?.value, "true");

        const appliedDiagnostics = ast._appliedFeatherDiagnostics ?? [];
        const gm2048 = appliedDiagnostics.find(
            (entry) => entry.id === "GM2048"
        );

        assert.ok(
            gm2048,
            "Expected GM2048 metadata to be recorded on the AST."
        );
        assert.strictEqual(gm2048.automatic, true);
        assert.strictEqual(gm2048.target, "gpu_set_blendenable");
        assert.ok(gm2048.range);

        const resetMetadata = resetCall._appliedFeatherDiagnostics ?? [];
        assert.strictEqual(
            resetMetadata.some((entry) => entry.id === "GM2048"),
            true,
            "Expected GM2048 metadata to be recorded on the inserted reset call."
        );
    });

    it("resets fog flagged by GM2050 and records metadata", () => {
        const source = [
            "gpu_set_fog(true, c_aqua, 0, 1000);",
            "",
            "draw_self();"
        ].join("\n");

        const ast = GMLParser.parse(source, {
            getLocations: true,
            simplifyLocations: false
        });

        applyFeatherFixes(ast, { sourceText: source });

        const statements = (ast.body ?? []).filter(
            (node) => node?.type !== "EmptyStatement"
        );
        const [setFogCall, fogResetCall, drawCall] = statements;

        assert.ok(setFogCall);
        assert.ok(fogResetCall);
        assert.ok(drawCall);
        assert.strictEqual(fogResetCall.type, "CallExpression");
        assert.strictEqual(fogResetCall.object?.name, "gpu_set_fog");

        const args = Array.isArray(fogResetCall.arguments)
            ? fogResetCall.arguments
            : [];
        assert.strictEqual(args.length, 4);
        assert.strictEqual(args[0]?.type, "Literal");
        assert.strictEqual(args[0]?.value, "false");
        assert.strictEqual(args[1]?.type, "Identifier");
        assert.strictEqual(args[1]?.name, "c_black");
        assert.strictEqual(args[2]?.type, "Literal");
        assert.strictEqual(args[2]?.value, "0");
        assert.strictEqual(args[3]?.type, "Literal");
        assert.strictEqual(args[3]?.value, "1");

        const appliedDiagnostics = ast._appliedFeatherDiagnostics ?? [];
        const gm2050 = appliedDiagnostics.find(
            (entry) => entry.id === "GM2050"
        );

        assert.ok(
            gm2050,
            "Expected GM2050 metadata to be recorded on the AST."
        );
        assert.strictEqual(gm2050.automatic, true);
        assert.strictEqual(gm2050.target, "gpu_set_fog");
        assert.ok(gm2050.range);

        const resetMetadata = fogResetCall._appliedFeatherDiagnostics ?? [];
        assert.strictEqual(
            resetMetadata.some((entry) => entry.id === "GM2050"),
            true,
            "Expected GM2050 metadata to be recorded on the inserted reset call."
        );
    });

    it("resets alpha test enable flagged by GM2053 and records metadata", () => {
        const source = [
            "/// Draw Event",
            "",
            "gpu_set_alphatestenable(true);",
            "",
            "draw_self();"
        ].join("\n");

        const ast = GMLParser.parse(source, {
            getLocations: true,
            simplifyLocations: false
        });

        applyFeatherFixes(ast, { sourceText: source });

        const statements = (ast.body ?? []).filter(
            (node) => node?.type !== "EmptyStatement"
        );
        const [enableCall, drawCall, resetCall] = statements;

        assert.ok(enableCall);
        assert.ok(drawCall);
        assert.ok(resetCall);
        assert.strictEqual(enableCall.type, "CallExpression");
        assert.strictEqual(enableCall.object?.name, "gpu_set_alphatestenable");

        assert.strictEqual(drawCall.type, "CallExpression");
        assert.strictEqual(drawCall.object?.name, "draw_self");

        assert.strictEqual(resetCall.type, "CallExpression");
        assert.strictEqual(resetCall.object?.name, "gpu_set_alphatestenable");

        const args = Array.isArray(resetCall.arguments)
            ? resetCall.arguments
            : [];
        assert.strictEqual(args.length > 0, true);
        const [firstArg] = args;
        assert.ok(firstArg);
        assert.strictEqual(firstArg.type, "Literal");
        assert.strictEqual(
            firstArg.value === false || firstArg.value === "false",
            true
        );

        const appliedDiagnostics = ast._appliedFeatherDiagnostics ?? [];
        const gm2053 = appliedDiagnostics.find(
            (entry) => entry.id === "GM2053"
        );

        assert.ok(
            gm2053,
            "Expected GM2053 metadata to be recorded on the AST."
        );
        assert.strictEqual(gm2053.automatic, true);
        assert.strictEqual(gm2053.target, "gpu_set_alphatestenable");
        assert.ok(gm2053.range);

        const resetMetadata = resetCall._appliedFeatherDiagnostics ?? [];
        assert.strictEqual(
            resetMetadata.some((entry) => entry.id === "GM2053"),
            true,
            "Expected GM2053 metadata to be recorded on the inserted reset call."
        );
    });

    it("inserts a separator before GM2053 resets appended at the end of a block", () => {
        const source = [
            "/// Draw Event",
            "",
            "gpu_set_alphatestenable(true);",
            "",
            "draw_self();"
        ].join("\n");

        const ast = GMLParser.parse(source, {
            getLocations: true,
            simplifyLocations: false
        });

        applyFeatherFixes(ast, { sourceText: source });

        const body = Array.isArray(ast.body) ? ast.body : [];
        const resetIndex = body.findIndex((node) => {
            if (!node || node.type !== "CallExpression") {
                return false;
            }

            if (node.object?.type !== "Identifier") {
                return false;
            }

            if (node.object.name !== "gpu_set_alphatestenable") {
                return false;
            }

            const args = Array.isArray(node.arguments) ? node.arguments : [];

            if (args.length === 0) {
                return false;
            }

            const [firstArg] = args;

            if (!firstArg || firstArg.type !== "Literal") {
                return false;
            }

            return firstArg.value === false || firstArg.value === "false";
        });

        assert.ok(
            resetIndex >= 0,
            "Expected to locate the inserted alpha test enable reset call."
        );

        const separator = body[resetIndex - 1];

        assert.ok(
            separator,
            "Expected a separator node before the inserted alpha test enable reset call."
        );

        assert.strictEqual(
            separator.type,
            "EmptyStatement",
            "Expected an EmptyStatement separator before the inserted alpha test enable reset call."
        );
    });

    it("ensures vertex format definitions are closed and records metadata", () => {
        const source = [
            "/// Create Event",
            "",
            "vertex_format_begin();",
            "",
            "vertex_format_add_position_3d();",
            "vertex_format_add_colour();",
            "vertex_format_add_texcoord();"
        ].join("\n");

        const ast = GMLParser.parse(source, {
            getLocations: true,
            simplifyLocations: false
        });

        applyFeatherFixes(ast, { sourceText: source });

        const body = Array.isArray(ast.body) ? ast.body : [];
        const insertedCall = body[body.length - 1];

        assert.ok(insertedCall);
        assert.strictEqual(insertedCall.type, "CallExpression");
        assert.strictEqual(insertedCall.object?.name, "vertex_format_end");

        const appliedDiagnostics = ast._appliedFeatherDiagnostics ?? [];
        const gm2015 = appliedDiagnostics.find(
            (entry) => entry.id === "GM2015"
        );

        assert.ok(
            gm2015,
            "Expected GM2015 metadata to be recorded on the AST."
        );
        assert.strictEqual(gm2015.automatic, true);
        assert.ok(gm2015.range);

        const nodeDiagnostics = insertedCall._appliedFeatherDiagnostics ?? [];
        assert.strictEqual(
            nodeDiagnostics.some((entry) => entry.id === "GM2015"),
            true,
            "Expected GM2015 metadata to be attached to the inserted call."
        );
    });

    it("inserts missing vertex_format_end before subsequent begins and records metadata", () => {
        const source = [
            "vertex_format_begin();",
            "vertex_format_add_position_3d();",
            "vertex_format_begin();",
            "vertex_format_add_texcoord();",
            "format = vertex_format_end();"
        ].join("\n");

        const ast = GMLParser.parse(source, {
            getLocations: true,
            simplifyLocations: false
        });

        applyFeatherFixes(ast, { sourceText: source });

        const programBody = Array.isArray(ast.body) ? ast.body : [];
        assert.strictEqual(programBody.length, 6);

        const insertedCall = programBody[2];
        assert.strictEqual(insertedCall?.type, "CallExpression");
        assert.strictEqual(insertedCall?.object?.name, "vertex_format_end");

        const appliedDiagnostics = ast._appliedFeatherDiagnostics ?? [];
        const gm2012 = appliedDiagnostics.find(
            (entry) => entry.id === "GM2012"
        );

        assert.ok(
            gm2012,
            "Expected GM2012 metadata to be recorded on the AST."
        );
        assert.strictEqual(gm2012.automatic, true);

        const insertedMetadata = insertedCall?._appliedFeatherDiagnostics ?? [];
        assert.strictEqual(
            insertedMetadata.some((entry) => entry.id === "GM2012"),
            true,
            "Inserted vertex_format_end call should include GM2012 metadata."
        );
    });

    it("inserts missing vertex_end before subsequent begins and records metadata", () => {
        const source = [
            "vertex_begin(vb, format);",
            "vertex_position_3d(vb, x, y, z);",
            "vertex_begin(vb, format);",
            "vertex_color(vb, c_white, 1);",
            "vertex_end(vb);"
        ].join("\n");

        const ast = GMLParser.parse(source, {
            getLocations: true,
            simplifyLocations: false
        });

        applyFeatherFixes(ast, { sourceText: source });

        const programBody = Array.isArray(ast.body) ? ast.body : [];
        assert.strictEqual(programBody.length, 6);

        const insertedCall = programBody[2];
        assert.ok(insertedCall);
        assert.strictEqual(insertedCall.type, "CallExpression");
        assert.strictEqual(insertedCall.object?.name, "vertex_end");

        const args = Array.isArray(insertedCall.arguments)
            ? insertedCall.arguments
            : [];
        assert.strictEqual(args[0]?.name, "vb");

        const appliedDiagnostics = ast._appliedFeatherDiagnostics ?? [];
        const gm2008 = appliedDiagnostics.find(
            (entry) => entry.id === "GM2008"
        );

        assert.ok(
            gm2008,
            "Expected GM2008 metadata to be recorded on the AST."
        );
        assert.strictEqual(gm2008.automatic, true);
        assert.ok(gm2008.range);

        const insertedMetadata = insertedCall._appliedFeatherDiagnostics ?? [];
        assert.strictEqual(
            insertedMetadata.some((entry) => entry.id === "GM2008"),
            true,
            "Inserted vertex_end call should include GM2008 metadata."
        );
    });

    it("harmonizes texture ternaries flagged by GM1063 and records metadata", () => {
        const source = [
            "/// Create Event",
            "",
            "tex = (texture_defined) ? sprite_get_texture(sprite_index, 0) : -1;",
            "",
            "/// Draw Event",
            "",
            "vertex_submit(vb, pr_trianglelist, tex);"
        ].join("\n");

        const ast = GMLParser.parse(source, {
            getLocations: true,
            simplifyLocations: false
        });

        const [assignment] = ast.body ?? [];
        assert.ok(assignment?.right?.type === "TernaryExpression");
        assert.strictEqual(
            assignment.right.alternate.type === "UnaryExpression",
            true
        );

        applyFeatherFixes(ast, { sourceText: source });

        const fixedTernary = assignment?.right;
        assert.ok(fixedTernary);
        assert.strictEqual(fixedTernary.alternate?.type, "Identifier");
        assert.strictEqual(fixedTernary.alternate?.name, "pointer_null");

        const appliedDiagnostics = ast._appliedFeatherDiagnostics ?? [];
        const gm1063 = appliedDiagnostics.find(
            (entry) => entry.id === "GM1063"
        );

        assert.ok(
            gm1063,
            "Expected GM1063 metadata to be recorded on the AST."
        );
        assert.strictEqual(gm1063.automatic, true);
        assert.strictEqual(gm1063.target, "tex");
        assert.ok(gm1063.range);

        const ternaryDiagnostics =
            fixedTernary._appliedFeatherDiagnostics ?? [];
        assert.strictEqual(
            ternaryDiagnostics.some((entry) => entry.id === "GM1063"),
            true
        );
    });

    it("closes vertex buffers flagged by GM2011 and records metadata", () => {
        const source = [
            "/// Create Event",
            "",
            "vb = vertex_create_buffer();",
            "",
            "vertex_begin(vb, format);",
            "vertex_position_3d(vb, 0, 0, 0);",
            "",
            "/// Draw Event",
            "",
            "vertex_submit(vb, pr_pointlist, -1);"
        ].join("\n");

        const ast = GMLParser.parse(source, {
            getLocations: true,
            simplifyLocations: false
        });

        applyFeatherFixes(ast, { sourceText: source });

        const body = Array.isArray(ast.body) ? ast.body : [];
        const vertexBeginIndex = body.findIndex(
            (node) => node?.object?.name === "vertex_begin"
        );
        const vertexEndIndex = body.findIndex(
            (node) => node?.object?.name === "vertex_end"
        );
        const vertexSubmitIndex = body.findIndex(
            (node) => node?.object?.name === "vertex_submit"
        );

        assert.ok(
            vertexBeginIndex >= 0,
            "Expected vertex_begin call in parsed AST."
        );
        assert.ok(
            vertexEndIndex >= 0,
            "Expected vertex_end call to be inserted by fixer."
        );
        assert.ok(
            vertexSubmitIndex >= 0,
            "Expected vertex_submit call in parsed AST."
        );
        assert.ok(
            vertexEndIndex > vertexBeginIndex,
            "vertex_end call should appear after vertex_begin."
        );
        assert.ok(
            vertexEndIndex < vertexSubmitIndex,
            "vertex_end call should appear before vertex_submit."
        );

        const appliedDiagnostics = ast._appliedFeatherDiagnostics ?? [];
        const gm2011 = appliedDiagnostics.find(
            (entry) => entry.id === "GM2011"
        );

        assert.ok(
            gm2011,
            "Expected GM2011 metadata to be recorded on the AST."
        );
        assert.strictEqual(gm2011.automatic, true);
        assert.strictEqual(gm2011.target, "vb");
        assert.ok(gm2011.range);

        const vertexEndNode = body[vertexEndIndex];
        const nodeDiagnostics = vertexEndNode?._appliedFeatherDiagnostics ?? [];

        assert.strictEqual(
            nodeDiagnostics.some((entry) => entry.id === "GM2011"),
            true,
            "Expected GM2011 metadata on inserted vertex_end call."
        );
    });

    it("inserts a draw_primitive_begin call when fixing GM2028 and records metadata", () => {
        const source = ["/// Draw Event", "", "draw_primitive_end();"].join(
            "\n"
        );

        const ast = GMLParser.parse(source, {
            getLocations: true,
            simplifyLocations: false
        });

        applyFeatherFixes(ast, { sourceText: source });

        const body = Array.isArray(ast.body) ? ast.body : [];
        assert.strictEqual(body.length, 2);

        const [beginCall, endCall] = body;
        assert.ok(beginCall);
        assert.strictEqual(beginCall.type, "CallExpression");
        assert.strictEqual(beginCall.object?.name, "draw_primitive_begin");

        const beginArgs = Array.isArray(beginCall.arguments)
            ? beginCall.arguments
            : [];
        assert.strictEqual(beginArgs.length, 1);
        assert.strictEqual(beginArgs[0]?.type, "Identifier");
        assert.strictEqual(beginArgs[0]?.name, "pr_linelist");

        assert.ok(endCall);
        assert.strictEqual(endCall.type, "CallExpression");
        assert.strictEqual(endCall.object?.name, "draw_primitive_end");

        const appliedDiagnostics = ast._appliedFeatherDiagnostics ?? [];
        const gm2028 = appliedDiagnostics.find(
            (entry) => entry.id === "GM2028"
        );

        assert.ok(
            gm2028,
            "Expected GM2028 metadata to be recorded on the AST."
        );
        assert.strictEqual(gm2028.automatic, true);

        const beginDiagnostics = beginCall._appliedFeatherDiagnostics ?? [];
        assert.strictEqual(
            beginDiagnostics.some((entry) => entry.id === "GM2028"),
            true
        );
    });

    it("resets gpu_set_cullmode calls flagged by GM2051 and records metadata", () => {
        const source = [
            "/// Draw Event",
            "",
            "gpu_set_cullmode(cull_clockwise);",
            "",
            "vertex_submit(vb, pr_trianglelist, tex);"
        ].join("\n");

        const ast = GMLParser.parse(source, {
            getLocations: true,
            simplifyLocations: false
        });

        applyFeatherFixes(ast, { sourceText: source });

        const body = ast.body ?? [];
        assert.strictEqual(body.length >= 3, true);

        const resetCall = body[1];
        assert.ok(resetCall);
        assert.strictEqual(resetCall.type, "CallExpression");
        assert.strictEqual(resetCall.object?.name, "gpu_set_cullmode");
        assert.strictEqual(resetCall.arguments?.[0]?.name, "cull_noculling");

        const callDiagnostics = resetCall._appliedFeatherDiagnostics ?? [];
        assert.strictEqual(
            callDiagnostics.some((entry) => entry.id === "GM2051"),
            true
        );

        const appliedDiagnostics = ast._appliedFeatherDiagnostics ?? [];
        const gm2051 = appliedDiagnostics.find(
            (entry) => entry.id === "GM2051"
        );
        assert.ok(
            gm2051,
            "Expected GM2051 metadata to be recorded on the AST."
        );
        assert.strictEqual(gm2051.automatic, true);
        assert.ok(gm2051.range);
    });

    it("normalizes simple syntax errors flagged by GM1100 and records metadata", () => {
        const source = ["var _this * something;", "", "    = 48;"].join("\n");

        const { sourceText, metadata } =
            preprocessSourceForFeatherFixes(source);

        assert.notStrictEqual(
            sourceText,
            source,
            "Expected GM1100 preprocessor to modify the source text."
        );
        assert.ok(
            metadata?.GM1100?.length > 0,
            "Expected GM1100 metadata to be recorded by the preprocessor."
        );

        const ast = GMLParser.parse(sourceText, {
            getLocations: true,
            simplifyLocations: false
        });

        applyFeatherFixes(ast, {
            sourceText,
            preprocessedFixMetadata: metadata
        });

        const statements = (ast.body ?? []).filter(
            (node) => node?.type !== "EmptyStatement"
        );
        const [declaration] = statements;

        assert.ok(declaration);
        assert.strictEqual(declaration.type, "VariableDeclaration");
        assert.strictEqual(Array.isArray(declaration.declarations), true);

        const declarationFixes = declaration._appliedFeatherDiagnostics ?? [];
        assert.strictEqual(
            declarationFixes.some((entry) => entry.id === "GM1100"),
            true
        );

        const programDiagnostics = ast._appliedFeatherDiagnostics ?? [];
        const gm1100Entries = programDiagnostics.filter(
            (entry) => entry.id === "GM1100"
        );

        assert.ok(
            gm1100Entries.length >= 1,
            "Expected GM1100 metadata to be recorded on the program node."
        );

        for (const entry of gm1100Entries) {
            assert.strictEqual(entry.automatic, true);
            assert.strictEqual(entry.title, "Syntax Error");
            assert.strictEqual(
                entry.description?.includes("syntax error"),
                true
            );
        }
    });

    it("normalizes zero denominators flagged by GM1015 and records metadata", () => {
        const source = [
            "var total = 10 / 0;",
            "total /= 0;",
            "total = total % (0);",
            "total %= (-0);"
        ].join("\n");

        const ast = GMLParser.parse(source, {
            getLocations: true,
            simplifyLocations: false
        });

        applyFeatherFixes(ast, { sourceText: source });

        const [declaration, assignment, moduloAssignment, moduloCompound] =
            ast.body ?? [];

        const binary = declaration?.declarations?.[0]?.init;
        assert.strictEqual(binary?.type, "BinaryExpression");
        assert.strictEqual(binary?.right?.type, "Literal");
        assert.strictEqual(binary?.right?.value, "1");

        assert.strictEqual(assignment?.type, "AssignmentExpression");
        assert.strictEqual(assignment?.right?.type, "Literal");
        assert.strictEqual(assignment?.right?.value, "1");

        const moduloBinary = moduloAssignment?.right;
        assert.strictEqual(moduloBinary?.type, "BinaryExpression");
        assert.strictEqual(
            moduloBinary?.right?.type,
            "ParenthesizedExpression"
        );
        assert.strictEqual(moduloBinary?.right?.expression?.type, "Literal");
        assert.strictEqual(moduloBinary?.right?.expression?.value, "1");

        const moduloCompoundRight = moduloCompound?.right;
        assert.strictEqual(
            moduloCompoundRight?.type,
            "ParenthesizedExpression"
        );
        const moduloCompoundUnary = moduloCompoundRight?.expression;
        assert.strictEqual(moduloCompoundUnary?.type, "UnaryExpression");
        assert.strictEqual(moduloCompoundUnary?.argument?.type, "Literal");
        assert.strictEqual(moduloCompoundUnary?.argument?.value, "1");

        const binaryFixes = binary?._appliedFeatherDiagnostics ?? [];
        const divideAssignFixes = assignment?._appliedFeatherDiagnostics ?? [];
        const moduloBinaryFixes =
            moduloBinary?._appliedFeatherDiagnostics ?? [];
        const moduloCompoundFixes =
            moduloCompound?._appliedFeatherDiagnostics ?? [];

        assert.strictEqual(
            binaryFixes.some((fix) => fix.id === "GM1015"),
            true
        );
        assert.strictEqual(
            divideAssignFixes.some((fix) => fix.id === "GM1015"),
            true
        );
        assert.strictEqual(
            moduloBinaryFixes.some((fix) => fix.id === "GM1015"),
            true
        );
        assert.strictEqual(
            moduloCompoundFixes.some((fix) => fix.id === "GM1015"),
            true
        );

        const applied = ast._appliedFeatherDiagnostics ?? [];
        const gm1015Fixes = applied.filter((entry) => entry.id === "GM1015");

        assert.strictEqual(gm1015Fixes.length >= 4, true);

        for (const entry of gm1015Fixes) {
            assert.strictEqual(entry.target, "0");
            assert.notStrictEqual(entry.range, null);
            assert.strictEqual(entry.automatic, true);
        }
    });

    it("removes stray boolean literal statements flagged by GM1016 and records metadata", () => {
        const topLevelLiteral = {
            type: "ExpressionStatement",
            expression: {
                type: "Literal",
                value: "true",
                start: { index: 0 },
                end: { index: 3 }
            },
            start: { index: 0 },
            end: { index: 4 }
        };

        const nestedLiteral = {
            type: "ExpressionStatement",
            expression: {
                type: "Literal",
                value: "false",
                start: { index: 18 },
                end: { index: 22 }
            },
            start: { index: 18 },
            end: { index: 24 }
        };

        const ast = {
            type: "Program",
            body: [
                topLevelLiteral,
                {
                    type: "IfStatement",
                    test: {
                        type: "Literal",
                        value: "true",
                        start: { index: 10 },
                        end: { index: 13 }
                    },
                    consequent: {
                        type: "BlockStatement",
                        body: [nestedLiteral],
                        start: { index: 16 },
                        end: { index: 25 }
                    },
                    alternate: null,
                    start: { index: 6 },
                    end: { index: 25 }
                }
            ],
            start: { index: 0 },
            end: { index: 25 }
        };

        applyFeatherFixes(ast, { sourceText: "true;\nif (true) { false; }" });

        assert.strictEqual(
            ast.body.length,
            1,
            "Expected stray boolean literal to be removed from the program body."
        );

        const [ifStatement] = ast.body;
        assert.ok(ifStatement);
        assert.strictEqual(
            Array.isArray(ifStatement.consequent?.body)
                ? ifStatement.consequent.body.length
                : -1,
            0,
            "Expected stray boolean literal to be removed from block statements."
        );

        const rootDiagnostics = ast._appliedFeatherDiagnostics ?? [];
        const rootGM1016 = rootDiagnostics.filter(
            (entry) => entry.id === "GM1016"
        );
        assert.strictEqual(
            rootGM1016.length,
            2,
            "Expected GM1016 metadata to be recorded for each removed statement."
        );

        const blockDiagnostics =
            ifStatement.consequent?._appliedFeatherDiagnostics ?? [];
        assert.strictEqual(
            blockDiagnostics.some((entry) => entry.id === "GM1016"),
            true,
            "Expected GM1016 metadata to be attached to the containing block."
        );

        for (const entry of rootGM1016) {
            assert.strictEqual(
                entry.automatic,
                true,
                "GM1016 fixes should be marked as automatic."
            );
            assert.ok(
                entry.range,
                "GM1016 fixes should capture the removed node's range."
            );
        }
    });

    it("preprocesses stray boolean literal statements flagged by GM1016", () => {
        const source = [
            "/// Feather GM1016 sample",
            "true;",
            "if (condition) {",
            "    false;",
            "    value = 1;",
            "}",
            ""
        ].join("\n");

        const { sourceText, metadata } =
            preprocessSourceForFeatherFixes(source);

        assert.notStrictEqual(
            sourceText,
            source,
            "Expected GM1016 preprocessor to remove boolean literal statements."
        );

        assert.ok(
            metadata?.GM1016?.length === 2,
            "Expected GM1016 metadata entries for each removed statement."
        );

        const ast = GMLParser.parse(sourceText, {
            getLocations: true,
            simplifyLocations: false
        });

        applyFeatherFixes(ast, {
            sourceText,
            preprocessedFixMetadata: metadata
        });

        const statements = ast.body ?? [];

        assert.strictEqual(
            statements.length,
            1,
            "Expected only the conditional statement to remain at the top level."
        );

        const [ifStatement] = statements;
        assert.ok(ifStatement?.type === "IfStatement");

        const blockBody = ifStatement?.consequent?.body ?? [];

        assert.strictEqual(
            blockBody.length,
            1,
            "Expected nested boolean literal statements to be removed."
        );

        const rootDiagnostics = ast._appliedFeatherDiagnostics ?? [];
        const gm1016Fixes = rootDiagnostics.filter(
            (entry) => entry.id === "GM1016"
        );

        assert.strictEqual(
            gm1016Fixes.length,
            2,
            "Expected GM1016 metadata to be recorded for each removed literal."
        );

        for (const fix of gm1016Fixes) {
            assert.strictEqual(fix.automatic, true);
            assert.ok(fix.range);
        }

        const blockDiagnostics =
            ifStatement.consequent?._appliedFeatherDiagnostics ?? [];

        assert.strictEqual(
            blockDiagnostics.some((entry) => entry.id === "GM1016"),
            true,
            "Expected GM1016 metadata to be attached to the containing block."
        );
    });

    it("deduplicates local variables flagged by GM2044 and records metadata", () => {
        const source = [
            "function demo() {",
            "    var total = 1;",
            "    var total = 2;",
            "    var count;",
            "    var count;",
            "    if (true) {",
            "        var temp = 0;",
            "        var temp = 1;",
            "    }",
            "}",
            ""
        ].join("\n");

        const ast = GMLParser.parse(source, {
            getLocations: true,
            simplifyLocations: false
        });

        applyFeatherFixes(ast, { sourceText: source });

        const functionNode = ast.body?.[0];
        assert.ok(functionNode?.type === "FunctionDeclaration");

        const statements = functionNode?.body?.body ?? [];
        assert.strictEqual(statements.length, 4);

        const totalDeclaration = statements[0];
        assert.ok(totalDeclaration?.type === "VariableDeclaration");
        assert.strictEqual(
            totalDeclaration.declarations?.[0]?.id?.name,
            "total"
        );

        const totalAssignment = statements[1];
        assert.ok(totalAssignment?.type === "AssignmentExpression");
        assert.strictEqual(totalAssignment.left?.name, "total");

        const countDeclarations = statements.filter(
            (node) =>
                node?.type === "VariableDeclaration" &&
                node.declarations?.[0]?.id?.name === "count"
        );
        assert.strictEqual(countDeclarations.length, 1);

        const ifStatement = statements[3];
        assert.strictEqual(ifStatement?.type, "IfStatement");

        const innerStatements = ifStatement?.consequent?.body ?? [];
        assert.strictEqual(innerStatements.length, 2);

        const innerAssignment = innerStatements[1];
        assert.ok(innerAssignment?.type === "AssignmentExpression");
        assert.strictEqual(innerAssignment.left?.name, "temp");

        const programDiagnostics = ast._appliedFeatherDiagnostics ?? [];
        const gm2044Entries = programDiagnostics.filter(
            (entry) => entry.id === "GM2044"
        );

        assert.ok(
            gm2044Entries.length >= 2,
            "Expected GM2044 metadata to be recorded at the program level."
        );
        assert.strictEqual(
            gm2044Entries.every((entry) => entry.automatic === true),
            true
        );

        const assignmentDiagnostics =
            innerAssignment._appliedFeatherDiagnostics ?? [];
        assert.strictEqual(
            assignmentDiagnostics.some((entry) => entry.id === "GM2044"),
            true,
            "Expected inserted assignment to record GM2044 metadata."
        );
    });

    it("records metadata for GM2064 flagged struct properties", () => {
        const source = [
            "/// Create Event",
            "",
            "ins_companion = instance_create_layer(x, y, layer, obj_companion, {",
            "    intro_message: message",
            "});"
        ].join("\n");

        const ast = GMLParser.parse(source, {
            getLocations: true,
            simplifyLocations: false
        });

        applyFeatherFixes(ast, { sourceText: source });

        const assignment = ast.body?.[0];
        assert.ok(assignment);
        const callExpression = assignment.right;
        assert.ok(callExpression);
        const structArgument = callExpression.arguments?.[4];
        assert.ok(structArgument);
        const [property] = structArgument.properties ?? [];
        assert.ok(property);

        const propertyMetadata = property._appliedFeatherDiagnostics ?? [];
        assert.strictEqual(propertyMetadata.length, 1);

        const [metadata] = propertyMetadata;
        assert.strictEqual(metadata.id, "GM2064");
        assert.strictEqual(metadata.target, "message");
        assert.strictEqual(metadata.automatic, false);

        const expectedMetadata = getFeatherDiagnosticById("GM2064");
        assert.ok(expectedMetadata);
        assert.strictEqual(metadata.title, expectedMetadata.title);
        assert.strictEqual(metadata.description, expectedMetadata.description);
        assert.strictEqual(metadata.correction, expectedMetadata.correction);

        const recordedFixes = ast._appliedFeatherDiagnostics ?? [];
        const gm2064Fixes = recordedFixes.filter(
            (entry) => entry.id === "GM2064"
        );
        assert.strictEqual(gm2064Fixes.length, 1);
        assert.strictEqual(gm2064Fixes[0].target, "message");
        assert.strictEqual(gm2064Fixes[0].automatic, false);
    });

    it("inserts a file_find_close call before nested file_find_first invocations flagged by GM2031", () => {
        const source = [
            "var _look_for_description = true;",
            "",
            'var _file = file_find_first("/game_data/*.bin", fa_none);',
            "",
            "if (_look_for_description)",
            "{",
            '    _file2 = file_find_first("/game_data/*.json", fa_none);',
            "}",
            "",
            "file_find_close();"
        ].join("\n");

        const ast = GMLParser.parse(source, {
            getLocations: true,
            simplifyLocations: false
        });

        applyFeatherFixes(ast, { sourceText: source });

        const appliedDiagnostics = ast._appliedFeatherDiagnostics ?? [];
        assert.strictEqual(
            appliedDiagnostics.some((entry) => entry.id === "GM2031"),
            true,
            "Expected GM2031 metadata to be recorded on the AST."
        );

        const ifStatement = ast.body?.find(
            (node) => node?.type === "IfStatement"
        );
        assert.ok(ifStatement, "Expected an if statement in the parsed AST.");

        const consequentBody = ifStatement?.consequent?.body ?? [];
        assert.strictEqual(consequentBody.length, 2);

        const [firstStatement, secondStatement] = consequentBody;
        assert.strictEqual(firstStatement?.type, "CallExpression");
        assert.strictEqual(firstStatement?.object?.name, "file_find_close");

        const closeDiagnostics =
            firstStatement?._appliedFeatherDiagnostics ?? [];
        assert.strictEqual(
            closeDiagnostics.some((entry) => entry.id === "GM2031"),
            true,
            "Expected GM2031 metadata on the inserted file_find_close call."
        );

        assert.strictEqual(secondStatement?.type, "AssignmentExpression");
        assert.strictEqual(secondStatement?.right?.type, "CallExpression");
        assert.strictEqual(
            secondStatement?.right?.object?.name,
            "file_find_first"
        );
    });

    it("moves gpu_pop_state calls flagged by GM2035 outside of conditionals and records metadata", () => {
        const source = [
            "gpu_push_state();",
            "",
            "if (show_name)",
            "{",
            "    draw_text(x, y, name);",
            "    gpu_pop_state();",
            "}",
            "",
            "draw_sprite(sprite_index, 0, x, y);"
        ].join("\n");

        const ast = GMLParser.parse(source, {
            getLocations: true,
            simplifyLocations: false
        });

        applyFeatherFixes(ast, { sourceText: source });

        const body = Array.isArray(ast.body) ? ast.body : [];

        const ifIndex = body.findIndex((node) => node?.type === "IfStatement");
        assert.notStrictEqual(
            ifIndex,
            -1,
            "Expected the sample to include an if statement."
        );

        const ifStatement = body[ifIndex];
        const consequentBody = Array.isArray(ifStatement?.consequent?.body)
            ? ifStatement.consequent.body
            : [];

        assert.strictEqual(
            consequentBody.some(
                (node) =>
                    node?.type === "CallExpression" &&
                    node?.object?.name === "gpu_pop_state"
            ),
            false,
            "Expected gpu_pop_state call to be removed from the conditional branch."
        );

        const insertedCall = body[ifIndex + 1];

        assert.ok(
            insertedCall,
            "Expected gpu_pop_state call to be inserted after the if statement."
        );
        assert.strictEqual(insertedCall?.type, "CallExpression");
        assert.strictEqual(insertedCall?.object?.name, "gpu_pop_state");

        const appliedDiagnostics = ast._appliedFeatherDiagnostics ?? [];
        const gm2035 = appliedDiagnostics.find(
            (entry) => entry.id === "GM2035"
        );

        assert.ok(
            gm2035,
            "Expected GM2035 metadata to be recorded on the AST."
        );
        assert.strictEqual(gm2035.automatic, true);

        const callDiagnostics = insertedCall?._appliedFeatherDiagnostics ?? [];
        assert.strictEqual(
            callDiagnostics.some((entry) => entry.id === "GM2035"),
            true,
            "Expected the inserted call to record GM2035 metadata."
        );
    });

    it("hoists multiple call arguments flagged by GM2023 and records metadata", () => {
        const source =
            "vertex_position_3d(vb, buffer_read(buff, buffer_f32), buffer_read(buff, buffer_f32), buffer_read(buff, buffer_f32));";

        const ast = GMLParser.parse(source, {
            getLocations: true,
            simplifyLocations: false
        });

        applyFeatherFixes(ast, { sourceText: source });

        const body = Array.isArray(ast.body) ? ast.body : [];

        assert.strictEqual(
            body.length >= 4,
            true,
            "Expected temporaries to be hoisted before the call expression."
        );

        for (let index = 0; index < 3; index += 1) {
            const declaration = body[index];
            assert.ok(declaration);
            assert.strictEqual(declaration.type, "VariableDeclaration");

            const declarators = Array.isArray(declaration.declarations)
                ? declaration.declarations
                : [];
            assert.strictEqual(declarators.length, 1);

            const [declarator] = declarators;
            assert.strictEqual(declarator?.id?.type, "Identifier");
            assert.strictEqual(
                declarator?.id?.name,
                `__feather_call_arg_${index}`
            );
            assert.strictEqual(declarator?.init?.type, "CallExpression");

            const declarationDiagnostics =
                declaration._appliedFeatherDiagnostics ?? [];
            assert.strictEqual(
                declarationDiagnostics.some((entry) => entry.id === "GM2023"),
                true,
                "Expected GM2023 metadata on each hoisted declaration."
            );
        }

        const callStatement = body[body.length - 1];
        assert.ok(callStatement);
        assert.strictEqual(callStatement.type, "CallExpression");

        const args = Array.isArray(callStatement.arguments)
            ? callStatement.arguments
            : [];
        assert.strictEqual(args.length, 4);
        assert.strictEqual(args[0]?.type, "Identifier");
        assert.strictEqual(args[0]?.name, "vb");
        assert.strictEqual(args[1]?.name, "__feather_call_arg_0");
        assert.strictEqual(args[2]?.name, "__feather_call_arg_1");
        assert.strictEqual(args[3]?.name, "__feather_call_arg_2");

        const appliedDiagnostics = ast._appliedFeatherDiagnostics ?? [];
        const gm2023 = appliedDiagnostics.find(
            (entry) => entry.id === "GM2023"
        );

        assert.ok(
            gm2023,
            "Expected GM2023 metadata to be recorded on the AST."
        );
        assert.strictEqual(gm2023.automatic, true);
        assert.strictEqual(gm2023.target, "vertex_position_3d");

        const callDiagnostics = callStatement._appliedFeatherDiagnostics ?? [];
        assert.strictEqual(
            callDiagnostics.some((entry) => entry.id === "GM2023"),
            true,
            "Expected GM2023 metadata on the transformed call expression."
        );
    });

    it("coalesces undefined fallbacks flagged by GM2061", () => {
        const source = [
            "array = modify_array(array);",
            "",
            "if (array == undefined) array = [];"
        ].join("\n");

        const ast = GMLParser.parse(source, {
            getLocations: true,
            simplifyLocations: false
        });

        applyFeatherFixes(ast, { sourceText: source });

        const body = Array.isArray(ast.body) ? ast.body : [];
        assert.strictEqual(body.length, 1);

        const [assignment] = body;
        assert.ok(assignment);
        assert.strictEqual(assignment.type, "AssignmentExpression");
        assert.strictEqual(assignment.operator, "=");

        const coalesced = assignment.right;
        assert.ok(coalesced);
        assert.strictEqual(coalesced.type, "BinaryExpression");
        assert.strictEqual(coalesced.operator, "??");

        const appliedDiagnostics = ast._appliedFeatherDiagnostics ?? [];
        const gm2061 = appliedDiagnostics.find(
            (entry) => entry.id === "GM2061"
        );
        assert.ok(
            gm2061,
            "Expected GM2061 metadata to be recorded on the AST."
        );
        assert.strictEqual(gm2061.automatic, true);
        assert.strictEqual(gm2061.target, "array");
        assert.ok(gm2061.range);

        const assignmentDiagnostics =
            assignment._appliedFeatherDiagnostics ?? [];
        assert.strictEqual(
            assignmentDiagnostics.some((entry) => entry.id === "GM2061"),
            true
        );
    });

    it("replaces undefined guards with nullish assignment for GM2061", () => {
        const source = "if (value == undefined) value = compute();";

        const ast = GMLParser.parse(source, {
            getLocations: true,
            simplifyLocations: false
        });

        applyFeatherFixes(ast, { sourceText: source });

        const body = Array.isArray(ast.body) ? ast.body : [];
        assert.strictEqual(body.length, 1);

        const [assignment] = body;
        assert.ok(assignment);
        assert.strictEqual(assignment.type, "AssignmentExpression");
        assert.strictEqual(assignment.operator, "??=");

        const appliedDiagnostics = ast._appliedFeatherDiagnostics ?? [];
        const gm2061 = appliedDiagnostics.find(
            (entry) => entry.id === "GM2061"
        );
        assert.ok(
            gm2061,
            "Expected GM2061 metadata to be recorded on the AST."
        );
        assert.strictEqual(gm2061.target, "value");

        const assignmentDiagnostics =
            assignment._appliedFeatherDiagnostics ?? [];
        assert.strictEqual(
            assignmentDiagnostics.some((entry) => entry.id === "GM2061"),
            true
        );
    });

    it("resets colour write enable after disabling channels and records metadata", () => {
        const source = [
            "/// Draw Event",
            "",
            "gpu_set_colourwriteenable(true, true, true, false);",
            "",
            "draw_sprite(sprite_index, 0, x, y);"
        ].join("\n");

        const ast = GMLParser.parse(source, {
            getLocations: true,
            simplifyLocations: false
        });

        applyFeatherFixes(ast, { sourceText: source });

        const body = (ast.body ?? []).filter(
            (node) => node?.type !== "EmptyStatement"
        );
        assert.ok(
            body.length >= 3,
            "Expected colour write enable reset to be inserted."
        );

        const [disableCall, drawCall, resetCall] = body;

        assert.strictEqual(disableCall?.type, "CallExpression");
        assert.strictEqual(
            disableCall?.object?.name,
            "gpu_set_colourwriteenable"
        );
        assert.strictEqual(drawCall?.type, "CallExpression");
        assert.strictEqual(drawCall?.object?.name, "draw_sprite");
        assert.strictEqual(resetCall?.type, "CallExpression");
        assert.strictEqual(
            resetCall?.object?.name,
            "gpu_set_colourwriteenable"
        );

        const resetArgs = Array.isArray(resetCall?.arguments)
            ? resetCall.arguments
            : [];
        assert.strictEqual(resetArgs.length >= 4, true);
        for (let index = 0; index < 4; index += 1) {
            const argument = resetArgs[index];
            assert.strictEqual(argument?.type, "Literal");
            assert.strictEqual(argument?.value, "true");
        }

        const appliedDiagnostics = ast._appliedFeatherDiagnostics ?? [];
        const gm2052 = appliedDiagnostics.find(
            (entry) => entry.id === "GM2052"
        );

        assert.ok(
            gm2052,
            "Expected GM2052 metadata to be recorded on the AST."
        );
        assert.strictEqual(gm2052.automatic, true);
        assert.ok(gm2052.range);

        const callDiagnostics = resetCall?._appliedFeatherDiagnostics ?? [];
        assert.strictEqual(
            callDiagnostics.some((entry) => entry.id === "GM2052"),
            true
        );
    });

    it("resets gpu_set_cullmode calls flagged by GM2051 and records metadata", () => {
        const source = [
            "/// Draw Event",
            "",
            "gpu_set_cullmode(cull_clockwise);",
            "",
            "vertex_submit(vb, pr_trianglelist, tex);"
        ].join("\n");

        const ast = GMLParser.parse(source, {
            getLocations: true,
            simplifyLocations: false
        });

        applyFeatherFixes(ast, { sourceText: source });

        const body = ast.body ?? [];
        assert.strictEqual(body.length >= 3, true);

        const resetCall = body[1];
        assert.ok(resetCall);
        assert.strictEqual(resetCall.type, "CallExpression");
        assert.strictEqual(resetCall.object?.name, "gpu_set_cullmode");
        assert.strictEqual(resetCall.arguments?.[0]?.name, "cull_noculling");

        const callDiagnostics = resetCall._appliedFeatherDiagnostics ?? [];
        assert.strictEqual(
            callDiagnostics.some((entry) => entry.id === "GM2051"),
            true
        );

        const appliedDiagnostics = ast._appliedFeatherDiagnostics ?? [];
        const gm2051 = appliedDiagnostics.find(
            (entry) => entry.id === "GM2051"
        );
        assert.ok(
            gm2051,
            "Expected GM2051 metadata to be recorded on the AST."
        );
        assert.strictEqual(gm2051.automatic, true);
        assert.ok(gm2051.range);
    });

    it("balances gpu_push_state/gpu_pop_state pairs flagged by GM2042", () => {
        const source = [
            "if (situation_1)",
            "{",
            "    gpu_push_state();",
            "    gpu_push_state();",
            "",
            '    draw_text(x, y, "Hi");',
            "",
            "    gpu_pop_state();",
            "}",
            "",
            "if (situation_2)",
            "{",
            "    gpu_push_state();",
            "",
            "    draw_circle(x, y, 10, false);",
            "",
            "    gpu_pop_state();",
            "    gpu_pop_state();",
>>>>>>> e6be9e45
            "}",
            ""
        ].join("\n");

        const ast = GMLParser.parse(source, {
            getLocations: true,
            simplifyLocations: false
        });

        applyFeatherFixes(ast, { sourceText: source });

<<<<<<< HEAD
        const programBody = Array.isArray(ast.body) ? ast.body : [];
        assert.strictEqual(programBody.length, 2, "Expected duplicate declaration to be removed.");

        const [remainingFunction] = programBody;
        assert.ok(remainingFunction);
        assert.strictEqual(remainingFunction.type, "FunctionDeclaration");
        assert.strictEqual(remainingFunction.id, "make_game");

        const appliedDiagnostics = ast._appliedFeatherDiagnostics ?? [];
        const gm1064 = appliedDiagnostics.find((entry) => entry.id === "GM1064");

        assert.ok(gm1064, "Expected GM1064 metadata to be recorded on the AST.");
        assert.strictEqual(gm1064.automatic, true);
        assert.strictEqual(gm1064.target, "make_game");
        assert.ok(gm1064.range);

        const functionDiagnostics = remainingFunction._appliedFeatherDiagnostics ?? [];
        assert.strictEqual(functionDiagnostics.some((entry) => entry.id === "GM1064"), true);
    });
});
=======
        const [firstIf, secondIf] = ast.body ?? [];
        assert.ok(firstIf?.consequent?.type === "BlockStatement");
        assert.ok(secondIf?.consequent?.type === "BlockStatement");

        const firstBlockStatements = firstIf.consequent.body ?? [];
        const secondBlockStatements = secondIf.consequent.body ?? [];

        const firstBlockPushes = firstBlockStatements.filter(
            (node) =>
                node?.type === "CallExpression" &&
                node.object?.name === "gpu_push_state"
        );
        const firstBlockPops = firstBlockStatements.filter(
            (node) =>
                node?.type === "CallExpression" &&
                node.object?.name === "gpu_pop_state"
        );

        assert.strictEqual(firstBlockPushes.length, 2);
        assert.strictEqual(firstBlockPops.length, 2);

        const secondBlockPushes = secondBlockStatements.filter(
            (node) =>
                node?.type === "CallExpression" &&
                node.object?.name === "gpu_push_state"
        );
        const secondBlockPops = secondBlockStatements.filter(
            (node) =>
                node?.type === "CallExpression" &&
                node.object?.name === "gpu_pop_state"
        );

        assert.strictEqual(secondBlockPushes.length, 1);
        assert.strictEqual(secondBlockPops.length, 1);

        const appliedDiagnostics = ast._appliedFeatherDiagnostics ?? [];
        const gm2042 = appliedDiagnostics.find(
            (entry) => entry.id === "GM2042"
        );

        assert.ok(
            gm2042,
            "Expected GM2042 metadata to be recorded on the AST."
        );
        assert.strictEqual(gm2042.automatic, true);
    });

    it("removes orphaned event_inherited calls flagged by GM2040 and records metadata", () => {
        const source = [
            "/// Room Start Event",
            "",
            "if (should_run)",
            "{",
            "    event_inherited();",
            '    show_debug_message("branch");',
            "}",
            "",
            "event_inherited();",
            "",
            'show_debug_message("Ready");'
        ].join("\n");

        const ast = GMLParser.parse(source, {
            getLocations: true,
            simplifyLocations: false
        });

        applyFeatherFixes(ast, { sourceText: source });

        const statements = Array.isArray(ast.body) ? ast.body : [];
        assert.strictEqual(
            statements.some((statement) => isEventInheritedCall(statement)),
            false,
            "Expected top-level event_inherited calls to be removed."
        );

        const branch = statements.find(
            (statement) => statement?.type === "IfStatement"
        );
        assert.ok(branch);

        const branchBody = Array.isArray(branch?.consequent?.body)
            ? branch.consequent.body
            : [];
        assert.strictEqual(
            branchBody.some((statement) => isEventInheritedCall(statement)),
            false,
            "Expected event_inherited calls inside blocks to be removed."
        );

        const appliedDiagnostics = Array.isArray(ast._appliedFeatherDiagnostics)
            ? ast._appliedFeatherDiagnostics
            : [];
        const gm2040Fixes = appliedDiagnostics.filter(
            (entry) => entry.id === "GM2040"
        );

        assert.strictEqual(
            gm2040Fixes.length,
            2,
            "Expected two GM2040 fixes to be recorded."
        );

        for (const entry of gm2040Fixes) {
            assert.strictEqual(
                entry.automatic,
                true,
                "GM2040 fixes should be automatic."
            );
            assert.strictEqual(entry.target, "event_inherited");
            assert.ok(
                entry.range,
                "GM2040 fixes should include range metadata."
            );
        }
    });

    it("removes stray file_find_next calls flagged by GM2033", () => {
        const source = [
            "fnames = [];",
            "",
            'var _fname = file_find_first("*.txt", fa_none);',
            "",
            'while (_fname != "")',
            "{",
            "    array_push(fnames, _fname);",
            "",
            "    _fname = file_find_next();",
            "}",
            "",
            "file_find_close();",
            "",
            "file_find_next();"
        ].join("\n");

        const ast = GMLParser.parse(source, {
            getLocations: true,
            simplifyLocations: false
        });

        applyFeatherFixes(ast, { sourceText: source });

        const statements = Array.isArray(ast.body) ? ast.body : [];
        assert.strictEqual(
            statements.some(
                (statement) =>
                    statement?.type === "CallExpression" &&
                    statement?.object?.name === "file_find_next"
            ),
            false,
            "Expected trailing file_find_next() call to be removed."
        );

        const diagnostics = ast._appliedFeatherDiagnostics ?? [];
        const gm2033 = diagnostics.find((entry) => entry.id === "GM2033");

        assert.ok(
            gm2033,
            "Expected GM2033 metadata to be recorded on the AST."
        );
        assert.strictEqual(gm2033.automatic, true);
        assert.strictEqual(gm2033.target, "file_find_next");
        assert.ok(gm2033.range);
    });

    it("moves draw_primitive_end calls outside flagged GM2030 conditionals", () => {
        const source = [
            "draw_primitive_begin(pr_linelist);",
            "",
            "if (should_draw)",
            "{",
            "    draw_primitive_end();",
            "}",
            "else",
            "{",
            "    draw_vertex(0, 0);",
            "}",
            "",
            'draw_text(0, 0, "done");'
        ].join("\n");

        const ast = GMLParser.parse(source, {
            getLocations: true,
            simplifyLocations: false
        });

        const statements = ast.body ?? [];
        assert.strictEqual(statements.length >= 3, true);

        const conditional = statements[1];
        assert.ok(conditional?.type === "IfStatement");

        applyFeatherFixes(ast, { sourceText: source });

        const [beginCall, fixedConditional, trailingCall] = ast.body ?? [];
        assert.ok(isCallExpression(beginCall));
        assert.ok(fixedConditional?.type === "IfStatement");
        assert.ok(isCallExpression(trailingCall));
        assert.strictEqual(trailingCall.object?.name, "draw_primitive_end");

        const consequentBody = fixedConditional.consequent?.body ?? [];
        const alternateBody = fixedConditional.alternate?.body ?? [];

        assert.strictEqual(consequentBody.some(isDrawPrimitiveEndName), false);
        assert.strictEqual(alternateBody.some(isDrawPrimitiveEndName), false);

        const conditionalDiagnostics =
            trailingCall._appliedFeatherDiagnostics ?? [];
        assert.strictEqual(
            conditionalDiagnostics.some((entry) => entry.id === "GM2030"),
            true,
            "Expected GM2030 metadata to be recorded on the lifted call."
        );

        const appliedDiagnostics = ast._appliedFeatherDiagnostics ?? [];
        assert.strictEqual(
            appliedDiagnostics.some((entry) => entry.id === "GM2030"),
            true,
            "Expected GM2030 metadata to be recorded on the program node."
        );
    });

    it("wraps draw vertex calls flagged by GM2029 and records metadata", () => {
        const source = [
            "/// Draw Event",
            "",
            "draw_vertex(room_width / 4, room_height / 4);",
            "draw_vertex(room_width / 2, room_height / 4);",
            "draw_vertex(room_width / 4, room_height / 2);",
            "",
            "draw_primitive_begin(pr_trianglelist);",
            "draw_primitive_end();"
        ].join("\n");

        const ast = GMLParser.parse(source, {
            getLocations: true,
            simplifyLocations: false
        });

        applyFeatherFixes(ast, { sourceText: source });

        const statements = Array.isArray(ast.body) ? ast.body : [];
        assert.ok(
            statements.length >= 5,
            "Expected the sample program to include draw calls."
        );

        const [firstStatement] = statements;
        assert.strictEqual(
            firstStatement?.object?.name,
            "draw_primitive_begin"
        );

        const vertexCalls = statements.filter(
            (node) =>
                node?.type === "CallExpression" &&
                node.object?.name?.startsWith("draw_vertex")
        );
        assert.strictEqual(
            vertexCalls.length >= 3,
            true,
            "Expected draw_vertex calls to remain present."
        );

        for (const vertex of vertexCalls) {
            const vertexDiagnostics = vertex?._appliedFeatherDiagnostics ?? [];
            assert.strictEqual(
                vertexDiagnostics.some(
                    (entry) =>
                        entry.id === "GM2029" && entry.automatic === true
                ),
                true,
                "Expected each draw_vertex call to record GM2029 metadata."
            );
        }

        const appliedDiagnostics = ast._appliedFeatherDiagnostics ?? [];
        assert.strictEqual(
            appliedDiagnostics.some((entry) => entry.id === "GM2029"),
            true,
            "Expected GM2029 metadata to be recorded on the AST."
        );

        const lastStatement = statements[statements.length - 1];
        assert.strictEqual(lastStatement?.object?.name, "draw_primitive_end");
    });

    it("resets draw_set_halign calls flagged by GM2026 and records metadata", () => {
        const source = [
            "draw_set_halign(fa_right);",
            "",
            'draw_text(room_width - 5, 5, "In the top-right corner");'
        ].join("\n");

        const ast = GMLParser.parse(source, {
            getLocations: true,
            simplifyLocations: false
        });

        applyFeatherFixes(ast, { sourceText: source });

        const calls = Array.isArray(ast.body)
            ? ast.body.filter((node) => node?.type === "CallExpression")
            : [];

        assert.strictEqual(calls.length, 3);

        const resetCall = calls[calls.length - 1];
        assert.ok(resetCall);
        assert.strictEqual(resetCall.object?.name, "draw_set_halign");
        assert.ok(Array.isArray(resetCall.arguments));
        assert.strictEqual(resetCall.arguments[0]?.name, "fa_left");

        const appliedDiagnostics = ast._appliedFeatherDiagnostics ?? [];
        const gm2026 = appliedDiagnostics.find(
            (entry) => entry.id === "GM2026"
        );

        assert.ok(
            gm2026,
            "Expected GM2026 metadata to be recorded on the AST."
        );
        assert.strictEqual(gm2026.automatic, true);
        assert.strictEqual(gm2026.target, "draw_set_halign");
        assert.ok(gm2026.range);

        const resetDiagnostics = resetCall._appliedFeatherDiagnostics ?? [];
        assert.strictEqual(
            resetDiagnostics.some((entry) => entry.id === "GM2026"),
            true
        );
    });

    it("converts GM2016 assignments to local declarations outside the Create event", () => {
        const source = [
            "/// Create Event",
            "",
            "health = 100;",
            "",
            "/// Step Event",
            "",
            "ammo = 0;",
            "",
            "ammo += 1;"
        ].join("\n");

        const ast = GMLParser.parse(source, {
            getLocations: true,
            simplifyLocations: false
        });

        applyFeatherFixes(ast, { sourceText: source });

        const [createAssignment, localizedVariable, additiveAssignment] =
            ast.body ?? [];

        assert.ok(createAssignment);
        assert.strictEqual(createAssignment.type, "AssignmentExpression");

        assert.ok(localizedVariable);
        assert.strictEqual(localizedVariable.type, "VariableDeclaration");
        assert.strictEqual(localizedVariable.kind, "var");

        const declarations = localizedVariable.declarations ?? [];
        assert.strictEqual(Array.isArray(declarations), true);
        assert.strictEqual(declarations.length, 1);

        const declarator = declarations[0];
        assert.ok(declarator);
        assert.strictEqual(declarator.id?.name, "ammo");
        assert.ok(additiveAssignment);
        assert.strictEqual(additiveAssignment.type, "AssignmentExpression");
        assert.strictEqual(additiveAssignment.operator, "+=");

        const appliedDiagnostics = ast._appliedFeatherDiagnostics ?? [];
        const gm2016 = appliedDiagnostics.find(
            (entry) => entry.id === "GM2016"
        );

        assert.ok(
            gm2016,
            "Expected GM2016 metadata to be recorded on the AST."
        );
        assert.strictEqual(gm2016.automatic, true);
        assert.strictEqual(gm2016.target, "ammo");
        assert.ok(gm2016.range);

        const declarationDiagnostics =
            localizedVariable._appliedFeatherDiagnostics ?? [];
        assert.strictEqual(
            declarationDiagnostics.some((entry) => entry.id === "GM2016"),
            true,
            "Expected GM2016 metadata to be recorded on the transformed declaration."
        );
    });

    it("closes vertex buffers flagged by GM2011 and records metadata", () => {
        const source = [
            "/// Create Event",
            "",
            "vb = vertex_create_buffer();",
            "",
            "vertex_begin(vb, format);",
            "vertex_position_3d(vb, 0, 0, 0);",
            "",
            "/// Draw Event",
            "",
            "vertex_submit(vb, pr_pointlist, -1);"
        ].join("\n");

        const ast = GMLParser.parse(source, {
            getLocations: true,
            simplifyLocations: false
        });

        applyFeatherFixes(ast, { sourceText: source });

        const body = Array.isArray(ast.body) ? ast.body : [];
        const vertexBeginIndex = body.findIndex(
            (node) => node?.object?.name === "vertex_begin"
        );
        const vertexEndIndex = body.findIndex(
            (node) => node?.object?.name === "vertex_end"
        );
        const vertexSubmitIndex = body.findIndex(
            (node) => node?.object?.name === "vertex_submit"
        );

        assert.ok(
            vertexBeginIndex >= 0,
            "Expected vertex_begin call in parsed AST."
        );
        assert.ok(
            vertexEndIndex >= 0,
            "Expected vertex_end call to be inserted by fixer."
        );
        assert.ok(
            vertexSubmitIndex >= 0,
            "Expected vertex_submit call in parsed AST."
        );
        assert.ok(
            vertexEndIndex > vertexBeginIndex,
            "vertex_end call should appear after vertex_begin."
        );
        assert.ok(
            vertexEndIndex < vertexSubmitIndex,
            "vertex_end call should appear before vertex_submit."
        );

        const appliedDiagnostics = ast._appliedFeatherDiagnostics ?? [];
        const gm2011 = appliedDiagnostics.find(
            (entry) => entry.id === "GM2011"
        );

        assert.ok(
            gm2011,
            "Expected GM2011 metadata to be recorded on the AST."
        );
        assert.strictEqual(gm2011.automatic, true);
        assert.strictEqual(gm2011.target, "vb");
        assert.ok(gm2011.range);

        const vertexEndNode = body[vertexEndIndex];
        const nodeDiagnostics = vertexEndNode?._appliedFeatherDiagnostics ?? [];

        assert.strictEqual(
            nodeDiagnostics.some((entry) => entry.id === "GM2011"),
            true,
            "Expected GM2011 metadata on inserted vertex_end call."
        );
    });

    it("inserts vertex_begin before vertex_end flagged by GM2009 and records metadata", () => {
        const source = "vertex_end(vb);";

        const ast = GMLParser.parse(source, {
            getLocations: true,
            simplifyLocations: false
        });

        applyFeatherFixes(ast, { sourceText: source });

        const body = Array.isArray(ast.body) ? ast.body : [];
        assert.strictEqual(
            body.length,
            2,
            "Expected vertex_begin to be inserted before vertex_end."
        );

        const vertexBegin = body[0];
        const vertexEnd = body[1];

        assert.ok(vertexBegin?.type === "CallExpression");
        assert.strictEqual(vertexBegin.object?.name, "vertex_begin");

        const beginArgs = Array.isArray(vertexBegin.arguments)
            ? vertexBegin.arguments
            : [];
        assert.strictEqual(beginArgs.length >= 1, true);
        assert.strictEqual(beginArgs[0]?.name, "vb");
        assert.strictEqual(beginArgs[1]?.name, "format");

        assert.ok(vertexEnd?.type === "CallExpression");
        assert.strictEqual(vertexEnd.object?.name, "vertex_end");

        const appliedDiagnostics = Array.isArray(ast._appliedFeatherDiagnostics)
            ? ast._appliedFeatherDiagnostics
            : [];
        const gm2009 = appliedDiagnostics.find(
            (entry) => entry.id === "GM2009"
        );

        assert.ok(
            gm2009,
            "Expected GM2009 metadata to be recorded on the AST."
        );
        assert.strictEqual(gm2009.automatic, true);
        assert.strictEqual(gm2009.target, "vb");
        assert.ok(gm2009.range);
        assert.strictEqual(typeof gm2009.range.start, "number");
        assert.strictEqual(typeof gm2009.range.end, "number");

        const beginMetadata = vertexBegin?._appliedFeatherDiagnostics ?? [];
        assert.strictEqual(
            beginMetadata.some((entry) => entry.id === "GM2009"),
            true
        );

        const endMetadata = vertexEnd?._appliedFeatherDiagnostics ?? [];
        assert.strictEqual(
            endMetadata.some((entry) => entry.id === "GM2009"),
            true
        );
    });

    it("inserts missing vertex_end calls flagged by GM2008 and records metadata", () => {
        const source = [
            "vertex_begin(vb, format);",
            "vertex_position_3d(vb, x, y, z);",
            "vertex_begin(vb, format);",
            "vertex_color(vb, c_white, 1);",
            "vertex_end(vb);"
        ].join("\n");

        const ast = GMLParser.parse(source, {
            getLocations: true,
            simplifyLocations: false
        });

        applyFeatherFixes(ast, { sourceText: source });

        const statements = Array.isArray(ast.body) ? ast.body : [];
        assert.strictEqual(statements.length, 6);

        const insertedCall = statements[2];
        assert.ok(insertedCall);
        assert.strictEqual(insertedCall.type, "CallExpression");
        assert.strictEqual(insertedCall.object?.name, "vertex_end");
        assert.strictEqual(Array.isArray(insertedCall.arguments), true);
        assert.strictEqual(insertedCall.arguments[0]?.name, "vb");

        const gm2008Metadata = ast._appliedFeatherDiagnostics?.find(
            (entry) => entry.id === "GM2008"
        );
        assert.ok(
            gm2008Metadata,
            "Expected GM2008 metadata to be recorded on the AST."
        );
        assert.strictEqual(gm2008Metadata.automatic, true);
        assert.strictEqual(gm2008Metadata.target, "vb");
        assert.ok(gm2008Metadata.range);

        const insertedMetadata = insertedCall._appliedFeatherDiagnostics ?? [];
        assert.strictEqual(
            insertedMetadata.some((entry) => entry.id === "GM2008"),
            true
        );
    });

    it("inserts surface_reset_target after surface_set_target flagged by GM2005 and records metadata", () => {
        const source = [
            "/// Draw Event",
            "",
            "surface_set_target(sf_canvas);",
            "draw_clear_alpha(c_white, 0);",
            "draw_rectangle(4, 4, 40, 40);"
        ].join("\n");

        const ast = GMLParser.parse(source, {
            getLocations: true,
            simplifyLocations: false
        });

        applyFeatherFixes(ast, { sourceText: source });

        const body = Array.isArray(ast.body) ? ast.body : [];
        const setTargetIndex = body.findIndex(
            (node) =>
                node?.type === "CallExpression" &&
                node.object?.name === "surface_set_target"
        );

        assert.ok(
            setTargetIndex >= 0,
            "Expected surface_set_target call in test fixture AST."
        );

        const resetCallIndex = body.findIndex(
            (node, index) =>
                index > setTargetIndex &&
                node?.type === "CallExpression" &&
                node.object?.name === "surface_reset_target"
        );

        assert.ok(
            resetCallIndex > setTargetIndex,
            "Expected surface_reset_target call to be inserted after surface_set_target."
        );

        const resetCall = body[resetCallIndex];

        assert.ok(
            resetCall,
            "Expected surface_reset_target call to be inserted after surface_set_target."
        );
        assert.strictEqual(resetCall.type, "CallExpression");
        assert.strictEqual(resetCall.object?.name, "surface_reset_target");
        assert.ok(Array.isArray(resetCall.arguments));
        assert.strictEqual(resetCall.arguments.length, 0);

        const appliedDiagnostics = ast._appliedFeatherDiagnostics ?? [];
        const gm2005 = appliedDiagnostics.find(
            (entry) => entry.id === "GM2005"
        );

        assert.ok(
            gm2005,
            "Expected GM2005 metadata to be recorded on the AST."
        );
        assert.strictEqual(gm2005.automatic, true);
        assert.strictEqual(gm2005.target, "surface_set_target");
        assert.ok(gm2005.range);

        const resetDiagnostics = resetCall._appliedFeatherDiagnostics ?? [];
        assert.strictEqual(
            resetDiagnostics.some((entry) => entry.id === "GM2005"),
            true
        );
    });

    it("resets blend modes flagged by GM2000 and records metadata", () => {
        const source = [
            "/// Draw Event",
            "",
            "gpu_set_blendmode(bm_add);",
            "",
            "draw_self();"
        ].join("\n");

        const ast = GMLParser.parse(source, {
            getLocations: true,
            simplifyLocations: false
        });

        applyFeatherFixes(ast, { sourceText: source });

        const statements = Array.isArray(ast.body) ? ast.body : [];
        assert.strictEqual(
            statements.length >= 3,
            true,
            "Expected blend mode reset to be inserted."
        );

        const originalCall = statements[0];
        assert.ok(originalCall);
        assert.strictEqual(originalCall.type, "CallExpression");
        assert.strictEqual(originalCall.object?.name, "gpu_set_blendmode");

        const resetCall = statements[1];
        assert.ok(resetCall);
        assert.strictEqual(resetCall.type, "CallExpression");
        assert.strictEqual(resetCall.object?.name, "gpu_set_blendmode");

        const [resetArgument] = Array.isArray(resetCall.arguments)
            ? resetCall.arguments
            : [];
        assert.ok(resetArgument);
        assert.strictEqual(resetArgument.type, "Identifier");
        assert.strictEqual(resetArgument.name, "bm_normal");

        const resetDiagnostics = resetCall._appliedFeatherDiagnostics ?? [];
        assert.strictEqual(
            resetDiagnostics.some((entry) => entry.id === "GM2000"),
            true
        );

        const appliedDiagnostics = ast._appliedFeatherDiagnostics ?? [];
        const gm2000 = appliedDiagnostics.find(
            (entry) => entry.id === "GM2000"
        );
        assert.ok(
            gm2000,
            "Expected GM2000 metadata to be recorded on the AST."
        );
        assert.strictEqual(gm2000.automatic, true);
        assert.strictEqual(gm2000.target, "gpu_set_blendmode");
        assert.ok(gm2000.range);
    });
});

function isCallExpression(node) {
    return !!node && node.type === "CallExpression";
}

function isDrawPrimitiveEndName(node) {
    return isCallExpression(node) && node.object?.name === "draw_primitive_end";
}
>>>>>>> e6be9e45
<|MERGE_RESOLUTION|>--- conflicted
+++ resolved
@@ -679,20 +679,6 @@
         );
     });
 
-<<<<<<< HEAD
-    it("removes redeclared global functions flagged by GM1064 and records metadata", () => {
-        const source = [
-            "function make_game() {",
-            "    show_debug_message(\"first\");",
-            "}",
-            "",
-            "function make_game() {",
-            "    show_debug_message(\"second\");",
-            "}",
-            "",
-            "function keep() {",
-            "    return 1;",
-=======
     it("promotes local variables used within with(other) scopes", () => {
         const source = [
             "var atk = 1;",
@@ -3833,7 +3819,6 @@
             "",
             "    gpu_pop_state();",
             "    gpu_pop_state();",
->>>>>>> e6be9e45
             "}",
             ""
         ].join("\n");
@@ -3845,28 +3830,6 @@
 
         applyFeatherFixes(ast, { sourceText: source });
 
-<<<<<<< HEAD
-        const programBody = Array.isArray(ast.body) ? ast.body : [];
-        assert.strictEqual(programBody.length, 2, "Expected duplicate declaration to be removed.");
-
-        const [remainingFunction] = programBody;
-        assert.ok(remainingFunction);
-        assert.strictEqual(remainingFunction.type, "FunctionDeclaration");
-        assert.strictEqual(remainingFunction.id, "make_game");
-
-        const appliedDiagnostics = ast._appliedFeatherDiagnostics ?? [];
-        const gm1064 = appliedDiagnostics.find((entry) => entry.id === "GM1064");
-
-        assert.ok(gm1064, "Expected GM1064 metadata to be recorded on the AST.");
-        assert.strictEqual(gm1064.automatic, true);
-        assert.strictEqual(gm1064.target, "make_game");
-        assert.ok(gm1064.range);
-
-        const functionDiagnostics = remainingFunction._appliedFeatherDiagnostics ?? [];
-        assert.strictEqual(functionDiagnostics.some((entry) => entry.id === "GM1064"), true);
-    });
-});
-=======
         const [firstIf, secondIf] = ast.body ?? [];
         assert.ok(firstIf?.consequent?.type === "BlockStatement");
         assert.ok(secondIf?.consequent?.type === "BlockStatement");
@@ -4575,6 +4538,62 @@
         assert.strictEqual(gm2000.target, "gpu_set_blendmode");
         assert.ok(gm2000.range);
     });
+
+    it("removes redeclared global functions flagged by GM1064 and records metadata", () => {
+        const source = [
+            "function make_game() {",
+            '    show_debug_message("first");',
+            "}",
+            "",
+            "function make_game() {",
+            '    show_debug_message("second");',
+            "}",
+            "",
+            "function keep() {",
+            "    return 1;",
+            "}",
+            ""
+        ].join("\n");
+
+        const ast = GMLParser.parse(source, {
+            getLocations: true,
+            simplifyLocations: false
+        });
+
+        applyFeatherFixes(ast, { sourceText: source });
+
+        const programBody = Array.isArray(ast.body) ? ast.body : [];
+        assert.strictEqual(
+            programBody.length,
+            2,
+            "Expected duplicate declaration to be removed."
+        );
+
+        const [remainingFunction] = programBody;
+        assert.ok(remainingFunction);
+        assert.strictEqual(remainingFunction.type, "FunctionDeclaration");
+        assert.strictEqual(remainingFunction.id, "make_game");
+
+        const appliedDiagnostics = ast._appliedFeatherDiagnostics ?? [];
+        const gm1064 = appliedDiagnostics.find(
+            (entry) => entry.id === "GM1064"
+        );
+
+        assert.ok(
+            gm1064,
+            "Expected GM1064 metadata to be recorded on the AST."
+        );
+        assert.strictEqual(gm1064.automatic, true);
+        assert.strictEqual(gm1064.target, "make_game");
+        assert.ok(gm1064.range);
+
+        const functionDiagnostics =
+            remainingFunction._appliedFeatherDiagnostics ?? [];
+        assert.strictEqual(
+            functionDiagnostics.some((entry) => entry.id === "GM1064"),
+            true
+        );
+    });
 });
 
 function isCallExpression(node) {
@@ -4583,5 +4602,4 @@
 
 function isDrawPrimitiveEndName(node) {
     return isCallExpression(node) && node.object?.name === "draw_primitive_end";
-}
->>>>>>> e6be9e45
+}