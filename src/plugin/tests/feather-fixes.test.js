--- conflicted
+++ resolved
@@ -271,70 +271,7 @@
         );
     });
 
-<<<<<<< HEAD
-    it("inserts surface target resets for GM2046 sequences and records metadata", () => {
-        const source = [
-            "/// Draw Event",
-            "",
-            "surface_set_target(sf);",
-            "draw_clear_alpha(c_blue, 1);",
-            "draw_circle(50, 50, 20, false);",
-            "vertex_submit(vb, pr_trianglelist, surface_get_texture(sf));"
-        ].join("\n");
-
-        const ast = GMLParser.parse(source, {
-            getLocations: true,
-            simplifyLocations: false
-        });
-
-        applyFeatherFixes(ast, { sourceText: source });
-
-        const body = Array.isArray(ast.body) ? ast.body : [];
-        const setIndex = body.findIndex(
-            (node) => node?.type === "CallExpression" && node.object?.name === "surface_set_target"
-        );
-        const resetIndex = body.findIndex(
-            (node) => node?.type === "CallExpression" && node.object?.name === "surface_reset_target"
-        );
-
-        assert.ok(setIndex >= 0, "Expected surface_set_target call to be present in the AST.");
-        assert.ok(resetIndex > setIndex, "Expected surface_reset_target to be inserted after the setter.");
-
-        const resetCall = body[resetIndex];
-        assert.ok(Array.isArray(resetCall?.arguments));
-        assert.strictEqual(resetCall.arguments.length, 0, "Reset call should not include arguments.");
-
-        const vertexCall = body[resetIndex + 1];
-        assert.strictEqual(
-            vertexCall?.object?.name,
-            "vertex_submit",
-            "Expected reset call to appear before vertex submission."
-        );
-
-        const appliedDiagnostics = Array.isArray(ast._appliedFeatherDiagnostics)
-            ? ast._appliedFeatherDiagnostics
-            : [];
-        const gm2046 = appliedDiagnostics.find((entry) => entry.id === "GM2046");
-
-        assert.ok(gm2046, "Expected GM2046 metadata to be recorded on the AST.");
-        assert.strictEqual(gm2046.automatic, true);
-        assert.strictEqual(gm2046.target, "sf");
-
-        const resetDiagnostics = Array.isArray(resetCall?._appliedFeatherDiagnostics)
-            ? resetCall._appliedFeatherDiagnostics
-            : [];
-
-        assert.strictEqual(
-            resetDiagnostics.some((entry) => entry.id === "GM2046"),
-            true,
-            "Expected GM2046 metadata to be attached to the inserted reset call."
-        );
-    });
-
-    it("harmonizes texture ternaries flagged by GM1063 and records metadata", () => {
-=======
     it("replaces file attribute additions with bitwise OR operations", () => {
->>>>>>> 6799b6b3
         const source = [
             "function scanArchives() {",
             "    var attributes = fa_readonly + fa_archive;",
@@ -1467,6 +1404,86 @@
                 "Each Feather fix entry should indicate whether it was applied automatically."
             );
         }
+    });
+
+    it("inserts surface target resets for GM2046 sequences and records metadata", () => {
+        const source = [
+            "/// Draw Event",
+            "",
+            "surface_set_target(sf);",
+            "draw_clear_alpha(c_blue, 1);",
+            "draw_circle(50, 50, 20, false);",
+            "vertex_submit(vb, pr_trianglelist, surface_get_texture(sf));"
+        ].join("\n");
+
+        const ast = GMLParser.parse(source, {
+            getLocations: true,
+            simplifyLocations: false
+        });
+
+        applyFeatherFixes(ast, { sourceText: source });
+
+        const body = Array.isArray(ast.body) ? ast.body : [];
+        const setIndex = body.findIndex(
+            (node) =>
+                node?.type === "CallExpression" &&
+                node.object?.name === "surface_set_target"
+        );
+        const resetIndex = body.findIndex(
+            (node) =>
+                node?.type === "CallExpression" &&
+                node.object?.name === "surface_reset_target"
+        );
+
+        assert.ok(
+            setIndex >= 0,
+            "Expected surface_set_target call to be present in the AST."
+        );
+        assert.ok(
+            resetIndex > setIndex,
+            "Expected surface_reset_target to be inserted after the setter."
+        );
+
+        const resetCall = body[resetIndex];
+        assert.ok(Array.isArray(resetCall?.arguments));
+        assert.strictEqual(
+            resetCall.arguments.length,
+            0,
+            "Reset call should not include arguments."
+        );
+
+        const vertexCall = body[resetIndex + 1];
+        assert.strictEqual(
+            vertexCall?.object?.name,
+            "vertex_submit",
+            "Expected reset call to appear before vertex submission."
+        );
+
+        const appliedDiagnostics = Array.isArray(ast._appliedFeatherDiagnostics)
+            ? ast._appliedFeatherDiagnostics
+            : [];
+        const gm2046 = appliedDiagnostics.find(
+            (entry) => entry.id === "GM2046"
+        );
+
+        assert.ok(
+            gm2046,
+            "Expected GM2046 metadata to be recorded on the AST."
+        );
+        assert.strictEqual(gm2046.automatic, true);
+        assert.strictEqual(gm2046.target, "sf");
+
+        const resetDiagnostics = Array.isArray(
+            resetCall?._appliedFeatherDiagnostics
+        )
+            ? resetCall._appliedFeatherDiagnostics
+            : [];
+
+        assert.strictEqual(
+            resetDiagnostics.some((entry) => entry.id === "GM2046"),
+            true,
+            "Expected GM2046 metadata to be attached to the inserted reset call."
+        );
     });
 
     it("captures metadata for deprecated function calls flagged by GM1017", () => {
