import assert from "node:assert/strict";

import { describe, it } from "node:test";

import GMLParser from "gamemaker-language-parser";

import {
    getFeatherMetadata,
    getFeatherDiagnosticById
} from "../src/feather/metadata.js";
import {
    applyFeatherFixes,
    getFeatherDiagnosticFixers,
    preprocessSourceForFeatherFixes
} from "../src/ast-transforms/apply-feather-fixes.js";

describe("Feather diagnostic fixer registry", () => {
    it("registers a fixer entry for every diagnostic", () => {
        const metadata = getFeatherMetadata();
        const diagnostics = Array.isArray(metadata?.diagnostics)
            ? metadata.diagnostics
            : [];
        const registry = getFeatherDiagnosticFixers();

        assert.strictEqual(
            registry.size,
            diagnostics.length,
            "Expected the fixer registry to include every Feather diagnostic."
        );

        for (const diagnostic of diagnostics) {
            assert.ok(
                registry.has(diagnostic.id),
                `Missing fixer entry for Feather diagnostic ${diagnostic.id}.`
            );
        }
    });
});

describe("applyFeatherFixes transform", () => {
    it("removes trailing macro semicolons and records fix metadata", () => {
        const source = ["#macro SAMPLE value;", "", "var data = SAMPLE;"].join(
            "\n"
        );

        const ast = GMLParser.parse(source, {
            getLocations: true,
            simplifyLocations: false
        });

        const [macro] = ast.body ?? [];
        applyFeatherFixes(ast, { sourceText: source });

        assert.ok(Array.isArray(ast._appliedFeatherDiagnostics));
        assert.strictEqual(
            ast._appliedFeatherDiagnostics.some((entry) => entry.id === "GM1051"),
            true,
            "Expected macro fixer metadata to be recorded on the program node."
        );

        assert.ok(macro);
        assert.ok(Array.isArray(macro.tokens));
        assert.strictEqual(macro.tokens.includes(";"), false);
        assert.strictEqual(typeof macro._featherMacroText, "string");
        assert.strictEqual(
            macro._featherMacroText.trimEnd(),
            "#macro SAMPLE value"
        );

        const macroFixes = macro._appliedFeatherDiagnostics;
        assert.ok(Array.isArray(macroFixes));
        assert.strictEqual(macroFixes.length, 1);
        assert.strictEqual(macroFixes[0].target, "SAMPLE");
    });

    it("removes trailing macro semicolons before inline comments", () => {
        const source = [
            "#macro SAMPLE value; // comment",
            "",
            "var data = SAMPLE;"
        ].join("\n");

        const ast = GMLParser.parse(source, {
            getLocations: true,
            simplifyLocations: false
        });

        const [macro] = ast.body ?? [];
        applyFeatherFixes(ast, { sourceText: source });

        assert.ok(macro);
        assert.ok(Array.isArray(macro.tokens));
        assert.strictEqual(macro.tokens.includes(";"), false);
        assert.strictEqual(typeof macro._featherMacroText, "string");
        assert.strictEqual(
            macro._featherMacroText.trimEnd(),
            "#macro SAMPLE value // comment"
        );

        const macroFixes = macro._appliedFeatherDiagnostics;
        assert.ok(Array.isArray(macroFixes));
        assert.strictEqual(macroFixes.length, 1);
        assert.strictEqual(macroFixes[0].target, "SAMPLE");
    });

    it("normalizes multidimensional array indexing and records metadata", () => {
        const source = [
            "function fetch_value(_grid, _row, _column, _depth)",
            "{",
            "    var primary = _grid[_row, _column];",
            "    var tertiary = _grid[_row, _column, _depth];",
            "    return primary + tertiary;",
            "}",
            "",
            "var nested = matrix[0, 1, 2, 3];"
        ].join("\n");

        const ast = GMLParser.parse(source, {
            getLocations: true,
            simplifyLocations: false
        });

        applyFeatherFixes(ast, { sourceText: source });

        const functionDeclaration = ast.body?.[0];
        assert.ok(functionDeclaration?.body?.body);

        const [primaryDeclaration, tertiaryDeclaration, returnStatement] =
      functionDeclaration.body.body;

        const primaryInit = primaryDeclaration?.declarations?.[0]?.init;
        const tertiaryInit = tertiaryDeclaration?.declarations?.[0]?.init;

        assert.strictEqual(primaryInit?.type, "MemberIndexExpression");
        assert.strictEqual(primaryInit?.property?.length, 1);
        assert.strictEqual(primaryInit?.object?.type, "MemberIndexExpression");
        assert.strictEqual(primaryInit.object.property?.length, 1);
        assert.ok(Array.isArray(primaryInit._appliedFeatherDiagnostics));

        assert.strictEqual(tertiaryInit?.type, "MemberIndexExpression");
        assert.strictEqual(tertiaryInit?.property?.length, 1);
        assert.strictEqual(tertiaryInit?.object?.type, "MemberIndexExpression");
        assert.strictEqual(tertiaryInit.object.property?.length, 1);
        assert.strictEqual(
            tertiaryInit.object?.object?.type,
            "MemberIndexExpression"
        );
        assert.ok(Array.isArray(tertiaryInit._appliedFeatherDiagnostics));

        const globalDeclaration = ast.body?.[1]?.declarations?.[0];
        const nestedInit = globalDeclaration?.init;

        assert.strictEqual(nestedInit?.type, "MemberIndexExpression");
        assert.strictEqual(nestedInit?.property?.length, 1);
        assert.strictEqual(nestedInit?.object?.type, "MemberIndexExpression");
        assert.strictEqual(nestedInit?.object?.property?.length, 1);
        assert.strictEqual(
            nestedInit?.object?.object?.type,
            "MemberIndexExpression"
        );
        assert.strictEqual(
            nestedInit?.object?.object?.object?.type,
            "MemberIndexExpression"
        );
        assert.ok(Array.isArray(nestedInit._appliedFeatherDiagnostics));

        assert.ok(Array.isArray(ast._appliedFeatherDiagnostics));
        const normalizedFixes = ast._appliedFeatherDiagnostics.filter(
            (entry) => entry.id === "GM1036"
        );
        assert.strictEqual(normalizedFixes.length >= 3, true);

        for (const entry of normalizedFixes) {
            assert.strictEqual(entry.automatic, true);
        }

        assert.ok(returnStatement);
    });

    it("converts instance creation asset strings to identifiers and records metadata", () => {
        const source = 'instance_create_depth(x, y, -100, "obj_player");';

        const ast = GMLParser.parse(source, {
            getLocations: true,
            simplifyLocations: false
        });

        const [callExpression] = ast.body ?? [];
        assert.ok(callExpression);
        const originalArgument = callExpression?.arguments?.[3];
        assert.ok(originalArgument);
        assert.strictEqual(originalArgument.type, "Literal");

        applyFeatherFixes(ast, { sourceText: source });

        const updatedArgument = callExpression.arguments?.[3];
        assert.ok(updatedArgument);
        assert.strictEqual(updatedArgument.type, "Identifier");
        assert.strictEqual(updatedArgument.name, "obj_player");

        const metadata = updatedArgument._appliedFeatherDiagnostics;
        assert.ok(Array.isArray(metadata));
        assert.strictEqual(metadata.length, 1);
        const [entry] = metadata;
        assert.strictEqual(entry.id, "GM1041");
        assert.strictEqual(entry.target, "obj_player");
        assert.strictEqual(entry.automatic, true);
        assert.ok(entry.range);
        assert.strictEqual(typeof entry.range.start, "number");
        assert.strictEqual(typeof entry.range.end, "number");

        const programFixes = ast._appliedFeatherDiagnostics ?? [];
        assert.ok(Array.isArray(programFixes));
        assert.ok(
            programFixes.some(
                (detail) =>
                    detail.id === "GM1041" &&
          detail.automatic === true &&
          detail.target === "obj_player"
            )
        );
    });

    it("replaces invalid delete statements and records fix metadata", () => {
        const source = [
            "var values = [2, 403, 202, 303, 773, 573];",
            "",
            "delete values;"
        ].join("\n");

        const ast = GMLParser.parse(source, {
            getLocations: true,
            simplifyLocations: false
        });

        applyFeatherFixes(ast, { sourceText: source });

        assert.ok(Array.isArray(ast.body));
        assert.strictEqual(ast.body.length >= 2, true);

        const assignment = ast.body[1];
        assert.ok(assignment);
        assert.strictEqual(assignment.type, "AssignmentExpression");
        assert.ok(assignment.left);
        assert.strictEqual(assignment.left.type, "Identifier");
        assert.strictEqual(assignment.left.name, "values");
        assert.ok(assignment.right);
        assert.strictEqual(assignment.right.type, "Literal");
        assert.strictEqual(assignment.right.value, "undefined");

        const assignmentFixes = assignment._appliedFeatherDiagnostics;
        assert.ok(Array.isArray(assignmentFixes));
        assert.strictEqual(assignmentFixes.length >= 1, true);
        assert.strictEqual(
            assignmentFixes.some((entry) => entry.id === "GM1052"),
            true,
            "Expected delete fixer metadata to be recorded on the assignment node."
        );

        const recordedFix = assignmentFixes.find((entry) => entry.id === "GM1052");
        assert.ok(recordedFix);
        assert.strictEqual(recordedFix.target, "values");
        assert.strictEqual(recordedFix.automatic, true);

        assert.ok(Array.isArray(ast._appliedFeatherDiagnostics));
        assert.strictEqual(
            ast._appliedFeatherDiagnostics.some((entry) => entry.id === "GM1052"),
            true,
            "Expected delete fixer metadata to be recorded on the program node."
        );
    });

    it("marks constructor declarations for functions instantiated with new", () => {
        const source = [
            "function item() {",
            "    return 42;",
            "}",
            "",
            "var sword = new item();"
        ].join("\n");

        const ast = GMLParser.parse(source, {
            getLocations: true,
            simplifyLocations: false
        });

        const [functionNode] = ast.body ?? [];

        assert.ok(functionNode);
        assert.strictEqual(functionNode.type, "FunctionDeclaration");

        applyFeatherFixes(ast, { sourceText: source });

        assert.strictEqual(functionNode.type, "ConstructorDeclaration");

        const functionFixes = functionNode._appliedFeatherDiagnostics;
        assert.ok(Array.isArray(functionFixes));
        assert.strictEqual(
            functionFixes.some((entry) => entry.id === "GM1058"),
            true
        );
        assert.strictEqual(
            functionFixes.some((entry) => entry.target === "item"),
            true,
            "Expected constructor fix metadata to target the function name."
        );

        const recordedIds = ast._appliedFeatherDiagnostics ?? [];
        assert.strictEqual(
            recordedIds.some((entry) => entry.id === "GM1058"),
            true,
            "Expected the program node to record the GM1058 constructor fix."
        );
    });

    it("removes duplicate function parameters and records metadata", () => {
        const source = [
            "function example(value, other, value, value) {",
            "    return value + other;",
            "}"
        ].join("\n");

        const ast = GMLParser.parse(source, {
            getLocations: true,
            simplifyLocations: false
        });

        applyFeatherFixes(ast, { sourceText: source });

        const [fn] = ast.body ?? [];
        assert.ok(fn);
        const params = Array.isArray(fn.params) ? fn.params : [];
        assert.deepStrictEqual(
            params.map((param) =>
                param?.type === "Identifier" ? param.name : (param?.left?.name ?? null)
            ),
            ["value", "other"]
        );

        const fnMetadata = fn._appliedFeatherDiagnostics ?? [];
        assert.strictEqual(fnMetadata.length, 2);
        fnMetadata.forEach((entry) => {
            assert.strictEqual(entry.id, "GM1059");
            assert.strictEqual(entry.target, "value");
            assert.strictEqual(entry.automatic, true);
        });

        const rootMetadata = ast._appliedFeatherDiagnostics ?? [];
        const gm1059Metadata = rootMetadata.filter(
            (entry) => entry.id === "GM1059"
        );
        assert.strictEqual(gm1059Metadata.length, 2);
        gm1059Metadata.forEach((entry) => {
            assert.strictEqual(entry.target, "value");
            assert.strictEqual(entry.automatic, true);
        });
    });

    it("removes duplicate constructor parameters flagged by GM1059", () => {
        const source = [
            "function Example(value, other, value) constructor {",
            "    return value + other;",
            "}"
        ].join("\n");

        const ast = GMLParser.parse(source, {
            getLocations: true,
            simplifyLocations: false
        });

        applyFeatherFixes(ast, { sourceText: source });

        const [ctor] = ast.body ?? [];
        assert.ok(ctor);
        assert.strictEqual(ctor.type, "ConstructorDeclaration");

        const params = Array.isArray(ctor.params) ? ctor.params : [];
        assert.deepStrictEqual(
            params.map((param) =>
                param?.type === "Identifier" ? param.name : (param?.left?.name ?? null)
            ),
            ["value", "other"]
        );

        const ctorMetadata = ctor._appliedFeatherDiagnostics ?? [];
        assert.strictEqual(ctorMetadata.length, 1);
        const [metadataEntry] = ctorMetadata;
        assert.ok(metadataEntry);
        assert.strictEqual(metadataEntry.id, "GM1059");
        assert.strictEqual(metadataEntry.target, "value");
        assert.strictEqual(metadataEntry.automatic, true);

        const rootMetadata = ast._appliedFeatherDiagnostics ?? [];
        const gm1059Metadata = rootMetadata.filter(
            (entry) => entry.id === "GM1059"
        );
        assert.strictEqual(gm1059Metadata.length, 1);
        const [rootEntry] = gm1059Metadata;
        assert.ok(rootEntry);
        assert.strictEqual(rootEntry.target, "value");
        assert.strictEqual(rootEntry.automatic, true);
    });

    it("records manual Feather fix metadata for every diagnostic", () => {
        const source = "var value = 1;";

        const ast = GMLParser.parse(source, {
            getLocations: true,
            simplifyLocations: false
        });

        applyFeatherFixes(ast, { sourceText: source });

        assert.ok(Array.isArray(ast._appliedFeatherDiagnostics));

        const recordedIds = new Set(
            ast._appliedFeatherDiagnostics.map((entry) => entry.id)
        );
        const diagnostics = getFeatherMetadata().diagnostics ?? [];

        assert.strictEqual(
            recordedIds.size,
            diagnostics.length,
            "Expected manual Feather fix metadata to be captured for every diagnostic."
        );

        ["GM2054", "GM2020", "GM1042"].forEach((id) => {
            assert.strictEqual(
                recordedIds.has(id),
                true,
                `Expected manual Feather fix metadata for diagnostic ${id}.`
            );
        });

        for (const entry of ast._appliedFeatherDiagnostics) {
            assert.strictEqual(
                Object.prototype.hasOwnProperty.call(entry, "automatic"),
                true,
                "Each Feather fix entry should indicate whether it was applied automatically."
            );
        }
    });

<<<<<<< HEAD
    it("normalizes argument built-ins flagged by GM1032", () => {
        const metadata = getFeatherMetadata();
        const diagnostic = (metadata?.diagnostics ?? []).find((entry) => entry?.id === "GM1032");

        assert.ok(diagnostic, "Expected GM1032 diagnostic metadata to be available.");

        const source = [
            "function sample() {",
            "    var first = argument1;",
            "    var second = argument3;",
            "    return argument3 + argument4;",
            "}",
            ""
=======
    it("records duplicate semicolon fixes for GM1033", () => {
        const source = [
            "var value = 1;;",
            "var other = 2;",
            "",
            "function demo() {",
            "    ;;",
            "    var local = 3;;",
            "    switch (local) {",
            "        case 1:;;",
            "            break;",
            "    }",
            "}"
        ].join("\n");

        const ast = GMLParser.parse(source, {
            getLocations: true,
            simplifyLocations: false
        });

        applyFeatherFixes(ast, { sourceText: source });

        const metadata = Array.isArray(ast._appliedFeatherDiagnostics)
            ? ast._appliedFeatherDiagnostics
            : [];

        const gm1033Fixes = metadata.filter((entry) => entry.id === "GM1033");

        assert.ok(
            gm1033Fixes.length > 0,
            "Expected duplicate semicolons to be detected."
        );

        for (const fix of gm1033Fixes) {
            assert.strictEqual(
                typeof fix.range?.start === "number" &&
                    typeof fix.range?.end === "number",
                true,
                "Expected each GM1033 fix to include a range."
            );
        }
    });

    it("moves argument references into the preceding function body", () => {
        const source = [
            "function args()",
            "{",
            "}",
            "",
            "var _first_parameter = argument[0];",
            "var _argument_total = argument_count;"
        ].join("\n");

        const ast = GMLParser.parse(source, {
            getLocations: true,
            simplifyLocations: false
        });

        const [functionDeclaration, firstStatement, secondStatement] =
      ast.body ?? [];

        assert.ok(functionDeclaration);
        assert.strictEqual(functionDeclaration.type, "FunctionDeclaration");
        assert.strictEqual(typeof firstStatement, "object");
        assert.strictEqual(typeof secondStatement, "object");

        applyFeatherFixes(ast, { sourceText: source });

        assert.ok(Array.isArray(ast.body));
        assert.strictEqual(ast.body.length > 0, true);
        assert.strictEqual(ast.body[0], functionDeclaration);

        const functionBody = functionDeclaration?.body;
        assert.ok(functionBody);
        assert.strictEqual(functionBody.type, "BlockStatement");
        assert.ok(Array.isArray(functionBody.body));
        assert.strictEqual(functionBody.body.length >= 2, true);
        assert.strictEqual(
            functionBody.body[functionBody.body.length - 2],
            firstStatement
        );
        assert.strictEqual(
            functionBody.body[functionBody.body.length - 1],
            secondStatement
        );

        const firstFixes = firstStatement?._appliedFeatherDiagnostics;
        const secondFixes = secondStatement?._appliedFeatherDiagnostics;

        assert.ok(Array.isArray(firstFixes));
        assert.strictEqual(firstFixes.length, 1);
        assert.strictEqual(firstFixes[0].id, "GM1034");
        assert.strictEqual(firstFixes[0].target, "argument");

        assert.ok(Array.isArray(secondFixes));
        assert.strictEqual(secondFixes.length, 1);
        assert.strictEqual(secondFixes[0].id, "GM1034");
        assert.strictEqual(secondFixes[0].target, "argument_count");

        const programFixes = ast._appliedFeatherDiagnostics ?? [];
        const gm1034Fixes = programFixes.filter((entry) => entry.id === "GM1034");
        assert.strictEqual(gm1034Fixes.length, 2);
    });

    it("removes duplicate macro declarations and records fix metadata", () => {
        const source = [
            "#macro dbg show_debug_message",
            "#macro other value",
            "#macro dbg show_debug_message",
            "",
            'dbg("hi");'
        ].join("\n");

        const ast = GMLParser.parse(source, {
            getLocations: true,
            simplifyLocations: false
        });

        applyFeatherFixes(ast, { sourceText: source });

        const macros = Array.isArray(ast.body)
            ? ast.body.filter((node) => node?.type === "MacroDeclaration")
            : [];

        assert.strictEqual(
            macros.length,
            2,
            "Expected duplicate macro to be removed."
        );

        const recordedFixes = Array.isArray(ast._appliedFeatherDiagnostics)
            ? ast._appliedFeatherDiagnostics
            : [];

        assert.ok(recordedFixes.some((entry) => entry.id === "GM1038"));
        assert.ok(
            recordedFixes.some(
                (entry) =>
                    entry.id === "GM1038" &&
          entry.target === "dbg" &&
          entry.automatic !== false
            ),
            "Expected GM1038 fix metadata with automatic flag and target name."
        );
    });

    it("normalizes missing constructor parent clauses and records fix metadata", () => {
        const source = [
            "function Base() {",
            "    self.value = 1;",
            "}",
            "",
            "function Child() : Base() constructor {",
            "    constructor_apply();",
            "}",
            "",
            "function Orphan() : Missing() constructor {",
            "    constructor_apply();",
            "}"
        ].join("\n");

        const ast = GMLParser.parse(source, {
            getLocations: true,
            simplifyLocations: false
        });

        const [baseFunction, childConstructor, orphanConstructor] = ast.body ?? [];

        applyFeatherFixes(ast, { sourceText: source });

        assert.ok(baseFunction);
        assert.strictEqual(baseFunction.type, "ConstructorDeclaration");
        assert.strictEqual(baseFunction.parent, null);

        const baseFixes = baseFunction._appliedFeatherDiagnostics;
        assert.ok(Array.isArray(baseFixes));
        assert.strictEqual(baseFixes.length > 0, true);
        assert.strictEqual(
            baseFixes.some((entry) => entry.id === "GM1054"),
            true
        );

        assert.ok(childConstructor);
        assert.ok(childConstructor.parent);
        assert.strictEqual(childConstructor.parent.id, "Base");

        assert.ok(orphanConstructor);
        assert.strictEqual(orphanConstructor.parent, null);

        const orphanFixes = orphanConstructor._appliedFeatherDiagnostics;
        assert.ok(Array.isArray(orphanFixes));
        assert.strictEqual(orphanFixes.length > 0, true);
        assert.strictEqual(orphanFixes[0].id, "GM1054");
        assert.strictEqual(orphanFixes[0].target, "Missing");

        const recordedIds = new Set(
            ast._appliedFeatherDiagnostics?.map((entry) => entry.id)
        );
        assert.strictEqual(recordedIds.has("GM1054"), true);
    });

    it("reorders optional parameters after required ones and records fix metadata", () => {
        const source = [
            "function example(a, b = 1, c, d = 2) {",
            "    return a + b + c + d;",
            "}"
>>>>>>> af2e25c7
        ].join("\n");

        const ast = GMLParser.parse(source, {
            getLocations: true,
            simplifyLocations: false
        });

<<<<<<< HEAD
        const trackedIdentifiers = [];

        const collectArgumentIdentifiers = (node) => {
            if (!node) {
                return;
            }

            if (Array.isArray(node)) {
                for (const child of node) {
                    collectArgumentIdentifiers(child);
                }
                return;
            }

            if (typeof node !== "object") {
                return;
            }

            if (node.type === "Identifier" && typeof node.name === "string" && /^argument\d+$/.test(node.name)) {
                trackedIdentifiers.push({ node, originalName: node.name });
            }

            for (const value of Object.values(node)) {
                if (value && typeof value === "object") {
                    collectArgumentIdentifiers(value);
                }
            }
        };

        collectArgumentIdentifiers(ast);

        applyFeatherFixes(ast, { sourceText: source });

        const changedIdentifiers = trackedIdentifiers.filter((entry) => entry.node.name !== entry.originalName);

        assert.strictEqual(changedIdentifiers.length > 0, true, "Expected some argument built-ins to be renamed.");

        const changedNames = changedIdentifiers.map((entry) => entry.node.name).sort();
        const expectedNames = ["argument0", "argument1", "argument1", "argument2"].sort();

        assert.deepStrictEqual(
            changedNames,
            expectedNames,
            "Argument built-ins should be reindexed without gaps starting from argument0."
        );

        for (const entry of changedIdentifiers) {
            const metadataEntries = entry.node._appliedFeatherDiagnostics;

            assert.ok(Array.isArray(metadataEntries), "Each rewritten argument identifier should include metadata.");
            assert.strictEqual(metadataEntries.length > 0, true);

            const [fixDetail] = metadataEntries;

            assert.strictEqual(fixDetail.id, "GM1032");
            assert.strictEqual(fixDetail.target, entry.node.name);
            assert.strictEqual(fixDetail.title, diagnostic.title);
            assert.strictEqual(fixDetail.correction, diagnostic.correction);
            assert.strictEqual(fixDetail.description, diagnostic.description);
            assert.strictEqual(fixDetail.automatic, true);
        }

        const applied = ast._appliedFeatherDiagnostics ?? [];
        assert.ok(applied.some((entry) => entry.id === "GM1032"));
=======
        applyFeatherFixes(ast, { sourceText: source });

        const [fn] = ast.body ?? [];
        assert.ok(fn);

        const parameterNames = Array.isArray(fn.params)
            ? fn.params.map((param) => {
                if (param?.type === "DefaultParameter") {
                    return param.left?.name ?? null;
                }

                return param?.name ?? null;
            })
            : [];

        assert.deepStrictEqual(parameterNames, ["a", "c", "b", "d"]);

        const defaultParameters = fn.params.filter(
            (param) => param?.type === "DefaultParameter"
        );
        assert.strictEqual(defaultParameters.length, 2);
        assert.strictEqual(defaultParameters[0].left?.name, "b");
        assert.strictEqual(defaultParameters[1].left?.name, "d");

        assert.ok(Array.isArray(fn._appliedFeatherDiagnostics));
        assert.strictEqual(fn._appliedFeatherDiagnostics.length, 1);
        assert.strictEqual(fn._appliedFeatherDiagnostics[0].id, "GM1056");
        assert.strictEqual(fn._appliedFeatherDiagnostics[0].target, "example");

        assert.ok(Array.isArray(ast._appliedFeatherDiagnostics));
        assert.strictEqual(
            ast._appliedFeatherDiagnostics.some((entry) => entry.id === "GM1056"),
            true,
            "Expected GM1056 metadata to be recorded on the program node."
        );
    });

    it("resets texture repeat flagged by GM2056 and records metadata", () => {
        const source = [
            "gpu_set_texrepeat(true);",
            "",
            "vertex_submit(vb_world, pr_trianglelist, tex);"
        ].join("\n");

        const ast = GMLParser.parse(source, {
            getLocations: true,
            simplifyLocations: false
        });

        applyFeatherFixes(ast, { sourceText: source });

        const statements = (ast.body ?? []).filter(
            (node) => node?.type !== "EmptyStatement"
        );
        const [setRepeatCall, submitCall, resetCall] = statements;

        assert.ok(setRepeatCall);
        assert.ok(submitCall);
        assert.ok(resetCall);
        assert.strictEqual(resetCall.type, "CallExpression");
        assert.strictEqual(resetCall.object?.name, "gpu_set_texrepeat");

        const args = Array.isArray(resetCall.arguments) ? resetCall.arguments : [];
        assert.strictEqual(args.length > 0, true);
        assert.strictEqual(args[0]?.type, "Literal");
        assert.strictEqual(args[0]?.value, "false");

        const appliedDiagnostics = ast._appliedFeatherDiagnostics ?? [];
        const gm2056 = appliedDiagnostics.find((entry) => entry.id === "GM2056");

        assert.ok(gm2056, "Expected GM2056 metadata to be recorded on the AST.");
        assert.strictEqual(gm2056.automatic, true);
        assert.strictEqual(gm2056.target, "gpu_set_texrepeat");
        assert.ok(gm2056.range);

        const resetMetadata = resetCall._appliedFeatherDiagnostics ?? [];
        assert.strictEqual(
            resetMetadata.some((entry) => entry.id === "GM2056"),
            true,
            "Expected GM2056 metadata to be recorded on the inserted reset call."
        );
    });

    it("re-enables blending flagged by GM2048 and records metadata", () => {
        const source = [
            "gpu_set_blendenable(false);",
            "",
            'draw_text(0, 0, "Hello!");'
        ].join("\n");

        const ast = GMLParser.parse(source, {
            getLocations: true,
            simplifyLocations: false
        });

        applyFeatherFixes(ast, { sourceText: source });

        const statements = (ast.body ?? []).filter(
            (node) => node?.type !== "EmptyStatement"
        );
        const [disableCall, drawCall, resetCall] = statements;

        assert.ok(disableCall);
        assert.ok(drawCall);
        assert.ok(resetCall);
        assert.strictEqual(resetCall.type, "CallExpression");
        assert.strictEqual(resetCall.object?.name, "gpu_set_blendenable");

        const args = Array.isArray(resetCall.arguments) ? resetCall.arguments : [];
        assert.strictEqual(args.length > 0, true);
        assert.strictEqual(args[0]?.type, "Literal");
        assert.strictEqual(args[0]?.value, "true");

        const appliedDiagnostics = ast._appliedFeatherDiagnostics ?? [];
        const gm2048 = appliedDiagnostics.find((entry) => entry.id === "GM2048");

        assert.ok(gm2048, "Expected GM2048 metadata to be recorded on the AST.");
        assert.strictEqual(gm2048.automatic, true);
        assert.strictEqual(gm2048.target, "gpu_set_blendenable");
        assert.ok(gm2048.range);

        const resetMetadata = resetCall._appliedFeatherDiagnostics ?? [];
        assert.strictEqual(
            resetMetadata.some((entry) => entry.id === "GM2048"),
            true,
            "Expected GM2048 metadata to be recorded on the inserted reset call."
        );
    });

    it("harmonizes texture ternaries flagged by GM1063 and records metadata", () => {
        const source = [
            "/// Create Event",
            "",
            "tex = (texture_defined) ? sprite_get_texture(sprite_index, 0) : -1;",
            "",
            "/// Draw Event",
            "",
            "vertex_submit(vb, pr_trianglelist, tex);"
        ].join("\n");

        const ast = GMLParser.parse(source, {
            getLocations: true,
            simplifyLocations: false
        });

        const [assignment] = ast.body ?? [];
        assert.ok(assignment?.right?.type === "TernaryExpression");
        assert.strictEqual(
            assignment.right.alternate.type === "UnaryExpression",
            true
        );

        applyFeatherFixes(ast, { sourceText: source });

        const fixedTernary = assignment?.right;
        assert.ok(fixedTernary);
        assert.strictEqual(fixedTernary.alternate?.type, "Identifier");
        assert.strictEqual(fixedTernary.alternate?.name, "pointer_null");

        const appliedDiagnostics = ast._appliedFeatherDiagnostics ?? [];
        const gm1063 = appliedDiagnostics.find((entry) => entry.id === "GM1063");

        assert.ok(gm1063, "Expected GM1063 metadata to be recorded on the AST.");
        assert.strictEqual(gm1063.automatic, true);
        assert.strictEqual(gm1063.target, "tex");
        assert.ok(gm1063.range);

        const ternaryDiagnostics = fixedTernary._appliedFeatherDiagnostics ?? [];
        assert.strictEqual(
            ternaryDiagnostics.some((entry) => entry.id === "GM1063"),
            true
        );
    });

    it("normalizes simple syntax errors flagged by GM1100 and records metadata", () => {
        const source = ["var _this * something;", "", "    = 48;"].join("\n");

        const { sourceText, metadata } = preprocessSourceForFeatherFixes(source);

        assert.notStrictEqual(
            sourceText,
            source,
            "Expected GM1100 preprocessor to modify the source text."
        );
        assert.ok(
            metadata?.GM1100?.length > 0,
            "Expected GM1100 metadata to be recorded by the preprocessor."
        );

        const ast = GMLParser.parse(sourceText, {
            getLocations: true,
            simplifyLocations: false
        });

        applyFeatherFixes(ast, {
            sourceText,
            preprocessedFixMetadata: metadata
        });

        const statements = (ast.body ?? []).filter(
            (node) => node?.type !== "EmptyStatement"
        );
        const [declaration] = statements;

        assert.ok(declaration);
        assert.strictEqual(declaration.type, "VariableDeclaration");
        assert.strictEqual(Array.isArray(declaration.declarations), true);

        const declarationFixes = declaration._appliedFeatherDiagnostics ?? [];
        assert.strictEqual(
            declarationFixes.some((entry) => entry.id === "GM1100"),
            true
        );

        const programDiagnostics = ast._appliedFeatherDiagnostics ?? [];
        const gm1100Entries = programDiagnostics.filter(
            (entry) => entry.id === "GM1100"
        );

        assert.ok(
            gm1100Entries.length >= 1,
            "Expected GM1100 metadata to be recorded on the program node."
        );

        for (const entry of gm1100Entries) {
            assert.strictEqual(entry.automatic, true);
            assert.strictEqual(entry.title, "Syntax Error");
            assert.strictEqual(entry.description?.includes("syntax error"), true);
        }
    });

    it("removes stray boolean literal statements flagged by GM1016 and records metadata", () => {
        const topLevelLiteral = {
            type: "ExpressionStatement",
            expression: {
                type: "Literal",
                value: "true",
                start: { index: 0 },
                end: { index: 3 }
            },
            start: { index: 0 },
            end: { index: 4 }
        };

        const nestedLiteral = {
            type: "ExpressionStatement",
            expression: {
                type: "Literal",
                value: "false",
                start: { index: 18 },
                end: { index: 22 }
            },
            start: { index: 18 },
            end: { index: 24 }
        };

        const ast = {
            type: "Program",
            body: [
                topLevelLiteral,
                {
                    type: "IfStatement",
                    test: {
                        type: "Literal",
                        value: "true",
                        start: { index: 10 },
                        end: { index: 13 }
                    },
                    consequent: {
                        type: "BlockStatement",
                        body: [nestedLiteral],
                        start: { index: 16 },
                        end: { index: 25 }
                    },
                    alternate: null,
                    start: { index: 6 },
                    end: { index: 25 }
                }
            ],
            start: { index: 0 },
            end: { index: 25 }
        };

        applyFeatherFixes(ast, { sourceText: "true;\nif (true) { false; }" });

        assert.strictEqual(
            ast.body.length,
            1,
            "Expected stray boolean literal to be removed from the program body."
        );

        const [ifStatement] = ast.body;
        assert.ok(ifStatement);
        assert.strictEqual(
            Array.isArray(ifStatement.consequent?.body)
                ? ifStatement.consequent.body.length
                : -1,
            0,
            "Expected stray boolean literal to be removed from block statements."
        );

        const rootDiagnostics = ast._appliedFeatherDiagnostics ?? [];
        const rootGM1016 = rootDiagnostics.filter((entry) => entry.id === "GM1016");
        assert.strictEqual(
            rootGM1016.length,
            2,
            "Expected GM1016 metadata to be recorded for each removed statement."
        );

        const blockDiagnostics =
      ifStatement.consequent?._appliedFeatherDiagnostics ?? [];
        assert.strictEqual(
            blockDiagnostics.some((entry) => entry.id === "GM1016"),
            true,
            "Expected GM1016 metadata to be attached to the containing block."
        );

        for (const entry of rootGM1016) {
            assert.strictEqual(
                entry.automatic,
                true,
                "GM1016 fixes should be marked as automatic."
            );
            assert.ok(
                entry.range,
                "GM1016 fixes should capture the removed node's range."
            );
        }
    });

    it("preprocesses stray boolean literal statements flagged by GM1016", () => {
        const source = [
            "/// Feather GM1016 sample",
            "true;",
            "if (condition) {",
            "    false;",
            "    value = 1;",
            "}",
            ""
        ].join("\n");

        const { sourceText, metadata } = preprocessSourceForFeatherFixes(source);

        assert.notStrictEqual(
            sourceText,
            source,
            "Expected GM1016 preprocessor to remove boolean literal statements."
        );

        assert.ok(
            metadata?.GM1016?.length === 2,
            "Expected GM1016 metadata entries for each removed statement."
        );

        const ast = GMLParser.parse(sourceText, {
            getLocations: true,
            simplifyLocations: false
        });

        applyFeatherFixes(ast, {
            sourceText,
            preprocessedFixMetadata: metadata
        });

        const statements = ast.body ?? [];

        assert.strictEqual(
            statements.length,
            1,
            "Expected only the conditional statement to remain at the top level."
        );

        const [ifStatement] = statements;
        assert.ok(ifStatement?.type === "IfStatement");

        const blockBody = ifStatement?.consequent?.body ?? [];

        assert.strictEqual(
            blockBody.length,
            1,
            "Expected nested boolean literal statements to be removed."
        );

        const rootDiagnostics = ast._appliedFeatherDiagnostics ?? [];
        const gm1016Fixes = rootDiagnostics.filter(
            (entry) => entry.id === "GM1016"
        );

        assert.strictEqual(
            gm1016Fixes.length,
            2,
            "Expected GM1016 metadata to be recorded for each removed literal."
        );

        for (const fix of gm1016Fixes) {
            assert.strictEqual(fix.automatic, true);
            assert.ok(fix.range);
        }

        const blockDiagnostics =
      ifStatement.consequent?._appliedFeatherDiagnostics ?? [];

        assert.strictEqual(
            blockDiagnostics.some((entry) => entry.id === "GM1016"),
            true,
            "Expected GM1016 metadata to be attached to the containing block."
        );
    });

    it("deduplicates local variables flagged by GM2044 and records metadata", () => {
        const source = [
            "function demo() {",
            "    var total = 1;",
            "    var total = 2;",
            "    var count;",
            "    var count;",
            "    if (true) {",
            "        var temp = 0;",
            "        var temp = 1;",
            "    }",
            "}",
            ""
        ].join("\n");

        const ast = GMLParser.parse(source, {
            getLocations: true,
            simplifyLocations: false
        });

        applyFeatherFixes(ast, { sourceText: source });

        const functionNode = ast.body?.[0];
        assert.ok(functionNode?.type === "FunctionDeclaration");

        const statements = functionNode?.body?.body ?? [];
        assert.strictEqual(statements.length, 4);

        const totalDeclaration = statements[0];
        assert.ok(totalDeclaration?.type === "VariableDeclaration");
        assert.strictEqual(totalDeclaration.declarations?.[0]?.id?.name, "total");

        const totalAssignment = statements[1];
        assert.ok(totalAssignment?.type === "AssignmentExpression");
        assert.strictEqual(totalAssignment.left?.name, "total");

        const countDeclarations = statements.filter(
            (node) =>
                node?.type === "VariableDeclaration" &&
        node.declarations?.[0]?.id?.name === "count"
        );
        assert.strictEqual(countDeclarations.length, 1);

        const ifStatement = statements[3];
        assert.strictEqual(ifStatement?.type, "IfStatement");

        const innerStatements = ifStatement?.consequent?.body ?? [];
        assert.strictEqual(innerStatements.length, 2);

        const innerAssignment = innerStatements[1];
        assert.ok(innerAssignment?.type === "AssignmentExpression");
        assert.strictEqual(innerAssignment.left?.name, "temp");

        const programDiagnostics = ast._appliedFeatherDiagnostics ?? [];
        const gm2044Entries = programDiagnostics.filter(
            (entry) => entry.id === "GM2044"
        );

        assert.ok(
            gm2044Entries.length >= 2,
            "Expected GM2044 metadata to be recorded at the program level."
        );
        assert.strictEqual(
            gm2044Entries.every((entry) => entry.automatic === true),
            true
        );

        const assignmentDiagnostics =
      innerAssignment._appliedFeatherDiagnostics ?? [];
        assert.strictEqual(
            assignmentDiagnostics.some((entry) => entry.id === "GM2044"),
            true,
            "Expected inserted assignment to record GM2044 metadata."
        );
    });

    it("records metadata for GM2064 flagged struct properties", () => {
        const source = [
            "/// Create Event",
            "",
            "ins_companion = instance_create_layer(x, y, layer, obj_companion, {",
            "    intro_message: message",
            "});"
        ].join("\n");

        const ast = GMLParser.parse(source, {
            getLocations: true,
            simplifyLocations: false
        });

        applyFeatherFixes(ast, { sourceText: source });

        const assignment = ast.body?.[0];
        assert.ok(assignment);
        const callExpression = assignment.right;
        assert.ok(callExpression);
        const structArgument = callExpression.arguments?.[4];
        assert.ok(structArgument);
        const [property] = structArgument.properties ?? [];
        assert.ok(property);

        const propertyMetadata = property._appliedFeatherDiagnostics ?? [];
        assert.strictEqual(propertyMetadata.length, 1);

        const [metadata] = propertyMetadata;
        assert.strictEqual(metadata.id, "GM2064");
        assert.strictEqual(metadata.target, "message");
        assert.strictEqual(metadata.automatic, false);

        const expectedMetadata = getFeatherDiagnosticById("GM2064");
        assert.ok(expectedMetadata);
        assert.strictEqual(metadata.title, expectedMetadata.title);
        assert.strictEqual(metadata.description, expectedMetadata.description);
        assert.strictEqual(metadata.correction, expectedMetadata.correction);

        const recordedFixes = ast._appliedFeatherDiagnostics ?? [];
        const gm2064Fixes = recordedFixes.filter((entry) => entry.id === "GM2064");
        assert.strictEqual(gm2064Fixes.length, 1);
        assert.strictEqual(gm2064Fixes[0].target, "message");
        assert.strictEqual(gm2064Fixes[0].automatic, false);
    });

    it("inserts a file_find_close call before nested file_find_first invocations flagged by GM2031", () => {
        const source = [
            "var _look_for_description = true;",
            "",
            'var _file = file_find_first("/game_data/*.bin", fa_none);',
            "",
            "if (_look_for_description)",
            "{",
            '    _file2 = file_find_first("/game_data/*.json", fa_none);',
            "}",
            "",
            "file_find_close();"
        ].join("\n");

        const ast = GMLParser.parse(source, {
            getLocations: true,
            simplifyLocations: false
        });

        applyFeatherFixes(ast, { sourceText: source });

        const appliedDiagnostics = ast._appliedFeatherDiagnostics ?? [];
        assert.strictEqual(
            appliedDiagnostics.some((entry) => entry.id === "GM2031"),
            true,
            "Expected GM2031 metadata to be recorded on the AST."
        );

        const ifStatement = ast.body?.find((node) => node?.type === "IfStatement");
        assert.ok(ifStatement, "Expected an if statement in the parsed AST.");

        const consequentBody = ifStatement?.consequent?.body ?? [];
        assert.strictEqual(consequentBody.length, 2);

        const [firstStatement, secondStatement] = consequentBody;
        assert.strictEqual(firstStatement?.type, "CallExpression");
        assert.strictEqual(firstStatement?.object?.name, "file_find_close");

        const closeDiagnostics = firstStatement?._appliedFeatherDiagnostics ?? [];
        assert.strictEqual(
            closeDiagnostics.some((entry) => entry.id === "GM2031"),
            true,
            "Expected GM2031 metadata on the inserted file_find_close call."
        );

        assert.strictEqual(secondStatement?.type, "AssignmentExpression");
        assert.strictEqual(secondStatement?.right?.type, "CallExpression");
        assert.strictEqual(secondStatement?.right?.object?.name, "file_find_first");
    });

    it("hoists multiple call arguments flagged by GM2023 and records metadata", () => {
        const source =
      "vertex_position_3d(vb, buffer_read(buff, buffer_f32), buffer_read(buff, buffer_f32), buffer_read(buff, buffer_f32));";

        const ast = GMLParser.parse(source, {
            getLocations: true,
            simplifyLocations: false
        });

        applyFeatherFixes(ast, { sourceText: source });

        const body = Array.isArray(ast.body) ? ast.body : [];

        assert.strictEqual(
            body.length >= 4,
            true,
            "Expected temporaries to be hoisted before the call expression."
        );

        for (let index = 0; index < 3; index += 1) {
            const declaration = body[index];
            assert.ok(declaration);
            assert.strictEqual(declaration.type, "VariableDeclaration");

            const declarators = Array.isArray(declaration.declarations)
                ? declaration.declarations
                : [];
            assert.strictEqual(declarators.length, 1);

            const [declarator] = declarators;
            assert.strictEqual(declarator?.id?.type, "Identifier");
            assert.strictEqual(declarator?.id?.name, `__feather_call_arg_${index}`);
            assert.strictEqual(declarator?.init?.type, "CallExpression");

            const declarationDiagnostics =
        declaration._appliedFeatherDiagnostics ?? [];
            assert.strictEqual(
                declarationDiagnostics.some((entry) => entry.id === "GM2023"),
                true,
                "Expected GM2023 metadata on each hoisted declaration."
            );
        }

        const callStatement = body[body.length - 1];
        assert.ok(callStatement);
        assert.strictEqual(callStatement.type, "CallExpression");

        const args = Array.isArray(callStatement.arguments)
            ? callStatement.arguments
            : [];
        assert.strictEqual(args.length, 4);
        assert.strictEqual(args[0]?.type, "Identifier");
        assert.strictEqual(args[0]?.name, "vb");
        assert.strictEqual(args[1]?.name, "__feather_call_arg_0");
        assert.strictEqual(args[2]?.name, "__feather_call_arg_1");
        assert.strictEqual(args[3]?.name, "__feather_call_arg_2");

        const appliedDiagnostics = ast._appliedFeatherDiagnostics ?? [];
        const gm2023 = appliedDiagnostics.find((entry) => entry.id === "GM2023");

        assert.ok(gm2023, "Expected GM2023 metadata to be recorded on the AST.");
        assert.strictEqual(gm2023.automatic, true);
        assert.strictEqual(gm2023.target, "vertex_position_3d");

        const callDiagnostics = callStatement._appliedFeatherDiagnostics ?? [];
        assert.strictEqual(
            callDiagnostics.some((entry) => entry.id === "GM2023"),
            true,
            "Expected GM2023 metadata on the transformed call expression."
        );
>>>>>>> af2e25c7
    });
});<|MERGE_RESOLUTION|>--- conflicted
+++ resolved
@@ -441,12 +441,16 @@
         }
     });
 
-<<<<<<< HEAD
     it("normalizes argument built-ins flagged by GM1032", () => {
         const metadata = getFeatherMetadata();
-        const diagnostic = (metadata?.diagnostics ?? []).find((entry) => entry?.id === "GM1032");
-
-        assert.ok(diagnostic, "Expected GM1032 diagnostic metadata to be available.");
+        const diagnostic = (metadata?.diagnostics ?? []).find(
+            (entry) => entry?.id === "GM1032"
+        );
+
+        assert.ok(
+            diagnostic,
+            "Expected GM1032 diagnostic metadata to be available."
+        );
 
         const source = [
             "function sample() {",
@@ -455,7 +459,102 @@
             "    return argument3 + argument4;",
             "}",
             ""
-=======
+        ].join("\n");
+
+        const ast = GMLParser.parse(source, {
+            getLocations: true,
+            simplifyLocations: false
+        });
+
+        const trackedIdentifiers = [];
+
+        const collectArgumentIdentifiers = (node) => {
+            if (!node) {
+                return;
+            }
+
+            if (Array.isArray(node)) {
+                for (const child of node) {
+                    collectArgumentIdentifiers(child);
+                }
+                return;
+            }
+
+            if (typeof node !== "object") {
+                return;
+            }
+
+            if (
+                node.type === "Identifier" &&
+                typeof node.name === "string" &&
+                /^argument\d+$/.test(node.name)
+            ) {
+                trackedIdentifiers.push({
+                    node,
+                    originalName: node.name
+                });
+            }
+
+            for (const value of Object.values(node)) {
+                if (value && typeof value === "object") {
+                    collectArgumentIdentifiers(value);
+                }
+            }
+        };
+
+        collectArgumentIdentifiers(ast);
+
+        applyFeatherFixes(ast, { sourceText: source });
+
+        const changedIdentifiers = trackedIdentifiers.filter(
+            (entry) => entry.node.name !== entry.originalName
+        );
+
+        assert.strictEqual(
+            changedIdentifiers.length > 0,
+            true,
+            "Expected some argument built-ins to be renamed."
+        );
+
+        const changedNames = changedIdentifiers
+            .map((entry) => entry.node.name)
+            .sort();
+        const expectedNames = [
+            "argument0",
+            "argument1",
+            "argument1",
+            "argument2"
+        ].sort();
+
+        assert.deepStrictEqual(
+            changedNames,
+            expectedNames,
+            "Argument built-ins should be reindexed without gaps starting from argument0."
+        );
+
+        for (const entry of changedIdentifiers) {
+            const metadataEntries = entry.node._appliedFeatherDiagnostics;
+
+            assert.ok(
+                Array.isArray(metadataEntries),
+                "Each rewritten argument identifier should include metadata."
+            );
+            assert.strictEqual(metadataEntries.length > 0, true);
+
+            const [fixDetail] = metadataEntries;
+
+            assert.strictEqual(fixDetail.id, "GM1032");
+            assert.strictEqual(fixDetail.target, entry.node.name);
+            assert.strictEqual(fixDetail.title, diagnostic.title);
+            assert.strictEqual(fixDetail.correction, diagnostic.correction);
+            assert.strictEqual(fixDetail.description, diagnostic.description);
+            assert.strictEqual(fixDetail.automatic, true);
+        }
+
+        const applied = ast._appliedFeatherDiagnostics ?? [];
+        assert.ok(applied.some((entry) => entry.id === "GM1032"));
+    });
+
     it("records duplicate semicolon fixes for GM1033", () => {
         const source = [
             "var value = 1;;",
@@ -662,80 +761,13 @@
             "function example(a, b = 1, c, d = 2) {",
             "    return a + b + c + d;",
             "}"
->>>>>>> af2e25c7
-        ].join("\n");
-
-        const ast = GMLParser.parse(source, {
-            getLocations: true,
-            simplifyLocations: false
-        });
-
-<<<<<<< HEAD
-        const trackedIdentifiers = [];
-
-        const collectArgumentIdentifiers = (node) => {
-            if (!node) {
-                return;
-            }
-
-            if (Array.isArray(node)) {
-                for (const child of node) {
-                    collectArgumentIdentifiers(child);
-                }
-                return;
-            }
-
-            if (typeof node !== "object") {
-                return;
-            }
-
-            if (node.type === "Identifier" && typeof node.name === "string" && /^argument\d+$/.test(node.name)) {
-                trackedIdentifiers.push({ node, originalName: node.name });
-            }
-
-            for (const value of Object.values(node)) {
-                if (value && typeof value === "object") {
-                    collectArgumentIdentifiers(value);
-                }
-            }
-        };
-
-        collectArgumentIdentifiers(ast);
-
-        applyFeatherFixes(ast, { sourceText: source });
-
-        const changedIdentifiers = trackedIdentifiers.filter((entry) => entry.node.name !== entry.originalName);
-
-        assert.strictEqual(changedIdentifiers.length > 0, true, "Expected some argument built-ins to be renamed.");
-
-        const changedNames = changedIdentifiers.map((entry) => entry.node.name).sort();
-        const expectedNames = ["argument0", "argument1", "argument1", "argument2"].sort();
-
-        assert.deepStrictEqual(
-            changedNames,
-            expectedNames,
-            "Argument built-ins should be reindexed without gaps starting from argument0."
-        );
-
-        for (const entry of changedIdentifiers) {
-            const metadataEntries = entry.node._appliedFeatherDiagnostics;
-
-            assert.ok(Array.isArray(metadataEntries), "Each rewritten argument identifier should include metadata.");
-            assert.strictEqual(metadataEntries.length > 0, true);
-
-            const [fixDetail] = metadataEntries;
-
-            assert.strictEqual(fixDetail.id, "GM1032");
-            assert.strictEqual(fixDetail.target, entry.node.name);
-            assert.strictEqual(fixDetail.title, diagnostic.title);
-            assert.strictEqual(fixDetail.correction, diagnostic.correction);
-            assert.strictEqual(fixDetail.description, diagnostic.description);
-            assert.strictEqual(fixDetail.automatic, true);
-        }
-
-        const applied = ast._appliedFeatherDiagnostics ?? [];
-        assert.ok(applied.some((entry) => entry.id === "GM1032"));
-=======
+        ].join("\n");
+
+        const ast = GMLParser.parse(source, {
+            getLocations: true,
+            simplifyLocations: false
+        });
+
         applyFeatherFixes(ast, { sourceText: source });
 
         const [fn] = ast.body ?? [];
@@ -1387,6 +1419,5 @@
             true,
             "Expected GM2023 metadata on the transformed call expression."
         );
->>>>>>> af2e25c7
     });
 });