import assert from "node:assert/strict";

import { describe, it } from "node:test";

import GMLParser from "gamemaker-language-parser";

import {
    getFeatherMetadata,
    getFeatherDiagnosticById
} from "../src/feather/metadata.js";
import {
    applyFeatherFixes,
    getFeatherDiagnosticFixers,
    preprocessSourceForFeatherFixes
} from "../src/ast-transforms/apply-feather-fixes.js";

describe("Feather diagnostic fixer registry", () => {
    it("registers a fixer entry for every diagnostic", () => {
        const metadata = getFeatherMetadata();
        const diagnostics = Array.isArray(metadata?.diagnostics)
            ? metadata.diagnostics
            : [];
        const registry = getFeatherDiagnosticFixers();

        assert.strictEqual(
            registry.size,
            diagnostics.length,
            "Expected the fixer registry to include every Feather diagnostic."
        );

        for (const diagnostic of diagnostics) {
            assert.ok(
                registry.has(diagnostic.id),
                `Missing fixer entry for Feather diagnostic ${diagnostic.id}.`
            );
        }
    });
});

describe("applyFeatherFixes transform", () => {
    it("removes trailing macro semicolons and records fix metadata", () => {
        const source = ["#macro SAMPLE value;", "", "var data = SAMPLE;"].join(
            "\n"
        );

        const ast = GMLParser.parse(source, {
            getLocations: true,
            simplifyLocations: false
        });

        const [macro] = ast.body ?? [];
        applyFeatherFixes(ast, { sourceText: source });

        assert.ok(Array.isArray(ast._appliedFeatherDiagnostics));
        assert.strictEqual(
            ast._appliedFeatherDiagnostics.some((entry) => entry.id === "GM1051"),
            true,
            "Expected macro fixer metadata to be recorded on the program node."
        );

        assert.ok(macro);
        assert.ok(Array.isArray(macro.tokens));
        assert.strictEqual(macro.tokens.includes(";"), false);
        assert.strictEqual(typeof macro._featherMacroText, "string");
        assert.strictEqual(
            macro._featherMacroText.trimEnd(),
            "#macro SAMPLE value"
        );

        const macroFixes = macro._appliedFeatherDiagnostics;
        assert.ok(Array.isArray(macroFixes));
        assert.strictEqual(macroFixes.length, 1);
        assert.strictEqual(macroFixes[0].target, "SAMPLE");
    });

    it("removes trailing macro semicolons before inline comments", () => {
        const source = [
            "#macro SAMPLE value; // comment",
            "",
            "var data = SAMPLE;"
        ].join("\n");

        const ast = GMLParser.parse(source, {
            getLocations: true,
            simplifyLocations: false
        });

        const [macro] = ast.body ?? [];
        applyFeatherFixes(ast, { sourceText: source });

        assert.ok(macro);
        assert.ok(Array.isArray(macro.tokens));
        assert.strictEqual(macro.tokens.includes(";"), false);
        assert.strictEqual(typeof macro._featherMacroText, "string");
        assert.strictEqual(
            macro._featherMacroText.trimEnd(),
            "#macro SAMPLE value // comment"
        );

        const macroFixes = macro._appliedFeatherDiagnostics;
        assert.ok(Array.isArray(macroFixes));
        assert.strictEqual(macroFixes.length, 1);
        assert.strictEqual(macroFixes[0].target, "SAMPLE");
    });

    it("renames reserved identifiers and records fix metadata", () => {
        const source = [
            "#macro image_index 1",
            "",
            "var image_index = 1;",
            "static draw_text = 2;"
        ].join("\n");

        const ast = GMLParser.parse(source, {
            getLocations: true,
            simplifyLocations: false
        });

        applyFeatherFixes(ast, { sourceText: source });

        const [macro, varDeclaration, staticDeclaration] = ast.body ?? [];

        assert.ok(macro?.name);
        assert.strictEqual(macro.name.name, "_image_index");
        assert.strictEqual(
            macro._featherMacroText?.trimEnd(),
            "#macro _image_index 1"
        );
        assert.ok(Array.isArray(macro.name._appliedFeatherDiagnostics));
        assert.strictEqual(macro.name._appliedFeatherDiagnostics[0].id, "GM1030");
        assert.strictEqual(
            macro.name._appliedFeatherDiagnostics[0].target,
            "image_index"
        );

        const varDeclarator = varDeclaration?.declarations?.[0];
        assert.ok(varDeclarator?.id);
        assert.strictEqual(varDeclarator.id.name, "_image_index");
        assert.ok(Array.isArray(varDeclarator.id._appliedFeatherDiagnostics));
        assert.strictEqual(
            varDeclarator.id._appliedFeatherDiagnostics[0].id,
            "GM1030"
        );
        assert.strictEqual(
            varDeclarator.id._appliedFeatherDiagnostics[0].target,
            "image_index"
        );

        const staticDeclarator = staticDeclaration?.declarations?.[0];
        assert.ok(staticDeclarator?.id);
        assert.strictEqual(staticDeclarator.id.name, "_draw_text");
        assert.ok(Array.isArray(staticDeclarator.id._appliedFeatherDiagnostics));
        assert.strictEqual(
            staticDeclarator.id._appliedFeatherDiagnostics[0].id,
            "GM1030"
        );
        assert.strictEqual(
            staticDeclarator.id._appliedFeatherDiagnostics[0].target,
            "draw_text"
        );

        const appliedFixes = ast._appliedFeatherDiagnostics ?? [];
        assert.strictEqual(
            appliedFixes.some((entry) => entry.id === "GM1030"),
            true,
            "Expected GM1030 fix metadata to be attached to the program node."
        );
    });

    it("converts numeric string call arguments into numeric literals for GM1029", () => {
        const source = 'draw_sprite(sprite_index, image_index, "1234", "5678");';

        const ast = GMLParser.parse(source, {
            getLocations: true,
            simplifyLocations: false
        });

        applyFeatherFixes(ast, { sourceText: source });

        const [callExpression] = ast.body ?? [];
        assert.ok(callExpression);

        const args = Array.isArray(callExpression?.arguments)
            ? callExpression.arguments
            : [];

        assert.strictEqual(args.length, 4);
        assert.strictEqual(args[2]?.type, "Literal");
        assert.strictEqual(args[3]?.type, "Literal");
        assert.strictEqual(args[2]?.value, "1234");
        assert.strictEqual(args[3]?.value, "5678");

        const literalMetadata = args[2]?._appliedFeatherDiagnostics;
        assert.ok(Array.isArray(literalMetadata));
        assert.strictEqual(literalMetadata.length, 1);

        const [metadata] = literalMetadata;
        const diagnostic = getFeatherDiagnosticById("GM1029");

        assert.strictEqual(metadata?.id, "GM1029");
        assert.strictEqual(metadata?.automatic, true);
        assert.strictEqual(metadata?.title, diagnostic?.title ?? null);
        assert.strictEqual(metadata?.description, diagnostic?.description ?? null);
        assert.strictEqual(metadata?.correction, diagnostic?.correction ?? null);
        assert.ok(metadata?.range);
        assert.strictEqual(typeof metadata.range.start, "number");
        assert.strictEqual(typeof metadata.range.end, "number");
    });

    it("normalizes multidimensional array indexing and records metadata", () => {
        const source = [
            "function fetch_value(_grid, _row, _column, _depth)",
            "{",
            "    var primary = _grid[_row, _column];",
            "    var tertiary = _grid[_row, _column, _depth];",
            "    return primary + tertiary;",
            "}",
            "",
            "var nested = matrix[0, 1, 2, 3];"
        ].join("\n");

        const ast = GMLParser.parse(source, {
            getLocations: true,
            simplifyLocations: false
        });

        applyFeatherFixes(ast, { sourceText: source });

        const functionDeclaration = ast.body?.[0];
        assert.ok(functionDeclaration?.body?.body);

        const [primaryDeclaration, tertiaryDeclaration, returnStatement] =
      functionDeclaration.body.body;

        const primaryInit = primaryDeclaration?.declarations?.[0]?.init;
        const tertiaryInit = tertiaryDeclaration?.declarations?.[0]?.init;

        assert.strictEqual(primaryInit?.type, "MemberIndexExpression");
        assert.strictEqual(primaryInit?.property?.length, 1);
        assert.strictEqual(primaryInit?.object?.type, "MemberIndexExpression");
        assert.strictEqual(primaryInit.object.property?.length, 1);
        assert.ok(Array.isArray(primaryInit._appliedFeatherDiagnostics));

        assert.strictEqual(tertiaryInit?.type, "MemberIndexExpression");
        assert.strictEqual(tertiaryInit?.property?.length, 1);
        assert.strictEqual(tertiaryInit?.object?.type, "MemberIndexExpression");
        assert.strictEqual(tertiaryInit.object.property?.length, 1);
        assert.strictEqual(
            tertiaryInit.object?.object?.type,
            "MemberIndexExpression"
        );
        assert.ok(Array.isArray(tertiaryInit._appliedFeatherDiagnostics));

        const globalDeclaration = ast.body?.[1]?.declarations?.[0];
        const nestedInit = globalDeclaration?.init;

        assert.strictEqual(nestedInit?.type, "MemberIndexExpression");
        assert.strictEqual(nestedInit?.property?.length, 1);
        assert.strictEqual(nestedInit?.object?.type, "MemberIndexExpression");
        assert.strictEqual(nestedInit?.object?.property?.length, 1);
        assert.strictEqual(
            nestedInit?.object?.object?.type,
            "MemberIndexExpression"
        );
        assert.strictEqual(
            nestedInit?.object?.object?.object?.type,
            "MemberIndexExpression"
        );
        assert.ok(Array.isArray(nestedInit._appliedFeatherDiagnostics));

        assert.ok(Array.isArray(ast._appliedFeatherDiagnostics));
        const normalizedFixes = ast._appliedFeatherDiagnostics.filter(
            (entry) => entry.id === "GM1036"
        );
        assert.strictEqual(normalizedFixes.length >= 3, true);

        for (const entry of normalizedFixes) {
            assert.strictEqual(entry.automatic, true);
        }

        assert.ok(returnStatement);
    });

    it("converts instance creation asset strings to identifiers and records metadata", () => {
        const source = 'instance_create_depth(x, y, -100, "obj_player");';

        const ast = GMLParser.parse(source, {
            getLocations: true,
            simplifyLocations: false
        });

        const [callExpression] = ast.body ?? [];
        assert.ok(callExpression);
        const originalArgument = callExpression?.arguments?.[3];
        assert.ok(originalArgument);
        assert.strictEqual(originalArgument.type, "Literal");

        applyFeatherFixes(ast, { sourceText: source });

        const updatedArgument = callExpression.arguments?.[3];
        assert.ok(updatedArgument);
        assert.strictEqual(updatedArgument.type, "Identifier");
        assert.strictEqual(updatedArgument.name, "obj_player");

        const metadata = updatedArgument._appliedFeatherDiagnostics;
        assert.ok(Array.isArray(metadata));
        assert.strictEqual(metadata.length, 1);
        const [entry] = metadata;
        assert.strictEqual(entry.id, "GM1041");
        assert.strictEqual(entry.target, "obj_player");
        assert.strictEqual(entry.automatic, true);
        assert.ok(entry.range);
        assert.strictEqual(typeof entry.range.start, "number");
        assert.strictEqual(typeof entry.range.end, "number");

        const programFixes = ast._appliedFeatherDiagnostics ?? [];
        assert.ok(Array.isArray(programFixes));
        assert.ok(
            programFixes.some(
                (detail) =>
                    detail.id === "GM1041" &&
          detail.automatic === true &&
          detail.target === "obj_player"
            )
        );
    });

    it("replaces invalid delete statements and records fix metadata", () => {
        const source = [
            "var values = [2, 403, 202, 303, 773, 573];",
            "",
            "delete values;"
        ].join("\n");

        const ast = GMLParser.parse(source, {
            getLocations: true,
            simplifyLocations: false
        });

        applyFeatherFixes(ast, { sourceText: source });

        assert.ok(Array.isArray(ast.body));
        assert.strictEqual(ast.body.length >= 2, true);

        const assignment = ast.body[1];
        assert.ok(assignment);
        assert.strictEqual(assignment.type, "AssignmentExpression");
        assert.ok(assignment.left);
        assert.strictEqual(assignment.left.type, "Identifier");
        assert.strictEqual(assignment.left.name, "values");
        assert.ok(assignment.right);
        assert.strictEqual(assignment.right.type, "Literal");
        assert.strictEqual(assignment.right.value, "undefined");

        const assignmentFixes = assignment._appliedFeatherDiagnostics;
        assert.ok(Array.isArray(assignmentFixes));
        assert.strictEqual(assignmentFixes.length >= 1, true);
        assert.strictEqual(
            assignmentFixes.some((entry) => entry.id === "GM1052"),
            true,
            "Expected delete fixer metadata to be recorded on the assignment node."
        );

        const recordedFix = assignmentFixes.find((entry) => entry.id === "GM1052");
        assert.ok(recordedFix);
        assert.strictEqual(recordedFix.target, "values");
        assert.strictEqual(recordedFix.automatic, true);

        assert.ok(Array.isArray(ast._appliedFeatherDiagnostics));
        assert.strictEqual(
            ast._appliedFeatherDiagnostics.some((entry) => entry.id === "GM1052"),
            true,
            "Expected delete fixer metadata to be recorded on the program node."
        );
    });

    it("marks constructor declarations for functions instantiated with new", () => {
        const source = [
            "function item() {",
            "    return 42;",
            "}",
            "",
            "var sword = new item();"
        ].join("\n");

        const ast = GMLParser.parse(source, {
            getLocations: true,
            simplifyLocations: false
        });

        const [functionNode] = ast.body ?? [];

        assert.ok(functionNode);
        assert.strictEqual(functionNode.type, "FunctionDeclaration");

        applyFeatherFixes(ast, { sourceText: source });

        assert.strictEqual(functionNode.type, "ConstructorDeclaration");

        const functionFixes = functionNode._appliedFeatherDiagnostics;
        assert.ok(Array.isArray(functionFixes));
        assert.strictEqual(
            functionFixes.some((entry) => entry.id === "GM1058"),
            true
        );
        assert.strictEqual(
            functionFixes.some((entry) => entry.target === "item"),
            true,
            "Expected constructor fix metadata to target the function name."
        );

        const recordedIds = ast._appliedFeatherDiagnostics ?? [];
        assert.strictEqual(
            recordedIds.some((entry) => entry.id === "GM1058"),
            true,
            "Expected the program node to record the GM1058 constructor fix."
        );
    });

    it("removes duplicate function parameters and records metadata", () => {
        const source = [
            "function example(value, other, value, value) {",
            "    return value + other;",
            "}"
        ].join("\n");

        const ast = GMLParser.parse(source, {
            getLocations: true,
            simplifyLocations: false
        });

        applyFeatherFixes(ast, { sourceText: source });

        const [fn] = ast.body ?? [];
        assert.ok(fn);
        const params = Array.isArray(fn.params) ? fn.params : [];
        assert.deepStrictEqual(
            params.map((param) =>
                param?.type === "Identifier" ? param.name : (param?.left?.name ?? null)
            ),
            ["value", "other"]
        );

        const fnMetadata = fn._appliedFeatherDiagnostics ?? [];
        assert.strictEqual(fnMetadata.length, 2);
        fnMetadata.forEach((entry) => {
            assert.strictEqual(entry.id, "GM1059");
            assert.strictEqual(entry.target, "value");
            assert.strictEqual(entry.automatic, true);
        });

        const rootMetadata = ast._appliedFeatherDiagnostics ?? [];
        const gm1059Metadata = rootMetadata.filter(
            (entry) => entry.id === "GM1059"
        );
        assert.strictEqual(gm1059Metadata.length, 2);
        gm1059Metadata.forEach((entry) => {
            assert.strictEqual(entry.target, "value");
            assert.strictEqual(entry.automatic, true);
        });
    });

    it("removes duplicate constructor parameters flagged by GM1059", () => {
        const source = [
            "function Example(value, other, value) constructor {",
            "    return value + other;",
            "}"
        ].join("\n");

        const ast = GMLParser.parse(source, {
            getLocations: true,
            simplifyLocations: false
        });

        applyFeatherFixes(ast, { sourceText: source });

        const [ctor] = ast.body ?? [];
        assert.ok(ctor);
        assert.strictEqual(ctor.type, "ConstructorDeclaration");

        const params = Array.isArray(ctor.params) ? ctor.params : [];
        assert.deepStrictEqual(
            params.map((param) =>
                param?.type === "Identifier" ? param.name : (param?.left?.name ?? null)
            ),
            ["value", "other"]
        );

        const ctorMetadata = ctor._appliedFeatherDiagnostics ?? [];
        assert.strictEqual(ctorMetadata.length, 1);
        const [metadataEntry] = ctorMetadata;
        assert.ok(metadataEntry);
        assert.strictEqual(metadataEntry.id, "GM1059");
        assert.strictEqual(metadataEntry.target, "value");
        assert.strictEqual(metadataEntry.automatic, true);

        const rootMetadata = ast._appliedFeatherDiagnostics ?? [];
        const gm1059Metadata = rootMetadata.filter(
            (entry) => entry.id === "GM1059"
        );
        assert.strictEqual(gm1059Metadata.length, 1);
        const [rootEntry] = gm1059Metadata;
        assert.ok(rootEntry);
        assert.strictEqual(rootEntry.target, "value");
        assert.strictEqual(rootEntry.automatic, true);
    });

    it("records manual Feather fix metadata for every diagnostic", () => {
        const source = "var value = 1;";

        const ast = GMLParser.parse(source, {
            getLocations: true,
            simplifyLocations: false
        });

        applyFeatherFixes(ast, { sourceText: source });

        assert.ok(Array.isArray(ast._appliedFeatherDiagnostics));

        const recordedIds = new Set(
            ast._appliedFeatherDiagnostics.map((entry) => entry.id)
        );
        const diagnostics = getFeatherMetadata().diagnostics ?? [];

        assert.strictEqual(
            recordedIds.size,
            diagnostics.length,
            "Expected manual Feather fix metadata to be captured for every diagnostic."
        );

        ["GM2054", "GM2020", "GM1042"].forEach((id) => {
            assert.strictEqual(
                recordedIds.has(id),
                true,
                `Expected manual Feather fix metadata for diagnostic ${id}.`
            );
        });

        for (const entry of ast._appliedFeatherDiagnostics) {
            assert.strictEqual(
                Object.prototype.hasOwnProperty.call(entry, "automatic"),
                true,
                "Each Feather fix entry should indicate whether it was applied automatically."
            );
        }
    });

<<<<<<< HEAD
    it("corrects mismatched data structure accessors using metadata", () => {
        const metadata = getFeatherMetadata();
        const diagnostic = metadata.diagnostics?.find((entry) => entry.id === "GM1028");

        assert.ok(diagnostic, "Expected metadata for diagnostic GM1028 to exist.");
        assert.ok(
            typeof diagnostic.badExample === "string" && diagnostic.badExample.includes("[?"),
            "Expected GM1028 bad example to include the incorrect accessor token."
        );
        assert.ok(
            typeof diagnostic.goodExample === "string" && diagnostic.goodExample.includes("[|"),
            "Expected GM1028 good example to include the corrected accessor token."
        );

        const source = [
            "lst_instances = ds_list_create();",
            "",
            "if (instance_place_list(x, y, obj_enemy, lst_instances, true))",
            "{",
            "    var _ins = lst_instances[? 0];",
=======
    it("normalizes argument built-ins flagged by GM1032", () => {
        const metadata = getFeatherMetadata();
        const diagnostic = (metadata?.diagnostics ?? []).find(
            (entry) => entry?.id === "GM1032"
        );

        assert.ok(
            diagnostic,
            "Expected GM1032 diagnostic metadata to be available."
        );

        const source = [
            "function sample() {",
            "    var first = argument1;",
            "    var second = argument3;",
            "    return argument3 + argument4;",
            "}",
            ""
        ].join("\n");

        const ast = GMLParser.parse(source, {
            getLocations: true,
            simplifyLocations: false
        });

        const trackedIdentifiers = [];

        const collectArgumentIdentifiers = (node) => {
            if (!node) {
                return;
            }

            if (Array.isArray(node)) {
                for (const child of node) {
                    collectArgumentIdentifiers(child);
                }
                return;
            }

            if (typeof node !== "object") {
                return;
            }

            if (
                node.type === "Identifier" &&
        typeof node.name === "string" &&
        /^argument\d+$/.test(node.name)
            ) {
                trackedIdentifiers.push({
                    node,
                    originalName: node.name
                });
            }

            for (const value of Object.values(node)) {
                if (value && typeof value === "object") {
                    collectArgumentIdentifiers(value);
                }
            }
        };

        collectArgumentIdentifiers(ast);

        applyFeatherFixes(ast, { sourceText: source });

        const changedIdentifiers = trackedIdentifiers.filter(
            (entry) => entry.node.name !== entry.originalName
        );

        assert.strictEqual(
            changedIdentifiers.length > 0,
            true,
            "Expected some argument built-ins to be renamed."
        );

        const changedNames = changedIdentifiers
            .map((entry) => entry.node.name)
            .sort();
        const expectedNames = [
            "argument0",
            "argument1",
            "argument1",
            "argument2"
        ].sort();

        assert.deepStrictEqual(
            changedNames,
            expectedNames,
            "Argument built-ins should be reindexed without gaps starting from argument0."
        );

        for (const entry of changedIdentifiers) {
            const metadataEntries = entry.node._appliedFeatherDiagnostics;

            assert.ok(
                Array.isArray(metadataEntries),
                "Each rewritten argument identifier should include metadata."
            );
            assert.strictEqual(metadataEntries.length > 0, true);

            const [fixDetail] = metadataEntries;

            assert.strictEqual(fixDetail.id, "GM1032");
            assert.strictEqual(fixDetail.target, entry.node.name);
            assert.strictEqual(fixDetail.title, diagnostic.title);
            assert.strictEqual(fixDetail.correction, diagnostic.correction);
            assert.strictEqual(fixDetail.description, diagnostic.description);
            assert.strictEqual(fixDetail.automatic, true);
        }

        const applied = ast._appliedFeatherDiagnostics ?? [];
        assert.ok(applied.some((entry) => entry.id === "GM1032"));
    });

    it("records duplicate semicolon fixes for GM1033", () => {
        const source = [
            "var value = 1;;",
            "var other = 2;",
            "",
            "function demo() {",
            "    ;;",
            "    var local = 3;;",
            "    switch (local) {",
            "        case 1:;;",
            "            break;",
            "    }",
            "}"
        ].join("\n");

        const ast = GMLParser.parse(source, {
            getLocations: true,
            simplifyLocations: false
        });

        applyFeatherFixes(ast, { sourceText: source });

        const metadata = Array.isArray(ast._appliedFeatherDiagnostics)
            ? ast._appliedFeatherDiagnostics
            : [];

        const gm1033Fixes = metadata.filter((entry) => entry.id === "GM1033");

        assert.ok(
            gm1033Fixes.length > 0,
            "Expected duplicate semicolons to be detected."
        );

        for (const fix of gm1033Fixes) {
            assert.strictEqual(
                typeof fix.range?.start === "number" &&
          typeof fix.range?.end === "number",
                true,
                "Expected each GM1033 fix to include a range."
            );
        }
    });

    it("moves argument references into the preceding function body", () => {
        const source = [
            "function args()",
            "{",
            "}",
            "",
            "var _first_parameter = argument[0];",
            "var _argument_total = argument_count;"
        ].join("\n");

        const ast = GMLParser.parse(source, {
            getLocations: true,
            simplifyLocations: false
        });

        const [functionDeclaration, firstStatement, secondStatement] =
      ast.body ?? [];

        assert.ok(functionDeclaration);
        assert.strictEqual(functionDeclaration.type, "FunctionDeclaration");
        assert.strictEqual(typeof firstStatement, "object");
        assert.strictEqual(typeof secondStatement, "object");

        applyFeatherFixes(ast, { sourceText: source });

        assert.ok(Array.isArray(ast.body));
        assert.strictEqual(ast.body.length > 0, true);
        assert.strictEqual(ast.body[0], functionDeclaration);

        const functionBody = functionDeclaration?.body;
        assert.ok(functionBody);
        assert.strictEqual(functionBody.type, "BlockStatement");
        assert.ok(Array.isArray(functionBody.body));
        assert.strictEqual(functionBody.body.length >= 2, true);
        assert.strictEqual(
            functionBody.body[functionBody.body.length - 2],
            firstStatement
        );
        assert.strictEqual(
            functionBody.body[functionBody.body.length - 1],
            secondStatement
        );

        const firstFixes = firstStatement?._appliedFeatherDiagnostics;
        const secondFixes = secondStatement?._appliedFeatherDiagnostics;

        assert.ok(Array.isArray(firstFixes));
        assert.strictEqual(firstFixes.length, 1);
        assert.strictEqual(firstFixes[0].id, "GM1034");
        assert.strictEqual(firstFixes[0].target, "argument");

        assert.ok(Array.isArray(secondFixes));
        assert.strictEqual(secondFixes.length, 1);
        assert.strictEqual(secondFixes[0].id, "GM1034");
        assert.strictEqual(secondFixes[0].target, "argument_count");

        const programFixes = ast._appliedFeatherDiagnostics ?? [];
        const gm1034Fixes = programFixes.filter((entry) => entry.id === "GM1034");
        assert.strictEqual(gm1034Fixes.length, 2);
    });

    it("removes duplicate macro declarations and records fix metadata", () => {
        const source = [
            "#macro dbg show_debug_message",
            "#macro other value",
            "#macro dbg show_debug_message",
            "",
            'dbg("hi");'
        ].join("\n");

        const ast = GMLParser.parse(source, {
            getLocations: true,
            simplifyLocations: false
        });

        applyFeatherFixes(ast, { sourceText: source });

        const macros = Array.isArray(ast.body)
            ? ast.body.filter((node) => node?.type === "MacroDeclaration")
            : [];

        assert.strictEqual(
            macros.length,
            2,
            "Expected duplicate macro to be removed."
        );

        const recordedFixes = Array.isArray(ast._appliedFeatherDiagnostics)
            ? ast._appliedFeatherDiagnostics
            : [];

        assert.ok(recordedFixes.some((entry) => entry.id === "GM1038"));
        assert.ok(
            recordedFixes.some(
                (entry) =>
                    entry.id === "GM1038" &&
          entry.target === "dbg" &&
          entry.automatic !== false
            ),
            "Expected GM1038 fix metadata with automatic flag and target name."
        );
    });

    it("normalizes missing constructor parent clauses and records fix metadata", () => {
        const source = [
            "function Base() {",
            "    self.value = 1;",
            "}",
            "",
            "function Child() : Base() constructor {",
            "    constructor_apply();",
            "}",
            "",
            "function Orphan() : Missing() constructor {",
            "    constructor_apply();",
            "}"
        ].join("\n");

        const ast = GMLParser.parse(source, {
            getLocations: true,
            simplifyLocations: false
        });

        const [baseFunction, childConstructor, orphanConstructor] = ast.body ?? [];

        applyFeatherFixes(ast, { sourceText: source });

        assert.ok(baseFunction);
        assert.strictEqual(baseFunction.type, "ConstructorDeclaration");
        assert.strictEqual(baseFunction.parent, null);

        const baseFixes = baseFunction._appliedFeatherDiagnostics;
        assert.ok(Array.isArray(baseFixes));
        assert.strictEqual(baseFixes.length > 0, true);
        assert.strictEqual(
            baseFixes.some((entry) => entry.id === "GM1054"),
            true
        );

        assert.ok(childConstructor);
        assert.ok(childConstructor.parent);
        assert.strictEqual(childConstructor.parent.id, "Base");

        assert.ok(orphanConstructor);
        assert.strictEqual(orphanConstructor.parent, null);

        const orphanFixes = orphanConstructor._appliedFeatherDiagnostics;
        assert.ok(Array.isArray(orphanFixes));
        assert.strictEqual(orphanFixes.length > 0, true);
        assert.strictEqual(orphanFixes[0].id, "GM1054");
        assert.strictEqual(orphanFixes[0].target, "Missing");

        const recordedIds = new Set(
            ast._appliedFeatherDiagnostics?.map((entry) => entry.id)
        );
        assert.strictEqual(recordedIds.has("GM1054"), true);
    });

    it("reorders optional parameters after required ones and records fix metadata", () => {
        const source = [
            "function example(a, b = 1, c, d = 2) {",
            "    return a + b + c + d;",
>>>>>>> 846393d5
            "}"
        ].join("\n");

        const ast = GMLParser.parse(source, {
            getLocations: true,
            simplifyLocations: false
        });

        applyFeatherFixes(ast, { sourceText: source });

<<<<<<< HEAD
        const ifStatement = ast.body?.find((node) => node?.type === "IfStatement");
        const declaration = ifStatement?.consequent?.body?.[0];
        const declarator = declaration?.declarations?.[0];
        const accessorExpression = declarator?.init;

        assert.ok(accessorExpression, "Expected accessor expression to exist.");
        assert.strictEqual(accessorExpression.type, "MemberIndexExpression");
        assert.strictEqual(accessorExpression.accessor, "[|");

        const appliedFixes = accessorExpression._appliedFeatherDiagnostics ?? [];
        assert.ok(Array.isArray(appliedFixes));
        assert.strictEqual(
            appliedFixes.some((entry) => entry.id === "GM1028"),
            true,
            "Expected GM1028 fix metadata to be attached to the accessor expression."
        );

        assert.ok(Array.isArray(ast._appliedFeatherDiagnostics));
        assert.strictEqual(
            ast._appliedFeatherDiagnostics.some((entry) => entry.id === "GM1028"),
            true,
            "Expected GM1028 fix metadata to be attached to the root program node."
=======
        const [fn] = ast.body ?? [];
        assert.ok(fn);

        const parameterNames = Array.isArray(fn.params)
            ? fn.params.map((param) => {
                if (param?.type === "DefaultParameter") {
                    return param.left?.name ?? null;
                }

                return param?.name ?? null;
            })
            : [];

        assert.deepStrictEqual(parameterNames, ["a", "c", "b", "d"]);

        const defaultParameters = fn.params.filter(
            (param) => param?.type === "DefaultParameter"
        );
        assert.strictEqual(defaultParameters.length, 2);
        assert.strictEqual(defaultParameters[0].left?.name, "b");
        assert.strictEqual(defaultParameters[1].left?.name, "d");

        assert.ok(Array.isArray(fn._appliedFeatherDiagnostics));
        assert.strictEqual(fn._appliedFeatherDiagnostics.length, 1);
        assert.strictEqual(fn._appliedFeatherDiagnostics[0].id, "GM1056");
        assert.strictEqual(fn._appliedFeatherDiagnostics[0].target, "example");

        assert.ok(Array.isArray(ast._appliedFeatherDiagnostics));
        assert.strictEqual(
            ast._appliedFeatherDiagnostics.some((entry) => entry.id === "GM1056"),
            true,
            "Expected GM1056 metadata to be recorded on the program node."
        );
    });

    it("resets texture repeat flagged by GM2056 and records metadata", () => {
        const source = [
            "gpu_set_texrepeat(true);",
            "",
            "vertex_submit(vb_world, pr_trianglelist, tex);"
        ].join("\n");

        const ast = GMLParser.parse(source, {
            getLocations: true,
            simplifyLocations: false
        });

        applyFeatherFixes(ast, { sourceText: source });

        const statements = (ast.body ?? []).filter(
            (node) => node?.type !== "EmptyStatement"
        );
        const [setRepeatCall, submitCall, resetCall] = statements;

        assert.ok(setRepeatCall);
        assert.ok(submitCall);
        assert.ok(resetCall);
        assert.strictEqual(resetCall.type, "CallExpression");
        assert.strictEqual(resetCall.object?.name, "gpu_set_texrepeat");

        const args = Array.isArray(resetCall.arguments) ? resetCall.arguments : [];
        assert.strictEqual(args.length > 0, true);
        assert.strictEqual(args[0]?.type, "Literal");
        assert.strictEqual(args[0]?.value, "false");

        const appliedDiagnostics = ast._appliedFeatherDiagnostics ?? [];
        const gm2056 = appliedDiagnostics.find((entry) => entry.id === "GM2056");

        assert.ok(gm2056, "Expected GM2056 metadata to be recorded on the AST.");
        assert.strictEqual(gm2056.automatic, true);
        assert.strictEqual(gm2056.target, "gpu_set_texrepeat");
        assert.ok(gm2056.range);

        const resetMetadata = resetCall._appliedFeatherDiagnostics ?? [];
        assert.strictEqual(
            resetMetadata.some((entry) => entry.id === "GM2056"),
            true,
            "Expected GM2056 metadata to be recorded on the inserted reset call."
        );
    });

    it("re-enables blending flagged by GM2048 and records metadata", () => {
        const source = [
            "gpu_set_blendenable(false);",
            "",
            'draw_text(0, 0, "Hello!");'
        ].join("\n");

        const ast = GMLParser.parse(source, {
            getLocations: true,
            simplifyLocations: false
        });

        applyFeatherFixes(ast, { sourceText: source });

        const statements = (ast.body ?? []).filter(
            (node) => node?.type !== "EmptyStatement"
        );
        const [disableCall, drawCall, resetCall] = statements;

        assert.ok(disableCall);
        assert.ok(drawCall);
        assert.ok(resetCall);
        assert.strictEqual(resetCall.type, "CallExpression");
        assert.strictEqual(resetCall.object?.name, "gpu_set_blendenable");

        const args = Array.isArray(resetCall.arguments) ? resetCall.arguments : [];
        assert.strictEqual(args.length > 0, true);
        assert.strictEqual(args[0]?.type, "Literal");
        assert.strictEqual(args[0]?.value, "true");

        const appliedDiagnostics = ast._appliedFeatherDiagnostics ?? [];
        const gm2048 = appliedDiagnostics.find((entry) => entry.id === "GM2048");

        assert.ok(gm2048, "Expected GM2048 metadata to be recorded on the AST.");
        assert.strictEqual(gm2048.automatic, true);
        assert.strictEqual(gm2048.target, "gpu_set_blendenable");
        assert.ok(gm2048.range);

        const resetMetadata = resetCall._appliedFeatherDiagnostics ?? [];
        assert.strictEqual(
            resetMetadata.some((entry) => entry.id === "GM2048"),
            true,
            "Expected GM2048 metadata to be recorded on the inserted reset call."
        );
    });

    it("harmonizes texture ternaries flagged by GM1063 and records metadata", () => {
        const source = [
            "/// Create Event",
            "",
            "tex = (texture_defined) ? sprite_get_texture(sprite_index, 0) : -1;",
            "",
            "/// Draw Event",
            "",
            "vertex_submit(vb, pr_trianglelist, tex);"
        ].join("\n");

        const ast = GMLParser.parse(source, {
            getLocations: true,
            simplifyLocations: false
        });

        const [assignment] = ast.body ?? [];
        assert.ok(assignment?.right?.type === "TernaryExpression");
        assert.strictEqual(
            assignment.right.alternate.type === "UnaryExpression",
            true
        );

        applyFeatherFixes(ast, { sourceText: source });

        const fixedTernary = assignment?.right;
        assert.ok(fixedTernary);
        assert.strictEqual(fixedTernary.alternate?.type, "Identifier");
        assert.strictEqual(fixedTernary.alternate?.name, "pointer_null");

        const appliedDiagnostics = ast._appliedFeatherDiagnostics ?? [];
        const gm1063 = appliedDiagnostics.find((entry) => entry.id === "GM1063");

        assert.ok(gm1063, "Expected GM1063 metadata to be recorded on the AST.");
        assert.strictEqual(gm1063.automatic, true);
        assert.strictEqual(gm1063.target, "tex");
        assert.ok(gm1063.range);

        const ternaryDiagnostics = fixedTernary._appliedFeatherDiagnostics ?? [];
        assert.strictEqual(
            ternaryDiagnostics.some((entry) => entry.id === "GM1063"),
            true
        );
    });

    it("normalizes simple syntax errors flagged by GM1100 and records metadata", () => {
        const source = ["var _this * something;", "", "    = 48;"].join("\n");

        const { sourceText, metadata } = preprocessSourceForFeatherFixes(source);

        assert.notStrictEqual(
            sourceText,
            source,
            "Expected GM1100 preprocessor to modify the source text."
        );
        assert.ok(
            metadata?.GM1100?.length > 0,
            "Expected GM1100 metadata to be recorded by the preprocessor."
        );

        const ast = GMLParser.parse(sourceText, {
            getLocations: true,
            simplifyLocations: false
        });

        applyFeatherFixes(ast, {
            sourceText,
            preprocessedFixMetadata: metadata
        });

        const statements = (ast.body ?? []).filter(
            (node) => node?.type !== "EmptyStatement"
        );
        const [declaration] = statements;

        assert.ok(declaration);
        assert.strictEqual(declaration.type, "VariableDeclaration");
        assert.strictEqual(Array.isArray(declaration.declarations), true);

        const declarationFixes = declaration._appliedFeatherDiagnostics ?? [];
        assert.strictEqual(
            declarationFixes.some((entry) => entry.id === "GM1100"),
            true
        );

        const programDiagnostics = ast._appliedFeatherDiagnostics ?? [];
        const gm1100Entries = programDiagnostics.filter(
            (entry) => entry.id === "GM1100"
        );

        assert.ok(
            gm1100Entries.length >= 1,
            "Expected GM1100 metadata to be recorded on the program node."
        );

        for (const entry of gm1100Entries) {
            assert.strictEqual(entry.automatic, true);
            assert.strictEqual(entry.title, "Syntax Error");
            assert.strictEqual(entry.description?.includes("syntax error"), true);
        }
    });

    it("removes stray boolean literal statements flagged by GM1016 and records metadata", () => {
        const topLevelLiteral = {
            type: "ExpressionStatement",
            expression: {
                type: "Literal",
                value: "true",
                start: { index: 0 },
                end: { index: 3 }
            },
            start: { index: 0 },
            end: { index: 4 }
        };

        const nestedLiteral = {
            type: "ExpressionStatement",
            expression: {
                type: "Literal",
                value: "false",
                start: { index: 18 },
                end: { index: 22 }
            },
            start: { index: 18 },
            end: { index: 24 }
        };

        const ast = {
            type: "Program",
            body: [
                topLevelLiteral,
                {
                    type: "IfStatement",
                    test: {
                        type: "Literal",
                        value: "true",
                        start: { index: 10 },
                        end: { index: 13 }
                    },
                    consequent: {
                        type: "BlockStatement",
                        body: [nestedLiteral],
                        start: { index: 16 },
                        end: { index: 25 }
                    },
                    alternate: null,
                    start: { index: 6 },
                    end: { index: 25 }
                }
            ],
            start: { index: 0 },
            end: { index: 25 }
        };

        applyFeatherFixes(ast, { sourceText: "true;\nif (true) { false; }" });

        assert.strictEqual(
            ast.body.length,
            1,
            "Expected stray boolean literal to be removed from the program body."
        );

        const [ifStatement] = ast.body;
        assert.ok(ifStatement);
        assert.strictEqual(
            Array.isArray(ifStatement.consequent?.body)
                ? ifStatement.consequent.body.length
                : -1,
            0,
            "Expected stray boolean literal to be removed from block statements."
        );

        const rootDiagnostics = ast._appliedFeatherDiagnostics ?? [];
        const rootGM1016 = rootDiagnostics.filter((entry) => entry.id === "GM1016");
        assert.strictEqual(
            rootGM1016.length,
            2,
            "Expected GM1016 metadata to be recorded for each removed statement."
        );

        const blockDiagnostics =
      ifStatement.consequent?._appliedFeatherDiagnostics ?? [];
        assert.strictEqual(
            blockDiagnostics.some((entry) => entry.id === "GM1016"),
            true,
            "Expected GM1016 metadata to be attached to the containing block."
        );

        for (const entry of rootGM1016) {
            assert.strictEqual(
                entry.automatic,
                true,
                "GM1016 fixes should be marked as automatic."
            );
            assert.ok(
                entry.range,
                "GM1016 fixes should capture the removed node's range."
            );
        }
    });

    it("preprocesses stray boolean literal statements flagged by GM1016", () => {
        const source = [
            "/// Feather GM1016 sample",
            "true;",
            "if (condition) {",
            "    false;",
            "    value = 1;",
            "}",
            ""
        ].join("\n");

        const { sourceText, metadata } = preprocessSourceForFeatherFixes(source);

        assert.notStrictEqual(
            sourceText,
            source,
            "Expected GM1016 preprocessor to remove boolean literal statements."
        );

        assert.ok(
            metadata?.GM1016?.length === 2,
            "Expected GM1016 metadata entries for each removed statement."
        );

        const ast = GMLParser.parse(sourceText, {
            getLocations: true,
            simplifyLocations: false
        });

        applyFeatherFixes(ast, {
            sourceText,
            preprocessedFixMetadata: metadata
        });

        const statements = ast.body ?? [];

        assert.strictEqual(
            statements.length,
            1,
            "Expected only the conditional statement to remain at the top level."
        );

        const [ifStatement] = statements;
        assert.ok(ifStatement?.type === "IfStatement");

        const blockBody = ifStatement?.consequent?.body ?? [];

        assert.strictEqual(
            blockBody.length,
            1,
            "Expected nested boolean literal statements to be removed."
        );

        const rootDiagnostics = ast._appliedFeatherDiagnostics ?? [];
        const gm1016Fixes = rootDiagnostics.filter(
            (entry) => entry.id === "GM1016"
        );

        assert.strictEqual(
            gm1016Fixes.length,
            2,
            "Expected GM1016 metadata to be recorded for each removed literal."
        );

        for (const fix of gm1016Fixes) {
            assert.strictEqual(fix.automatic, true);
            assert.ok(fix.range);
        }

        const blockDiagnostics =
      ifStatement.consequent?._appliedFeatherDiagnostics ?? [];

        assert.strictEqual(
            blockDiagnostics.some((entry) => entry.id === "GM1016"),
            true,
            "Expected GM1016 metadata to be attached to the containing block."
        );
    });

    it("deduplicates local variables flagged by GM2044 and records metadata", () => {
        const source = [
            "function demo() {",
            "    var total = 1;",
            "    var total = 2;",
            "    var count;",
            "    var count;",
            "    if (true) {",
            "        var temp = 0;",
            "        var temp = 1;",
            "    }",
            "}",
            ""
        ].join("\n");

        const ast = GMLParser.parse(source, {
            getLocations: true,
            simplifyLocations: false
        });

        applyFeatherFixes(ast, { sourceText: source });

        const functionNode = ast.body?.[0];
        assert.ok(functionNode?.type === "FunctionDeclaration");

        const statements = functionNode?.body?.body ?? [];
        assert.strictEqual(statements.length, 4);

        const totalDeclaration = statements[0];
        assert.ok(totalDeclaration?.type === "VariableDeclaration");
        assert.strictEqual(totalDeclaration.declarations?.[0]?.id?.name, "total");

        const totalAssignment = statements[1];
        assert.ok(totalAssignment?.type === "AssignmentExpression");
        assert.strictEqual(totalAssignment.left?.name, "total");

        const countDeclarations = statements.filter(
            (node) =>
                node?.type === "VariableDeclaration" &&
        node.declarations?.[0]?.id?.name === "count"
        );
        assert.strictEqual(countDeclarations.length, 1);

        const ifStatement = statements[3];
        assert.strictEqual(ifStatement?.type, "IfStatement");

        const innerStatements = ifStatement?.consequent?.body ?? [];
        assert.strictEqual(innerStatements.length, 2);

        const innerAssignment = innerStatements[1];
        assert.ok(innerAssignment?.type === "AssignmentExpression");
        assert.strictEqual(innerAssignment.left?.name, "temp");

        const programDiagnostics = ast._appliedFeatherDiagnostics ?? [];
        const gm2044Entries = programDiagnostics.filter(
            (entry) => entry.id === "GM2044"
        );

        assert.ok(
            gm2044Entries.length >= 2,
            "Expected GM2044 metadata to be recorded at the program level."
        );
        assert.strictEqual(
            gm2044Entries.every((entry) => entry.automatic === true),
            true
        );

        const assignmentDiagnostics =
      innerAssignment._appliedFeatherDiagnostics ?? [];
        assert.strictEqual(
            assignmentDiagnostics.some((entry) => entry.id === "GM2044"),
            true,
            "Expected inserted assignment to record GM2044 metadata."
        );
    });

    it("records metadata for GM2064 flagged struct properties", () => {
        const source = [
            "/// Create Event",
            "",
            "ins_companion = instance_create_layer(x, y, layer, obj_companion, {",
            "    intro_message: message",
            "});"
        ].join("\n");

        const ast = GMLParser.parse(source, {
            getLocations: true,
            simplifyLocations: false
        });

        applyFeatherFixes(ast, { sourceText: source });

        const assignment = ast.body?.[0];
        assert.ok(assignment);
        const callExpression = assignment.right;
        assert.ok(callExpression);
        const structArgument = callExpression.arguments?.[4];
        assert.ok(structArgument);
        const [property] = structArgument.properties ?? [];
        assert.ok(property);

        const propertyMetadata = property._appliedFeatherDiagnostics ?? [];
        assert.strictEqual(propertyMetadata.length, 1);

        const [metadata] = propertyMetadata;
        assert.strictEqual(metadata.id, "GM2064");
        assert.strictEqual(metadata.target, "message");
        assert.strictEqual(metadata.automatic, false);

        const expectedMetadata = getFeatherDiagnosticById("GM2064");
        assert.ok(expectedMetadata);
        assert.strictEqual(metadata.title, expectedMetadata.title);
        assert.strictEqual(metadata.description, expectedMetadata.description);
        assert.strictEqual(metadata.correction, expectedMetadata.correction);

        const recordedFixes = ast._appliedFeatherDiagnostics ?? [];
        const gm2064Fixes = recordedFixes.filter((entry) => entry.id === "GM2064");
        assert.strictEqual(gm2064Fixes.length, 1);
        assert.strictEqual(gm2064Fixes[0].target, "message");
        assert.strictEqual(gm2064Fixes[0].automatic, false);
    });

    it("inserts a file_find_close call before nested file_find_first invocations flagged by GM2031", () => {
        const source = [
            "var _look_for_description = true;",
            "",
            'var _file = file_find_first("/game_data/*.bin", fa_none);',
            "",
            "if (_look_for_description)",
            "{",
            '    _file2 = file_find_first("/game_data/*.json", fa_none);',
            "}",
            "",
            "file_find_close();"
        ].join("\n");

        const ast = GMLParser.parse(source, {
            getLocations: true,
            simplifyLocations: false
        });

        applyFeatherFixes(ast, { sourceText: source });

        const appliedDiagnostics = ast._appliedFeatherDiagnostics ?? [];
        assert.strictEqual(
            appliedDiagnostics.some((entry) => entry.id === "GM2031"),
            true,
            "Expected GM2031 metadata to be recorded on the AST."
        );

        const ifStatement = ast.body?.find((node) => node?.type === "IfStatement");
        assert.ok(ifStatement, "Expected an if statement in the parsed AST.");

        const consequentBody = ifStatement?.consequent?.body ?? [];
        assert.strictEqual(consequentBody.length, 2);

        const [firstStatement, secondStatement] = consequentBody;
        assert.strictEqual(firstStatement?.type, "CallExpression");
        assert.strictEqual(firstStatement?.object?.name, "file_find_close");

        const closeDiagnostics = firstStatement?._appliedFeatherDiagnostics ?? [];
        assert.strictEqual(
            closeDiagnostics.some((entry) => entry.id === "GM2031"),
            true,
            "Expected GM2031 metadata on the inserted file_find_close call."
        );

        assert.strictEqual(secondStatement?.type, "AssignmentExpression");
        assert.strictEqual(secondStatement?.right?.type, "CallExpression");
        assert.strictEqual(secondStatement?.right?.object?.name, "file_find_first");
    });

    it("hoists multiple call arguments flagged by GM2023 and records metadata", () => {
        const source =
      "vertex_position_3d(vb, buffer_read(buff, buffer_f32), buffer_read(buff, buffer_f32), buffer_read(buff, buffer_f32));";

        const ast = GMLParser.parse(source, {
            getLocations: true,
            simplifyLocations: false
        });

        applyFeatherFixes(ast, { sourceText: source });

        const body = Array.isArray(ast.body) ? ast.body : [];

        assert.strictEqual(
            body.length >= 4,
            true,
            "Expected temporaries to be hoisted before the call expression."
        );

        for (let index = 0; index < 3; index += 1) {
            const declaration = body[index];
            assert.ok(declaration);
            assert.strictEqual(declaration.type, "VariableDeclaration");

            const declarators = Array.isArray(declaration.declarations)
                ? declaration.declarations
                : [];
            assert.strictEqual(declarators.length, 1);

            const [declarator] = declarators;
            assert.strictEqual(declarator?.id?.type, "Identifier");
            assert.strictEqual(declarator?.id?.name, `__feather_call_arg_${index}`);
            assert.strictEqual(declarator?.init?.type, "CallExpression");

            const declarationDiagnostics =
        declaration._appliedFeatherDiagnostics ?? [];
            assert.strictEqual(
                declarationDiagnostics.some((entry) => entry.id === "GM2023"),
                true,
                "Expected GM2023 metadata on each hoisted declaration."
            );
        }

        const callStatement = body[body.length - 1];
        assert.ok(callStatement);
        assert.strictEqual(callStatement.type, "CallExpression");

        const args = Array.isArray(callStatement.arguments)
            ? callStatement.arguments
            : [];
        assert.strictEqual(args.length, 4);
        assert.strictEqual(args[0]?.type, "Identifier");
        assert.strictEqual(args[0]?.name, "vb");
        assert.strictEqual(args[1]?.name, "__feather_call_arg_0");
        assert.strictEqual(args[2]?.name, "__feather_call_arg_1");
        assert.strictEqual(args[3]?.name, "__feather_call_arg_2");

        const appliedDiagnostics = ast._appliedFeatherDiagnostics ?? [];
        const gm2023 = appliedDiagnostics.find((entry) => entry.id === "GM2023");

        assert.ok(gm2023, "Expected GM2023 metadata to be recorded on the AST.");
        assert.strictEqual(gm2023.automatic, true);
        assert.strictEqual(gm2023.target, "vertex_position_3d");

        const callDiagnostics = callStatement._appliedFeatherDiagnostics ?? [];
        assert.strictEqual(
            callDiagnostics.some((entry) => entry.id === "GM2023"),
            true,
            "Expected GM2023 metadata on the transformed call expression."
>>>>>>> 846393d5
        );
    });
});<|MERGE_RESOLUTION|>--- conflicted
+++ resolved
@@ -545,18 +545,21 @@
         }
     });
 
-<<<<<<< HEAD
     it("corrects mismatched data structure accessors using metadata", () => {
         const metadata = getFeatherMetadata();
-        const diagnostic = metadata.diagnostics?.find((entry) => entry.id === "GM1028");
+        const diagnostic = (metadata?.diagnostics ?? []).find(
+            (entry) => entry?.id === "GM1028"
+        );
 
         assert.ok(diagnostic, "Expected metadata for diagnostic GM1028 to exist.");
         assert.ok(
-            typeof diagnostic.badExample === "string" && diagnostic.badExample.includes("[?"),
+            typeof diagnostic.badExample === "string" &&
+        diagnostic.badExample.includes("[?"),
             "Expected GM1028 bad example to include the incorrect accessor token."
         );
         assert.ok(
-            typeof diagnostic.goodExample === "string" && diagnostic.goodExample.includes("[|"),
+            typeof diagnostic.goodExample === "string" &&
+        diagnostic.goodExample.includes("[|"),
             "Expected GM1028 good example to include the corrected accessor token."
         );
 
@@ -566,7 +569,50 @@
             "if (instance_place_list(x, y, obj_enemy, lst_instances, true))",
             "{",
             "    var _ins = lst_instances[? 0];",
-=======
+            "}"
+        ].join("\n");
+
+        const ast = GMLParser.parse(source, {
+            getLocations: true,
+            simplifyLocations: false
+        });
+
+        applyFeatherFixes(ast, { sourceText: source });
+
+        const ifStatement = (ast.body ?? []).find(
+            (node) => node?.type === "IfStatement"
+        );
+        const declaration = ifStatement?.consequent?.body?.[0];
+        const declarator = declaration?.declarations?.[0];
+        const accessorExpression = declarator?.init;
+
+        assert.ok(accessorExpression, "Expected accessor expression to exist.");
+        assert.strictEqual(accessorExpression.type, "MemberIndexExpression");
+        assert.strictEqual(accessorExpression.accessor, "[|");
+
+        const accessorFixes = Array.isArray(
+            accessorExpression._appliedFeatherDiagnostics
+        )
+            ? accessorExpression._appliedFeatherDiagnostics
+            : [];
+
+        assert.strictEqual(
+            accessorFixes.some((entry) => entry.id === "GM1028"),
+            true,
+            "Expected GM1028 fix metadata to be attached to the accessor expression."
+        );
+
+        const appliedFixes = Array.isArray(ast._appliedFeatherDiagnostics)
+            ? ast._appliedFeatherDiagnostics
+            : [];
+
+        assert.strictEqual(
+            appliedFixes.some((entry) => entry.id === "GM1028"),
+            true,
+            "Expected GM1028 fix metadata to be attached to the root program node."
+        );
+    });
+
     it("normalizes argument built-ins flagged by GM1032", () => {
         const metadata = getFeatherMetadata();
         const diagnostic = (metadata?.diagnostics ?? []).find(
@@ -886,7 +932,6 @@
         const source = [
             "function example(a, b = 1, c, d = 2) {",
             "    return a + b + c + d;",
->>>>>>> 846393d5
             "}"
         ].join("\n");
 
@@ -897,30 +942,6 @@
 
         applyFeatherFixes(ast, { sourceText: source });
 
-<<<<<<< HEAD
-        const ifStatement = ast.body?.find((node) => node?.type === "IfStatement");
-        const declaration = ifStatement?.consequent?.body?.[0];
-        const declarator = declaration?.declarations?.[0];
-        const accessorExpression = declarator?.init;
-
-        assert.ok(accessorExpression, "Expected accessor expression to exist.");
-        assert.strictEqual(accessorExpression.type, "MemberIndexExpression");
-        assert.strictEqual(accessorExpression.accessor, "[|");
-
-        const appliedFixes = accessorExpression._appliedFeatherDiagnostics ?? [];
-        assert.ok(Array.isArray(appliedFixes));
-        assert.strictEqual(
-            appliedFixes.some((entry) => entry.id === "GM1028"),
-            true,
-            "Expected GM1028 fix metadata to be attached to the accessor expression."
-        );
-
-        assert.ok(Array.isArray(ast._appliedFeatherDiagnostics));
-        assert.strictEqual(
-            ast._appliedFeatherDiagnostics.some((entry) => entry.id === "GM1028"),
-            true,
-            "Expected GM1028 fix metadata to be attached to the root program node."
-=======
         const [fn] = ast.body ?? [];
         assert.ok(fn);
 
@@ -1569,7 +1590,6 @@
             callDiagnostics.some((entry) => entry.id === "GM2023"),
             true,
             "Expected GM2023 metadata on the transformed call expression."
->>>>>>> 846393d5
         );
     });
 });