--- conflicted
+++ resolved
@@ -126,7 +126,7 @@
         assert.ok(functionDeclaration?.body?.body);
 
         const [primaryDeclaration, tertiaryDeclaration, returnStatement] =
-            functionDeclaration.body.body;
+      functionDeclaration.body.body;
 
         const primaryInit = primaryDeclaration?.declarations?.[0]?.init;
         const tertiaryInit = tertiaryDeclaration?.declarations?.[0]?.init;
@@ -141,7 +141,10 @@
         assert.strictEqual(tertiaryInit?.property?.length, 1);
         assert.strictEqual(tertiaryInit?.object?.type, "MemberIndexExpression");
         assert.strictEqual(tertiaryInit.object.property?.length, 1);
-        assert.strictEqual(tertiaryInit.object?.object?.type, "MemberIndexExpression");
+        assert.strictEqual(
+            tertiaryInit.object?.object?.type,
+            "MemberIndexExpression"
+        );
         assert.ok(Array.isArray(tertiaryInit._appliedFeatherDiagnostics));
 
         const globalDeclaration = ast.body?.[1]?.declarations?.[0];
@@ -151,8 +154,14 @@
         assert.strictEqual(nestedInit?.property?.length, 1);
         assert.strictEqual(nestedInit?.object?.type, "MemberIndexExpression");
         assert.strictEqual(nestedInit?.object?.property?.length, 1);
-        assert.strictEqual(nestedInit?.object?.object?.type, "MemberIndexExpression");
-        assert.strictEqual(nestedInit?.object?.object?.object?.type, "MemberIndexExpression");
+        assert.strictEqual(
+            nestedInit?.object?.object?.type,
+            "MemberIndexExpression"
+        );
+        assert.strictEqual(
+            nestedInit?.object?.object?.object?.type,
+            "MemberIndexExpression"
+        );
         assert.ok(Array.isArray(nestedInit._appliedFeatherDiagnostics));
 
         assert.ok(Array.isArray(ast._appliedFeatherDiagnostics));
@@ -204,7 +213,10 @@
         assert.ok(Array.isArray(programFixes));
         assert.ok(
             programFixes.some(
-                (detail) => detail.id === "GM1041" && detail.automatic === true && detail.target === "obj_player"
+                (detail) =>
+                    detail.id === "GM1041" &&
+          detail.automatic === true &&
+          detail.target === "obj_player"
             )
         );
     });
@@ -320,9 +332,7 @@
         const params = Array.isArray(fn.params) ? fn.params : [];
         assert.deepStrictEqual(
             params.map((param) =>
-                param?.type === "Identifier"
-                    ? param.name
-                    : param?.left?.name ?? null
+                param?.type === "Identifier" ? param.name : (param?.left?.name ?? null)
             ),
             ["value", "other"]
         );
@@ -367,9 +377,7 @@
         const params = Array.isArray(ctor.params) ? ctor.params : [];
         assert.deepStrictEqual(
             params.map((param) =>
-                param?.type === "Identifier"
-                    ? param.name
-                    : param?.left?.name ?? null
+                param?.type === "Identifier" ? param.name : (param?.left?.name ?? null)
             ),
             ["value", "other"]
         );
@@ -433,7 +441,6 @@
         }
     });
 
-<<<<<<< HEAD
     it("moves argument references into the preceding function body", () => {
         const source = [
             "function args()",
@@ -442,14 +449,66 @@
             "",
             "var _first_parameter = argument[0];",
             "var _argument_total = argument_count;"
-=======
+        ].join("\n");
+
+        const ast = GMLParser.parse(source, {
+            getLocations: true,
+            simplifyLocations: false
+        });
+
+        const [functionDeclaration, firstStatement, secondStatement] =
+      ast.body ?? [];
+
+        assert.ok(functionDeclaration);
+        assert.strictEqual(functionDeclaration.type, "FunctionDeclaration");
+        assert.strictEqual(typeof firstStatement, "object");
+        assert.strictEqual(typeof secondStatement, "object");
+
+        applyFeatherFixes(ast, { sourceText: source });
+
+        assert.ok(Array.isArray(ast.body));
+        assert.strictEqual(ast.body.length > 0, true);
+        assert.strictEqual(ast.body[0], functionDeclaration);
+
+        const functionBody = functionDeclaration?.body;
+        assert.ok(functionBody);
+        assert.strictEqual(functionBody.type, "BlockStatement");
+        assert.ok(Array.isArray(functionBody.body));
+        assert.strictEqual(functionBody.body.length >= 2, true);
+        assert.strictEqual(
+            functionBody.body[functionBody.body.length - 2],
+            firstStatement
+        );
+        assert.strictEqual(
+            functionBody.body[functionBody.body.length - 1],
+            secondStatement
+        );
+
+        const firstFixes = firstStatement?._appliedFeatherDiagnostics;
+        const secondFixes = secondStatement?._appliedFeatherDiagnostics;
+
+        assert.ok(Array.isArray(firstFixes));
+        assert.strictEqual(firstFixes.length, 1);
+        assert.strictEqual(firstFixes[0].id, "GM1034");
+        assert.strictEqual(firstFixes[0].target, "argument");
+
+        assert.ok(Array.isArray(secondFixes));
+        assert.strictEqual(secondFixes.length, 1);
+        assert.strictEqual(secondFixes[0].id, "GM1034");
+        assert.strictEqual(secondFixes[0].target, "argument_count");
+
+        const programFixes = ast._appliedFeatherDiagnostics ?? [];
+        const gm1034Fixes = programFixes.filter((entry) => entry.id === "GM1034");
+        assert.strictEqual(gm1034Fixes.length, 2);
+    });
+
     it("removes duplicate macro declarations and records fix metadata", () => {
         const source = [
             "#macro dbg show_debug_message",
             "#macro other value",
             "#macro dbg show_debug_message",
             "",
-            "dbg(\"hi\");"
+            'dbg("hi");'
         ].join("\n");
 
         const ast = GMLParser.parse(source, {
@@ -463,7 +522,11 @@
             ? ast.body.filter((node) => node?.type === "MacroDeclaration")
             : [];
 
-        assert.strictEqual(macros.length, 2, "Expected duplicate macro to be removed.");
+        assert.strictEqual(
+            macros.length,
+            2,
+            "Expected duplicate macro to be removed."
+        );
 
         const recordedFixes = Array.isArray(ast._appliedFeatherDiagnostics)
             ? ast._appliedFeatherDiagnostics
@@ -474,8 +537,8 @@
             recordedFixes.some(
                 (entry) =>
                     entry.id === "GM1038" &&
-                    entry.target === "dbg" &&
-                    entry.automatic !== false
+          entry.target === "dbg" &&
+          entry.automatic !== false
             ),
             "Expected GM1038 fix metadata with automatic flag and target name."
         );
@@ -635,7 +698,7 @@
         const source = [
             "gpu_set_blendenable(false);",
             "",
-            "draw_text(0, 0, \"Hello!\");"
+            'draw_text(0, 0, "Hello!");'
         ].join("\n");
 
         const ast = GMLParser.parse(source, {
@@ -1083,61 +1146,21 @@
         const source = [
             "var _look_for_description = true;",
             "",
-            "var _file = file_find_first(\"/game_data/*.bin\", fa_none);",
+            'var _file = file_find_first("/game_data/*.bin", fa_none);',
             "",
             "if (_look_for_description)",
             "{",
-            "    _file2 = file_find_first(\"/game_data/*.json\", fa_none);",
+            '    _file2 = file_find_first("/game_data/*.json", fa_none);',
             "}",
             "",
             "file_find_close();"
->>>>>>> 544b7310
-        ].join("\n");
-
-        const ast = GMLParser.parse(source, {
-            getLocations: true,
-            simplifyLocations: false
-        });
-
-<<<<<<< HEAD
-        const [functionDeclaration, firstStatement, secondStatement] = ast.body ?? [];
-
-        assert.ok(functionDeclaration);
-        assert.strictEqual(functionDeclaration.type, "FunctionDeclaration");
-        assert.strictEqual(typeof firstStatement, "object");
-        assert.strictEqual(typeof secondStatement, "object");
-
-        applyFeatherFixes(ast, { sourceText: source });
-
-        assert.ok(Array.isArray(ast.body));
-        assert.strictEqual(ast.body.length > 0, true);
-        assert.strictEqual(ast.body[0], functionDeclaration);
-
-        const functionBody = functionDeclaration?.body;
-        assert.ok(functionBody);
-        assert.strictEqual(functionBody.type, "BlockStatement");
-        assert.ok(Array.isArray(functionBody.body));
-        assert.strictEqual(functionBody.body.length >= 2, true);
-        assert.strictEqual(functionBody.body[functionBody.body.length - 2], firstStatement);
-        assert.strictEqual(functionBody.body[functionBody.body.length - 1], secondStatement);
-
-        const firstFixes = firstStatement?._appliedFeatherDiagnostics;
-        const secondFixes = secondStatement?._appliedFeatherDiagnostics;
-
-        assert.ok(Array.isArray(firstFixes));
-        assert.strictEqual(firstFixes.length, 1);
-        assert.strictEqual(firstFixes[0].id, "GM1034");
-        assert.strictEqual(firstFixes[0].target, "argument");
-
-        assert.ok(Array.isArray(secondFixes));
-        assert.strictEqual(secondFixes.length, 1);
-        assert.strictEqual(secondFixes[0].id, "GM1034");
-        assert.strictEqual(secondFixes[0].target, "argument_count");
-
-        const programFixes = ast._appliedFeatherDiagnostics ?? [];
-        const gm1034Fixes = programFixes.filter((entry) => entry.id === "GM1034");
-        assert.strictEqual(gm1034Fixes.length, 2);
-=======
+        ].join("\n");
+
+        const ast = GMLParser.parse(source, {
+            getLocations: true,
+            simplifyLocations: false
+        });
+
         applyFeatherFixes(ast, { sourceText: source });
 
         const appliedDiagnostics = ast._appliedFeatherDiagnostics ?? [];
@@ -1239,6 +1262,5 @@
             true,
             "Expected GM2023 metadata on the transformed call expression."
         );
->>>>>>> 544b7310
     });
 });