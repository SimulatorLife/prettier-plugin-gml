import assert from "node:assert/strict";

import { describe, it } from "node:test";

import GMLParser from "gamemaker-language-parser";

import {
    getFeatherMetadata,
    getFeatherDiagnosticById
} from "../src/feather/metadata.js";
import {
    applyFeatherFixes,
    getFeatherDiagnosticFixers,
    preprocessSourceForFeatherFixes
} from "../src/ast-transforms/apply-feather-fixes.js";

describe("Feather diagnostic fixer registry", () => {
    it("registers a fixer entry for every diagnostic", () => {
        const metadata = getFeatherMetadata();
        const diagnostics = Array.isArray(metadata?.diagnostics)
            ? metadata.diagnostics
            : [];
        const registry = getFeatherDiagnosticFixers();

        assert.strictEqual(
            registry.size,
            diagnostics.length,
            "Expected the fixer registry to include every Feather diagnostic."
        );

        for (const diagnostic of diagnostics) {
            assert.ok(
                registry.has(diagnostic.id),
                `Missing fixer entry for Feather diagnostic ${diagnostic.id}.`
            );
        }
    });
});

describe("applyFeatherFixes transform", () => {
    it("removes trailing macro semicolons and records fix metadata", () => {
        const source = ["#macro SAMPLE value;", "", "var data = SAMPLE;"].join(
            "\n"
        );

        const ast = GMLParser.parse(source, {
            getLocations: true,
            simplifyLocations: false
        });

        const [macro] = ast.body ?? [];
        applyFeatherFixes(ast, { sourceText: source });

        assert.ok(Array.isArray(ast._appliedFeatherDiagnostics));
        assert.strictEqual(
            ast._appliedFeatherDiagnostics.some((entry) => entry.id === "GM1051"),
            true,
            "Expected macro fixer metadata to be recorded on the program node."
        );

        assert.ok(macro);
        assert.ok(Array.isArray(macro.tokens));
        assert.strictEqual(macro.tokens.includes(";"), false);
        assert.strictEqual(typeof macro._featherMacroText, "string");
        assert.strictEqual(
            macro._featherMacroText.trimEnd(),
            "#macro SAMPLE value"
        );

        const macroFixes = macro._appliedFeatherDiagnostics;
        assert.ok(Array.isArray(macroFixes));
        assert.strictEqual(macroFixes.length, 1);
        assert.strictEqual(macroFixes[0].target, "SAMPLE");
    });

    it("removes trailing macro semicolons before inline comments", () => {
        const source = [
            "#macro SAMPLE value; // comment",
            "",
            "var data = SAMPLE;"
        ].join("\n");

        const ast = GMLParser.parse(source, {
            getLocations: true,
            simplifyLocations: false
        });

        const [macro] = ast.body ?? [];
        applyFeatherFixes(ast, { sourceText: source });

        assert.ok(macro);
        assert.ok(Array.isArray(macro.tokens));
        assert.strictEqual(macro.tokens.includes(";"), false);
        assert.strictEqual(typeof macro._featherMacroText, "string");
        assert.strictEqual(
            macro._featherMacroText.trimEnd(),
            "#macro SAMPLE value // comment"
        );

        const macroFixes = macro._appliedFeatherDiagnostics;
        assert.ok(Array.isArray(macroFixes));
        assert.strictEqual(macroFixes.length, 1);
        assert.strictEqual(macroFixes[0].target, "SAMPLE");
    });

    it("normalizes multidimensional array indexing and records metadata", () => {
        const source = [
            "function fetch_value(_grid, _row, _column, _depth)",
            "{",
            "    var primary = _grid[_row, _column];",
            "    var tertiary = _grid[_row, _column, _depth];",
            "    return primary + tertiary;",
            "}",
            "",
            "var nested = matrix[0, 1, 2, 3];"
        ].join("\n");

        const ast = GMLParser.parse(source, {
            getLocations: true,
            simplifyLocations: false
        });

        applyFeatherFixes(ast, { sourceText: source });

        const functionDeclaration = ast.body?.[0];
        assert.ok(functionDeclaration?.body?.body);

        const [primaryDeclaration, tertiaryDeclaration, returnStatement] =
      functionDeclaration.body.body;

        const primaryInit = primaryDeclaration?.declarations?.[0]?.init;
        const tertiaryInit = tertiaryDeclaration?.declarations?.[0]?.init;

        assert.strictEqual(primaryInit?.type, "MemberIndexExpression");
        assert.strictEqual(primaryInit?.property?.length, 1);
        assert.strictEqual(primaryInit?.object?.type, "MemberIndexExpression");
        assert.strictEqual(primaryInit.object.property?.length, 1);
        assert.ok(Array.isArray(primaryInit._appliedFeatherDiagnostics));

        assert.strictEqual(tertiaryInit?.type, "MemberIndexExpression");
        assert.strictEqual(tertiaryInit?.property?.length, 1);
        assert.strictEqual(tertiaryInit?.object?.type, "MemberIndexExpression");
        assert.strictEqual(tertiaryInit.object.property?.length, 1);
        assert.strictEqual(
            tertiaryInit.object?.object?.type,
            "MemberIndexExpression"
        );
        assert.ok(Array.isArray(tertiaryInit._appliedFeatherDiagnostics));

        const globalDeclaration = ast.body?.[1]?.declarations?.[0];
        const nestedInit = globalDeclaration?.init;

        assert.strictEqual(nestedInit?.type, "MemberIndexExpression");
        assert.strictEqual(nestedInit?.property?.length, 1);
        assert.strictEqual(nestedInit?.object?.type, "MemberIndexExpression");
        assert.strictEqual(nestedInit?.object?.property?.length, 1);
        assert.strictEqual(
            nestedInit?.object?.object?.type,
            "MemberIndexExpression"
        );
        assert.strictEqual(
            nestedInit?.object?.object?.object?.type,
            "MemberIndexExpression"
        );
        assert.ok(Array.isArray(nestedInit._appliedFeatherDiagnostics));

        assert.ok(Array.isArray(ast._appliedFeatherDiagnostics));
        const normalizedFixes = ast._appliedFeatherDiagnostics.filter(
            (entry) => entry.id === "GM1036"
        );
        assert.strictEqual(normalizedFixes.length >= 3, true);

        for (const entry of normalizedFixes) {
            assert.strictEqual(entry.automatic, true);
        }

        assert.ok(returnStatement);
    });

    it("converts instance creation asset strings to identifiers and records metadata", () => {
        const source = 'instance_create_depth(x, y, -100, "obj_player");';

        const ast = GMLParser.parse(source, {
            getLocations: true,
            simplifyLocations: false
        });

        const [callExpression] = ast.body ?? [];
        assert.ok(callExpression);
        const originalArgument = callExpression?.arguments?.[3];
        assert.ok(originalArgument);
        assert.strictEqual(originalArgument.type, "Literal");

        applyFeatherFixes(ast, { sourceText: source });

        const updatedArgument = callExpression.arguments?.[3];
        assert.ok(updatedArgument);
        assert.strictEqual(updatedArgument.type, "Identifier");
        assert.strictEqual(updatedArgument.name, "obj_player");

        const metadata = updatedArgument._appliedFeatherDiagnostics;
        assert.ok(Array.isArray(metadata));
        assert.strictEqual(metadata.length, 1);
        const [entry] = metadata;
        assert.strictEqual(entry.id, "GM1041");
        assert.strictEqual(entry.target, "obj_player");
        assert.strictEqual(entry.automatic, true);
        assert.ok(entry.range);
        assert.strictEqual(typeof entry.range.start, "number");
        assert.strictEqual(typeof entry.range.end, "number");

        const programFixes = ast._appliedFeatherDiagnostics ?? [];
        assert.ok(Array.isArray(programFixes));
        assert.ok(
            programFixes.some(
                (detail) =>
                    detail.id === "GM1041" &&
          detail.automatic === true &&
          detail.target === "obj_player"
            )
        );
    });

    it("replaces invalid delete statements and records fix metadata", () => {
        const source = [
            "var values = [2, 403, 202, 303, 773, 573];",
            "",
            "delete values;"
        ].join("\n");

        const ast = GMLParser.parse(source, {
            getLocations: true,
            simplifyLocations: false
        });

        applyFeatherFixes(ast, { sourceText: source });

        assert.ok(Array.isArray(ast.body));
        assert.strictEqual(ast.body.length >= 2, true);

        const assignment = ast.body[1];
        assert.ok(assignment);
        assert.strictEqual(assignment.type, "AssignmentExpression");
        assert.ok(assignment.left);
        assert.strictEqual(assignment.left.type, "Identifier");
        assert.strictEqual(assignment.left.name, "values");
        assert.ok(assignment.right);
        assert.strictEqual(assignment.right.type, "Literal");
        assert.strictEqual(assignment.right.value, "undefined");

        const assignmentFixes = assignment._appliedFeatherDiagnostics;
        assert.ok(Array.isArray(assignmentFixes));
        assert.strictEqual(assignmentFixes.length >= 1, true);
        assert.strictEqual(
            assignmentFixes.some((entry) => entry.id === "GM1052"),
            true,
            "Expected delete fixer metadata to be recorded on the assignment node."
        );

        const recordedFix = assignmentFixes.find((entry) => entry.id === "GM1052");
        assert.ok(recordedFix);
        assert.strictEqual(recordedFix.target, "values");
        assert.strictEqual(recordedFix.automatic, true);

        assert.ok(Array.isArray(ast._appliedFeatherDiagnostics));
        assert.strictEqual(
            ast._appliedFeatherDiagnostics.some((entry) => entry.id === "GM1052"),
            true,
            "Expected delete fixer metadata to be recorded on the program node."
        );
    });

    it("marks constructor declarations for functions instantiated with new", () => {
        const source = [
            "function item() {",
            "    return 42;",
            "}",
            "",
            "var sword = new item();"
        ].join("\n");

        const ast = GMLParser.parse(source, {
            getLocations: true,
            simplifyLocations: false
        });

        const [functionNode] = ast.body ?? [];

        assert.ok(functionNode);
        assert.strictEqual(functionNode.type, "FunctionDeclaration");

        applyFeatherFixes(ast, { sourceText: source });

        assert.strictEqual(functionNode.type, "ConstructorDeclaration");

        const functionFixes = functionNode._appliedFeatherDiagnostics;
        assert.ok(Array.isArray(functionFixes));
        assert.strictEqual(
            functionFixes.some((entry) => entry.id === "GM1058"),
            true
        );
        assert.strictEqual(
            functionFixes.some((entry) => entry.target === "item"),
            true,
            "Expected constructor fix metadata to target the function name."
        );

        const recordedIds = ast._appliedFeatherDiagnostics ?? [];
        assert.strictEqual(
            recordedIds.some((entry) => entry.id === "GM1058"),
            true,
            "Expected the program node to record the GM1058 constructor fix."
        );
    });

    it("removes duplicate function parameters and records metadata", () => {
        const source = [
            "function example(value, other, value, value) {",
            "    return value + other;",
            "}"
        ].join("\n");

        const ast = GMLParser.parse(source, {
            getLocations: true,
            simplifyLocations: false
        });

        applyFeatherFixes(ast, { sourceText: source });

        const [fn] = ast.body ?? [];
        assert.ok(fn);
        const params = Array.isArray(fn.params) ? fn.params : [];
        assert.deepStrictEqual(
            params.map((param) =>
                param?.type === "Identifier" ? param.name : (param?.left?.name ?? null)
            ),
            ["value", "other"]
        );

        const fnMetadata = fn._appliedFeatherDiagnostics ?? [];
        assert.strictEqual(fnMetadata.length, 2);
        fnMetadata.forEach((entry) => {
            assert.strictEqual(entry.id, "GM1059");
            assert.strictEqual(entry.target, "value");
            assert.strictEqual(entry.automatic, true);
        });

        const rootMetadata = ast._appliedFeatherDiagnostics ?? [];
        const gm1059Metadata = rootMetadata.filter(
            (entry) => entry.id === "GM1059"
        );
        assert.strictEqual(gm1059Metadata.length, 2);
        gm1059Metadata.forEach((entry) => {
            assert.strictEqual(entry.target, "value");
            assert.strictEqual(entry.automatic, true);
        });
    });

    it("removes duplicate constructor parameters flagged by GM1059", () => {
        const source = [
            "function Example(value, other, value) constructor {",
            "    return value + other;",
            "}"
        ].join("\n");

        const ast = GMLParser.parse(source, {
            getLocations: true,
            simplifyLocations: false
        });

        applyFeatherFixes(ast, { sourceText: source });

        const [ctor] = ast.body ?? [];
        assert.ok(ctor);
        assert.strictEqual(ctor.type, "ConstructorDeclaration");

        const params = Array.isArray(ctor.params) ? ctor.params : [];
        assert.deepStrictEqual(
            params.map((param) =>
                param?.type === "Identifier" ? param.name : (param?.left?.name ?? null)
            ),
            ["value", "other"]
        );

        const ctorMetadata = ctor._appliedFeatherDiagnostics ?? [];
        assert.strictEqual(ctorMetadata.length, 1);
        const [metadataEntry] = ctorMetadata;
        assert.ok(metadataEntry);
        assert.strictEqual(metadataEntry.id, "GM1059");
        assert.strictEqual(metadataEntry.target, "value");
        assert.strictEqual(metadataEntry.automatic, true);

        const rootMetadata = ast._appliedFeatherDiagnostics ?? [];
        const gm1059Metadata = rootMetadata.filter(
            (entry) => entry.id === "GM1059"
        );
        assert.strictEqual(gm1059Metadata.length, 1);
        const [rootEntry] = gm1059Metadata;
        assert.ok(rootEntry);
        assert.strictEqual(rootEntry.target, "value");
        assert.strictEqual(rootEntry.automatic, true);
    });

    it("records manual Feather fix metadata for every diagnostic", () => {
        const source = "var value = 1;";

        const ast = GMLParser.parse(source, {
            getLocations: true,
            simplifyLocations: false
        });

        applyFeatherFixes(ast, { sourceText: source });

        assert.ok(Array.isArray(ast._appliedFeatherDiagnostics));

        const recordedIds = new Set(
            ast._appliedFeatherDiagnostics.map((entry) => entry.id)
        );
        const diagnostics = getFeatherMetadata().diagnostics ?? [];

        assert.strictEqual(
            recordedIds.size,
            diagnostics.length,
            "Expected manual Feather fix metadata to be captured for every diagnostic."
        );

        ["GM2054", "GM2020", "GM1042"].forEach((id) => {
            assert.strictEqual(
                recordedIds.has(id),
                true,
                `Expected manual Feather fix metadata for diagnostic ${id}.`
            );
        });

        for (const entry of ast._appliedFeatherDiagnostics) {
            assert.strictEqual(
                Object.prototype.hasOwnProperty.call(entry, "automatic"),
                true,
                "Each Feather fix entry should indicate whether it was applied automatically."
            );
        }
    });

<<<<<<< HEAD
    it("records duplicate semicolon fixes for GM1033", () => {
        const source = [
            "var value = 1;;",
            "var other = 2;",
            "",
            "function demo() {",
            "    ;;",
            "    var local = 3;;",
            "    switch (local) {",
            "        case 1:;;",
            "            break;",
            "    }",
            "}"
=======
    it("moves argument references into the preceding function body", () => {
        const source = [
            "function args()",
            "{",
            "}",
            "",
            "var _first_parameter = argument[0];",
            "var _argument_total = argument_count;"
>>>>>>> 05e070cc
        ].join("\n");

        const ast = GMLParser.parse(source, {
            getLocations: true,
            simplifyLocations: false
        });

<<<<<<< HEAD
        applyFeatherFixes(ast, { sourceText: source });

        const metadata = Array.isArray(ast._appliedFeatherDiagnostics)
            ? ast._appliedFeatherDiagnostics
            : [];

        const gm1033Fixes = metadata.filter((entry) => entry.id === "GM1033");

        assert.ok(gm1033Fixes.length > 0, "Expected duplicate semicolons to be detected.");

        for (const fix of gm1033Fixes) {
            assert.strictEqual(
                typeof fix.range?.start === "number" && typeof fix.range?.end === "number",
                true,
                "Expected each GM1033 fix to include a range."
            );
        }
    });
=======
        const [functionDeclaration, firstStatement, secondStatement] =
      ast.body ?? [];

        assert.ok(functionDeclaration);
        assert.strictEqual(functionDeclaration.type, "FunctionDeclaration");
        assert.strictEqual(typeof firstStatement, "object");
        assert.strictEqual(typeof secondStatement, "object");

        applyFeatherFixes(ast, { sourceText: source });

        assert.ok(Array.isArray(ast.body));
        assert.strictEqual(ast.body.length > 0, true);
        assert.strictEqual(ast.body[0], functionDeclaration);

        const functionBody = functionDeclaration?.body;
        assert.ok(functionBody);
        assert.strictEqual(functionBody.type, "BlockStatement");
        assert.ok(Array.isArray(functionBody.body));
        assert.strictEqual(functionBody.body.length >= 2, true);
        assert.strictEqual(
            functionBody.body[functionBody.body.length - 2],
            firstStatement
        );
        assert.strictEqual(
            functionBody.body[functionBody.body.length - 1],
            secondStatement
        );

        const firstFixes = firstStatement?._appliedFeatherDiagnostics;
        const secondFixes = secondStatement?._appliedFeatherDiagnostics;

        assert.ok(Array.isArray(firstFixes));
        assert.strictEqual(firstFixes.length, 1);
        assert.strictEqual(firstFixes[0].id, "GM1034");
        assert.strictEqual(firstFixes[0].target, "argument");

        assert.ok(Array.isArray(secondFixes));
        assert.strictEqual(secondFixes.length, 1);
        assert.strictEqual(secondFixes[0].id, "GM1034");
        assert.strictEqual(secondFixes[0].target, "argument_count");

        const programFixes = ast._appliedFeatherDiagnostics ?? [];
        const gm1034Fixes = programFixes.filter((entry) => entry.id === "GM1034");
        assert.strictEqual(gm1034Fixes.length, 2);
    });

    it("removes duplicate macro declarations and records fix metadata", () => {
        const source = [
            "#macro dbg show_debug_message",
            "#macro other value",
            "#macro dbg show_debug_message",
            "",
            'dbg("hi");'
        ].join("\n");

        const ast = GMLParser.parse(source, {
            getLocations: true,
            simplifyLocations: false
        });

        applyFeatherFixes(ast, { sourceText: source });

        const macros = Array.isArray(ast.body)
            ? ast.body.filter((node) => node?.type === "MacroDeclaration")
            : [];

        assert.strictEqual(
            macros.length,
            2,
            "Expected duplicate macro to be removed."
        );

        const recordedFixes = Array.isArray(ast._appliedFeatherDiagnostics)
            ? ast._appliedFeatherDiagnostics
            : [];

        assert.ok(recordedFixes.some((entry) => entry.id === "GM1038"));
        assert.ok(
            recordedFixes.some(
                (entry) =>
                    entry.id === "GM1038" &&
          entry.target === "dbg" &&
          entry.automatic !== false
            ),
            "Expected GM1038 fix metadata with automatic flag and target name."
        );
    });

    it("normalizes missing constructor parent clauses and records fix metadata", () => {
        const source = [
            "function Base() {",
            "    self.value = 1;",
            "}",
            "",
            "function Child() : Base() constructor {",
            "    constructor_apply();",
            "}",
            "",
            "function Orphan() : Missing() constructor {",
            "    constructor_apply();",
            "}"
        ].join("\n");

        const ast = GMLParser.parse(source, {
            getLocations: true,
            simplifyLocations: false
        });

        const [baseFunction, childConstructor, orphanConstructor] = ast.body ?? [];

        applyFeatherFixes(ast, { sourceText: source });

        assert.ok(baseFunction);
        assert.strictEqual(baseFunction.type, "ConstructorDeclaration");
        assert.strictEqual(baseFunction.parent, null);

        const baseFixes = baseFunction._appliedFeatherDiagnostics;
        assert.ok(Array.isArray(baseFixes));
        assert.strictEqual(baseFixes.length > 0, true);
        assert.strictEqual(
            baseFixes.some((entry) => entry.id === "GM1054"),
            true
        );

        assert.ok(childConstructor);
        assert.ok(childConstructor.parent);
        assert.strictEqual(childConstructor.parent.id, "Base");

        assert.ok(orphanConstructor);
        assert.strictEqual(orphanConstructor.parent, null);

        const orphanFixes = orphanConstructor._appliedFeatherDiagnostics;
        assert.ok(Array.isArray(orphanFixes));
        assert.strictEqual(orphanFixes.length > 0, true);
        assert.strictEqual(orphanFixes[0].id, "GM1054");
        assert.strictEqual(orphanFixes[0].target, "Missing");

        const recordedIds = new Set(
            ast._appliedFeatherDiagnostics?.map((entry) => entry.id)
        );
        assert.strictEqual(recordedIds.has("GM1054"), true);
    });

    it("reorders optional parameters after required ones and records fix metadata", () => {
        const source = [
            "function example(a, b = 1, c, d = 2) {",
            "    return a + b + c + d;",
            "}"
        ].join("\n");

        const ast = GMLParser.parse(source, {
            getLocations: true,
            simplifyLocations: false
        });

        applyFeatherFixes(ast, { sourceText: source });

        const [fn] = ast.body ?? [];
        assert.ok(fn);

        const parameterNames = Array.isArray(fn.params)
            ? fn.params.map((param) => {
                if (param?.type === "DefaultParameter") {
                    return param.left?.name ?? null;
                }

                return param?.name ?? null;
            })
            : [];

        assert.deepStrictEqual(parameterNames, ["a", "c", "b", "d"]);

        const defaultParameters = fn.params.filter(
            (param) => param?.type === "DefaultParameter"
        );
        assert.strictEqual(defaultParameters.length, 2);
        assert.strictEqual(defaultParameters[0].left?.name, "b");
        assert.strictEqual(defaultParameters[1].left?.name, "d");

        assert.ok(Array.isArray(fn._appliedFeatherDiagnostics));
        assert.strictEqual(fn._appliedFeatherDiagnostics.length, 1);
        assert.strictEqual(fn._appliedFeatherDiagnostics[0].id, "GM1056");
        assert.strictEqual(fn._appliedFeatherDiagnostics[0].target, "example");

        assert.ok(Array.isArray(ast._appliedFeatherDiagnostics));
        assert.strictEqual(
            ast._appliedFeatherDiagnostics.some((entry) => entry.id === "GM1056"),
            true,
            "Expected GM1056 metadata to be recorded on the program node."
        );
    });

    it("resets texture repeat flagged by GM2056 and records metadata", () => {
        const source = [
            "gpu_set_texrepeat(true);",
            "",
            "vertex_submit(vb_world, pr_trianglelist, tex);"
        ].join("\n");

        const ast = GMLParser.parse(source, {
            getLocations: true,
            simplifyLocations: false
        });

        applyFeatherFixes(ast, { sourceText: source });

        const statements = (ast.body ?? []).filter(
            (node) => node?.type !== "EmptyStatement"
        );
        const [setRepeatCall, submitCall, resetCall] = statements;

        assert.ok(setRepeatCall);
        assert.ok(submitCall);
        assert.ok(resetCall);
        assert.strictEqual(resetCall.type, "CallExpression");
        assert.strictEqual(resetCall.object?.name, "gpu_set_texrepeat");

        const args = Array.isArray(resetCall.arguments) ? resetCall.arguments : [];
        assert.strictEqual(args.length > 0, true);
        assert.strictEqual(args[0]?.type, "Literal");
        assert.strictEqual(args[0]?.value, "false");

        const appliedDiagnostics = ast._appliedFeatherDiagnostics ?? [];
        const gm2056 = appliedDiagnostics.find((entry) => entry.id === "GM2056");

        assert.ok(gm2056, "Expected GM2056 metadata to be recorded on the AST.");
        assert.strictEqual(gm2056.automatic, true);
        assert.strictEqual(gm2056.target, "gpu_set_texrepeat");
        assert.ok(gm2056.range);

        const resetMetadata = resetCall._appliedFeatherDiagnostics ?? [];
        assert.strictEqual(
            resetMetadata.some((entry) => entry.id === "GM2056"),
            true,
            "Expected GM2056 metadata to be recorded on the inserted reset call."
        );
    });

    it("re-enables blending flagged by GM2048 and records metadata", () => {
        const source = [
            "gpu_set_blendenable(false);",
            "",
            'draw_text(0, 0, "Hello!");'
        ].join("\n");

        const ast = GMLParser.parse(source, {
            getLocations: true,
            simplifyLocations: false
        });

        applyFeatherFixes(ast, { sourceText: source });

        const statements = (ast.body ?? []).filter(
            (node) => node?.type !== "EmptyStatement"
        );
        const [disableCall, drawCall, resetCall] = statements;

        assert.ok(disableCall);
        assert.ok(drawCall);
        assert.ok(resetCall);
        assert.strictEqual(resetCall.type, "CallExpression");
        assert.strictEqual(resetCall.object?.name, "gpu_set_blendenable");

        const args = Array.isArray(resetCall.arguments) ? resetCall.arguments : [];
        assert.strictEqual(args.length > 0, true);
        assert.strictEqual(args[0]?.type, "Literal");
        assert.strictEqual(args[0]?.value, "true");

        const appliedDiagnostics = ast._appliedFeatherDiagnostics ?? [];
        const gm2048 = appliedDiagnostics.find((entry) => entry.id === "GM2048");

        assert.ok(gm2048, "Expected GM2048 metadata to be recorded on the AST.");
        assert.strictEqual(gm2048.automatic, true);
        assert.strictEqual(gm2048.target, "gpu_set_blendenable");
        assert.ok(gm2048.range);

        const resetMetadata = resetCall._appliedFeatherDiagnostics ?? [];
        assert.strictEqual(
            resetMetadata.some((entry) => entry.id === "GM2048"),
            true,
            "Expected GM2048 metadata to be recorded on the inserted reset call."
        );
    });

    it("harmonizes texture ternaries flagged by GM1063 and records metadata", () => {
        const source = [
            "/// Create Event",
            "",
            "tex = (texture_defined) ? sprite_get_texture(sprite_index, 0) : -1;",
            "",
            "/// Draw Event",
            "",
            "vertex_submit(vb, pr_trianglelist, tex);"
        ].join("\n");

        const ast = GMLParser.parse(source, {
            getLocations: true,
            simplifyLocations: false
        });

        const [assignment] = ast.body ?? [];
        assert.ok(assignment?.right?.type === "TernaryExpression");
        assert.strictEqual(
            assignment.right.alternate.type === "UnaryExpression",
            true
        );

        applyFeatherFixes(ast, { sourceText: source });

        const fixedTernary = assignment?.right;
        assert.ok(fixedTernary);
        assert.strictEqual(fixedTernary.alternate?.type, "Identifier");
        assert.strictEqual(fixedTernary.alternate?.name, "pointer_null");

        const appliedDiagnostics = ast._appliedFeatherDiagnostics ?? [];
        const gm1063 = appliedDiagnostics.find((entry) => entry.id === "GM1063");

        assert.ok(gm1063, "Expected GM1063 metadata to be recorded on the AST.");
        assert.strictEqual(gm1063.automatic, true);
        assert.strictEqual(gm1063.target, "tex");
        assert.ok(gm1063.range);

        const ternaryDiagnostics = fixedTernary._appliedFeatherDiagnostics ?? [];
        assert.strictEqual(
            ternaryDiagnostics.some((entry) => entry.id === "GM1063"),
            true
        );
    });

    it("normalizes simple syntax errors flagged by GM1100 and records metadata", () => {
        const source = ["var _this * something;", "", "    = 48;"].join("\n");

        const { sourceText, metadata } = preprocessSourceForFeatherFixes(source);

        assert.notStrictEqual(
            sourceText,
            source,
            "Expected GM1100 preprocessor to modify the source text."
        );
        assert.ok(
            metadata?.GM1100?.length > 0,
            "Expected GM1100 metadata to be recorded by the preprocessor."
        );

        const ast = GMLParser.parse(sourceText, {
            getLocations: true,
            simplifyLocations: false
        });

        applyFeatherFixes(ast, {
            sourceText,
            preprocessedFixMetadata: metadata
        });

        const statements = (ast.body ?? []).filter(
            (node) => node?.type !== "EmptyStatement"
        );
        const [declaration] = statements;

        assert.ok(declaration);
        assert.strictEqual(declaration.type, "VariableDeclaration");
        assert.strictEqual(Array.isArray(declaration.declarations), true);

        const declarationFixes = declaration._appliedFeatherDiagnostics ?? [];
        assert.strictEqual(
            declarationFixes.some((entry) => entry.id === "GM1100"),
            true
        );

        const programDiagnostics = ast._appliedFeatherDiagnostics ?? [];
        const gm1100Entries = programDiagnostics.filter(
            (entry) => entry.id === "GM1100"
        );

        assert.ok(
            gm1100Entries.length >= 1,
            "Expected GM1100 metadata to be recorded on the program node."
        );

        for (const entry of gm1100Entries) {
            assert.strictEqual(entry.automatic, true);
            assert.strictEqual(entry.title, "Syntax Error");
            assert.strictEqual(entry.description?.includes("syntax error"), true);
        }
    });

    it("removes stray boolean literal statements flagged by GM1016 and records metadata", () => {
        const topLevelLiteral = {
            type: "ExpressionStatement",
            expression: {
                type: "Literal",
                value: "true",
                start: { index: 0 },
                end: { index: 3 }
            },
            start: { index: 0 },
            end: { index: 4 }
        };

        const nestedLiteral = {
            type: "ExpressionStatement",
            expression: {
                type: "Literal",
                value: "false",
                start: { index: 18 },
                end: { index: 22 }
            },
            start: { index: 18 },
            end: { index: 24 }
        };

        const ast = {
            type: "Program",
            body: [
                topLevelLiteral,
                {
                    type: "IfStatement",
                    test: {
                        type: "Literal",
                        value: "true",
                        start: { index: 10 },
                        end: { index: 13 }
                    },
                    consequent: {
                        type: "BlockStatement",
                        body: [nestedLiteral],
                        start: { index: 16 },
                        end: { index: 25 }
                    },
                    alternate: null,
                    start: { index: 6 },
                    end: { index: 25 }
                }
            ],
            start: { index: 0 },
            end: { index: 25 }
        };

        applyFeatherFixes(ast, { sourceText: "true;\nif (true) { false; }" });

        assert.strictEqual(
            ast.body.length,
            1,
            "Expected stray boolean literal to be removed from the program body."
        );

        const [ifStatement] = ast.body;
        assert.ok(ifStatement);
        assert.strictEqual(
            Array.isArray(ifStatement.consequent?.body)
                ? ifStatement.consequent.body.length
                : -1,
            0,
            "Expected stray boolean literal to be removed from block statements."
        );

        const rootDiagnostics = ast._appliedFeatherDiagnostics ?? [];
        const rootGM1016 = rootDiagnostics.filter((entry) => entry.id === "GM1016");
        assert.strictEqual(
            rootGM1016.length,
            2,
            "Expected GM1016 metadata to be recorded for each removed statement."
        );

        const blockDiagnostics =
      ifStatement.consequent?._appliedFeatherDiagnostics ?? [];
        assert.strictEqual(
            blockDiagnostics.some((entry) => entry.id === "GM1016"),
            true,
            "Expected GM1016 metadata to be attached to the containing block."
        );

        for (const entry of rootGM1016) {
            assert.strictEqual(
                entry.automatic,
                true,
                "GM1016 fixes should be marked as automatic."
            );
            assert.ok(
                entry.range,
                "GM1016 fixes should capture the removed node's range."
            );
        }
    });

    it("preprocesses stray boolean literal statements flagged by GM1016", () => {
        const source = [
            "/// Feather GM1016 sample",
            "true;",
            "if (condition) {",
            "    false;",
            "    value = 1;",
            "}",
            ""
        ].join("\n");

        const { sourceText, metadata } = preprocessSourceForFeatherFixes(source);

        assert.notStrictEqual(
            sourceText,
            source,
            "Expected GM1016 preprocessor to remove boolean literal statements."
        );

        assert.ok(
            metadata?.GM1016?.length === 2,
            "Expected GM1016 metadata entries for each removed statement."
        );

        const ast = GMLParser.parse(sourceText, {
            getLocations: true,
            simplifyLocations: false
        });

        applyFeatherFixes(ast, {
            sourceText,
            preprocessedFixMetadata: metadata
        });

        const statements = ast.body ?? [];

        assert.strictEqual(
            statements.length,
            1,
            "Expected only the conditional statement to remain at the top level."
        );

        const [ifStatement] = statements;
        assert.ok(ifStatement?.type === "IfStatement");

        const blockBody = ifStatement?.consequent?.body ?? [];

        assert.strictEqual(
            blockBody.length,
            1,
            "Expected nested boolean literal statements to be removed."
        );

        const rootDiagnostics = ast._appliedFeatherDiagnostics ?? [];
        const gm1016Fixes = rootDiagnostics.filter(
            (entry) => entry.id === "GM1016"
        );

        assert.strictEqual(
            gm1016Fixes.length,
            2,
            "Expected GM1016 metadata to be recorded for each removed literal."
        );

        for (const fix of gm1016Fixes) {
            assert.strictEqual(fix.automatic, true);
            assert.ok(fix.range);
        }

        const blockDiagnostics =
      ifStatement.consequent?._appliedFeatherDiagnostics ?? [];

        assert.strictEqual(
            blockDiagnostics.some((entry) => entry.id === "GM1016"),
            true,
            "Expected GM1016 metadata to be attached to the containing block."
        );
    });

    it("deduplicates local variables flagged by GM2044 and records metadata", () => {
        const source = [
            "function demo() {",
            "    var total = 1;",
            "    var total = 2;",
            "    var count;",
            "    var count;",
            "    if (true) {",
            "        var temp = 0;",
            "        var temp = 1;",
            "    }",
            "}",
            ""
        ].join("\n");

        const ast = GMLParser.parse(source, {
            getLocations: true,
            simplifyLocations: false
        });

        applyFeatherFixes(ast, { sourceText: source });

        const functionNode = ast.body?.[0];
        assert.ok(functionNode?.type === "FunctionDeclaration");

        const statements = functionNode?.body?.body ?? [];
        assert.strictEqual(statements.length, 4);

        const totalDeclaration = statements[0];
        assert.ok(totalDeclaration?.type === "VariableDeclaration");
        assert.strictEqual(totalDeclaration.declarations?.[0]?.id?.name, "total");

        const totalAssignment = statements[1];
        assert.ok(totalAssignment?.type === "AssignmentExpression");
        assert.strictEqual(totalAssignment.left?.name, "total");

        const countDeclarations = statements.filter(
            (node) =>
                node?.type === "VariableDeclaration" &&
        node.declarations?.[0]?.id?.name === "count"
        );
        assert.strictEqual(countDeclarations.length, 1);

        const ifStatement = statements[3];
        assert.strictEqual(ifStatement?.type, "IfStatement");

        const innerStatements = ifStatement?.consequent?.body ?? [];
        assert.strictEqual(innerStatements.length, 2);

        const innerAssignment = innerStatements[1];
        assert.ok(innerAssignment?.type === "AssignmentExpression");
        assert.strictEqual(innerAssignment.left?.name, "temp");

        const programDiagnostics = ast._appliedFeatherDiagnostics ?? [];
        const gm2044Entries = programDiagnostics.filter(
            (entry) => entry.id === "GM2044"
        );

        assert.ok(
            gm2044Entries.length >= 2,
            "Expected GM2044 metadata to be recorded at the program level."
        );
        assert.strictEqual(
            gm2044Entries.every((entry) => entry.automatic === true),
            true
        );

        const assignmentDiagnostics =
      innerAssignment._appliedFeatherDiagnostics ?? [];
        assert.strictEqual(
            assignmentDiagnostics.some((entry) => entry.id === "GM2044"),
            true,
            "Expected inserted assignment to record GM2044 metadata."
        );
    });

    it("records metadata for GM2064 flagged struct properties", () => {
        const source = [
            "/// Create Event",
            "",
            "ins_companion = instance_create_layer(x, y, layer, obj_companion, {",
            "    intro_message: message",
            "});"
        ].join("\n");

        const ast = GMLParser.parse(source, {
            getLocations: true,
            simplifyLocations: false
        });

        applyFeatherFixes(ast, { sourceText: source });

        const assignment = ast.body?.[0];
        assert.ok(assignment);
        const callExpression = assignment.right;
        assert.ok(callExpression);
        const structArgument = callExpression.arguments?.[4];
        assert.ok(structArgument);
        const [property] = structArgument.properties ?? [];
        assert.ok(property);

        const propertyMetadata = property._appliedFeatherDiagnostics ?? [];
        assert.strictEqual(propertyMetadata.length, 1);

        const [metadata] = propertyMetadata;
        assert.strictEqual(metadata.id, "GM2064");
        assert.strictEqual(metadata.target, "message");
        assert.strictEqual(metadata.automatic, false);

        const expectedMetadata = getFeatherDiagnosticById("GM2064");
        assert.ok(expectedMetadata);
        assert.strictEqual(metadata.title, expectedMetadata.title);
        assert.strictEqual(metadata.description, expectedMetadata.description);
        assert.strictEqual(metadata.correction, expectedMetadata.correction);

        const recordedFixes = ast._appliedFeatherDiagnostics ?? [];
        const gm2064Fixes = recordedFixes.filter((entry) => entry.id === "GM2064");
        assert.strictEqual(gm2064Fixes.length, 1);
        assert.strictEqual(gm2064Fixes[0].target, "message");
        assert.strictEqual(gm2064Fixes[0].automatic, false);
    });

    it("inserts a file_find_close call before nested file_find_first invocations flagged by GM2031", () => {
        const source = [
            "var _look_for_description = true;",
            "",
            'var _file = file_find_first("/game_data/*.bin", fa_none);',
            "",
            "if (_look_for_description)",
            "{",
            '    _file2 = file_find_first("/game_data/*.json", fa_none);',
            "}",
            "",
            "file_find_close();"
        ].join("\n");

        const ast = GMLParser.parse(source, {
            getLocations: true,
            simplifyLocations: false
        });

        applyFeatherFixes(ast, { sourceText: source });

        const appliedDiagnostics = ast._appliedFeatherDiagnostics ?? [];
        assert.strictEqual(
            appliedDiagnostics.some((entry) => entry.id === "GM2031"),
            true,
            "Expected GM2031 metadata to be recorded on the AST."
        );

        const ifStatement = ast.body?.find((node) => node?.type === "IfStatement");
        assert.ok(ifStatement, "Expected an if statement in the parsed AST.");

        const consequentBody = ifStatement?.consequent?.body ?? [];
        assert.strictEqual(consequentBody.length, 2);

        const [firstStatement, secondStatement] = consequentBody;
        assert.strictEqual(firstStatement?.type, "CallExpression");
        assert.strictEqual(firstStatement?.object?.name, "file_find_close");

        const closeDiagnostics = firstStatement?._appliedFeatherDiagnostics ?? [];
        assert.strictEqual(
            closeDiagnostics.some((entry) => entry.id === "GM2031"),
            true,
            "Expected GM2031 metadata on the inserted file_find_close call."
        );

        assert.strictEqual(secondStatement?.type, "AssignmentExpression");
        assert.strictEqual(secondStatement?.right?.type, "CallExpression");
        assert.strictEqual(secondStatement?.right?.object?.name, "file_find_first");
    });

    it("hoists multiple call arguments flagged by GM2023 and records metadata", () => {
        const source =
      "vertex_position_3d(vb, buffer_read(buff, buffer_f32), buffer_read(buff, buffer_f32), buffer_read(buff, buffer_f32));";

        const ast = GMLParser.parse(source, {
            getLocations: true,
            simplifyLocations: false
        });

        applyFeatherFixes(ast, { sourceText: source });

        const body = Array.isArray(ast.body) ? ast.body : [];

        assert.strictEqual(
            body.length >= 4,
            true,
            "Expected temporaries to be hoisted before the call expression."
        );

        for (let index = 0; index < 3; index += 1) {
            const declaration = body[index];
            assert.ok(declaration);
            assert.strictEqual(declaration.type, "VariableDeclaration");

            const declarators = Array.isArray(declaration.declarations)
                ? declaration.declarations
                : [];
            assert.strictEqual(declarators.length, 1);

            const [declarator] = declarators;
            assert.strictEqual(declarator?.id?.type, "Identifier");
            assert.strictEqual(declarator?.id?.name, `__feather_call_arg_${index}`);
            assert.strictEqual(declarator?.init?.type, "CallExpression");

            const declarationDiagnostics =
        declaration._appliedFeatherDiagnostics ?? [];
            assert.strictEqual(
                declarationDiagnostics.some((entry) => entry.id === "GM2023"),
                true,
                "Expected GM2023 metadata on each hoisted declaration."
            );
        }

        const callStatement = body[body.length - 1];
        assert.ok(callStatement);
        assert.strictEqual(callStatement.type, "CallExpression");

        const args = Array.isArray(callStatement.arguments)
            ? callStatement.arguments
            : [];
        assert.strictEqual(args.length, 4);
        assert.strictEqual(args[0]?.type, "Identifier");
        assert.strictEqual(args[0]?.name, "vb");
        assert.strictEqual(args[1]?.name, "__feather_call_arg_0");
        assert.strictEqual(args[2]?.name, "__feather_call_arg_1");
        assert.strictEqual(args[3]?.name, "__feather_call_arg_2");

        const appliedDiagnostics = ast._appliedFeatherDiagnostics ?? [];
        const gm2023 = appliedDiagnostics.find((entry) => entry.id === "GM2023");

        assert.ok(gm2023, "Expected GM2023 metadata to be recorded on the AST.");
        assert.strictEqual(gm2023.automatic, true);
        assert.strictEqual(gm2023.target, "vertex_position_3d");

        const callDiagnostics = callStatement._appliedFeatherDiagnostics ?? [];
        assert.strictEqual(
            callDiagnostics.some((entry) => entry.id === "GM2023"),
            true,
            "Expected GM2023 metadata on the transformed call expression."
        );
    });
>>>>>>> 05e070cc
});<|MERGE_RESOLUTION|>--- conflicted
+++ resolved
@@ -441,7 +441,6 @@
         }
     });
 
-<<<<<<< HEAD
     it("records duplicate semicolon fixes for GM1033", () => {
         const source = [
             "var value = 1;;",
@@ -455,24 +454,13 @@
             "            break;",
             "    }",
             "}"
-=======
-    it("moves argument references into the preceding function body", () => {
-        const source = [
-            "function args()",
-            "{",
-            "}",
-            "",
-            "var _first_parameter = argument[0];",
-            "var _argument_total = argument_count;"
->>>>>>> 05e070cc
-        ].join("\n");
-
-        const ast = GMLParser.parse(source, {
-            getLocations: true,
-            simplifyLocations: false
-        });
-
-<<<<<<< HEAD
+        ].join("\n");
+
+        const ast = GMLParser.parse(source, {
+            getLocations: true,
+            simplifyLocations: false
+        });
+
         applyFeatherFixes(ast, { sourceText: source });
 
         const metadata = Array.isArray(ast._appliedFeatherDiagnostics)
@@ -481,17 +469,36 @@
 
         const gm1033Fixes = metadata.filter((entry) => entry.id === "GM1033");
 
-        assert.ok(gm1033Fixes.length > 0, "Expected duplicate semicolons to be detected.");
+        assert.ok(
+            gm1033Fixes.length > 0,
+            "Expected duplicate semicolons to be detected."
+        );
 
         for (const fix of gm1033Fixes) {
             assert.strictEqual(
-                typeof fix.range?.start === "number" && typeof fix.range?.end === "number",
+                typeof fix.range?.start === "number" &&
+                    typeof fix.range?.end === "number",
                 true,
                 "Expected each GM1033 fix to include a range."
             );
         }
     });
-=======
+
+    it("moves argument references into the preceding function body", () => {
+        const source = [
+            "function args()",
+            "{",
+            "}",
+            "",
+            "var _first_parameter = argument[0];",
+            "var _argument_total = argument_count;"
+        ].join("\n");
+
+        const ast = GMLParser.parse(source, {
+            getLocations: true,
+            simplifyLocations: false
+        });
+
         const [functionDeclaration, firstStatement, secondStatement] =
       ast.body ?? [];
 
@@ -1299,5 +1306,4 @@
             "Expected GM2023 metadata on the transformed call expression."
         );
     });
->>>>>>> 05e070cc
 });