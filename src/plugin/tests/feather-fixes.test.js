import assert from "node:assert/strict";

import { describe, it } from "node:test";

import GMLParser from "gamemaker-language-parser";

import {
    getNodeEndIndex,
    getNodeStartIndex
} from "../../shared/ast-locations.js";

import {
    getFeatherMetadata,
    getFeatherDiagnosticById
} from "../src/feather/metadata.js";
import {
    applyFeatherFixes,
    getFeatherDiagnosticFixers,
    preprocessSourceForFeatherFixes
} from "../src/ast-transforms/apply-feather-fixes.js";

function isEventInheritedCall(node) {
    if (!node || node.type !== "CallExpression") {
        return false;
    }

    const callee = node.object;

    return callee?.type === "Identifier" && callee.name === "event_inherited";
}

describe("Feather diagnostic fixer registry", () => {
    it("registers a fixer entry for every diagnostic", () => {
        const metadata = getFeatherMetadata();
        const diagnostics = Array.isArray(metadata?.diagnostics)
            ? metadata.diagnostics
            : [];
        const registry = getFeatherDiagnosticFixers();

        assert.strictEqual(
            registry.size,
            diagnostics.length,
            "Expected the fixer registry to include every Feather diagnostic."
        );

        for (const diagnostic of diagnostics) {
            assert.ok(
                registry.has(diagnostic.id),
                `Missing fixer entry for Feather diagnostic ${diagnostic.id}.`
            );
        }
    });
});

describe("applyFeatherFixes transform", () => {
    it("removes trailing macro semicolons and records fix metadata", () => {
        const source = ["#macro SAMPLE value;", "", "var data = SAMPLE;"].join(
            "\n"
        );

        const ast = GMLParser.parse(source, {
            getLocations: true,
            simplifyLocations: false
        });

        const [macro] = ast.body ?? [];
        applyFeatherFixes(ast, { sourceText: source });

        assert.ok(Array.isArray(ast._appliedFeatherDiagnostics));
        assert.strictEqual(
            ast._appliedFeatherDiagnostics.some(
                (entry) => entry.id === "GM1051"
            ),
            true,
            "Expected macro fixer metadata to be recorded on the program node."
        );

        assert.ok(macro);
        assert.ok(Array.isArray(macro.tokens));
        assert.strictEqual(macro.tokens.includes(";"), false);
        assert.strictEqual(typeof macro._featherMacroText, "string");
        assert.strictEqual(
            macro._featherMacroText.trimEnd(),
            "#macro SAMPLE value"
        );

        const macroFixes = macro._appliedFeatherDiagnostics;
        assert.ok(Array.isArray(macroFixes));
        assert.strictEqual(macroFixes.length, 1);
        assert.strictEqual(macroFixes[0].target, "SAMPLE");
    });

    it("removes trailing macro semicolons before inline comments", () => {
        const source = [
            "#macro SAMPLE value; // comment",
            "",
            "var data = SAMPLE;"
        ].join("\n");

        const ast = GMLParser.parse(source, {
            getLocations: true,
            simplifyLocations: false
        });

        const [macro] = ast.body ?? [];
        applyFeatherFixes(ast, { sourceText: source });

        assert.ok(macro);
        assert.ok(Array.isArray(macro.tokens));
        assert.strictEqual(macro.tokens.includes(";"), false);
        assert.strictEqual(typeof macro._featherMacroText, "string");
        assert.strictEqual(
            macro._featherMacroText.trimEnd(),
            "#macro SAMPLE value // comment"
        );

        const macroFixes = macro._appliedFeatherDiagnostics;
        assert.ok(Array.isArray(macroFixes));
        assert.strictEqual(macroFixes.length, 1);
        assert.strictEqual(macroFixes[0].target, "SAMPLE");
    });

<<<<<<< HEAD
    it("terminates var declarations flagged by GM2007 and records metadata", () => {
        const source = [
            "var missing",
            "var intact = 1;",
            "if (true)",
            "{",
            "    var inside",
            "    var withComment // comment",
            "}",
            ""
        ].join("\n");

        const ast = GMLParser.parse(source, {
            getLocations: true,
            simplifyLocations: false
        });

        applyFeatherFixes(ast, { sourceText: source });

        const allDeclarations = [];

        const collectDeclarations = (node) => {
            if (!node) {
                return;
            }

            if (Array.isArray(node)) {
                for (const entry of node) {
                    collectDeclarations(entry);
                }
                return;
            }

            if (typeof node !== "object") {
                return;
            }

            if (node.type === "VariableDeclaration" && node.kind === "var") {
                allDeclarations.push(node);
            }

            for (const value of Object.values(node)) {
                if (value && typeof value === "object") {
                    collectDeclarations(value);
                }
            }
        };

        collectDeclarations(ast);

        const flaggedDeclarations = allDeclarations.filter((node) => {
            const diagnostics = node._appliedFeatherDiagnostics ?? [];
            return diagnostics.some((entry) => entry.id === "GM2007");
        });

        assert.strictEqual(flaggedDeclarations.length, 3);

        const expectedTargets = new Set(["missing", "inside", "withComment"]);
        const observedTargets = new Set();

        for (const declaration of flaggedDeclarations) {
            const diagnostics = declaration._appliedFeatherDiagnostics ?? [];
            const gm2007 = diagnostics.find((entry) => entry.id === "GM2007");

            assert.ok(gm2007, "Expected GM2007 metadata to be recorded on the declaration.");
            assert.strictEqual(gm2007.automatic, true);
            assert.ok(gm2007.range);
            assert.strictEqual(typeof gm2007.range.start, "number");
            assert.strictEqual(typeof gm2007.range.end, "number");

            if (gm2007.target) {
                observedTargets.add(gm2007.target);
            }
        }

        assert.strictEqual(observedTargets.size, expectedTargets.size);

        for (const target of expectedTargets) {
            assert.strictEqual(
                observedTargets.has(target),
                true,
                `Expected GM2007 fix metadata for var declaration '${target}'.`
            );
        }

        const programDiagnostics = ast._appliedFeatherDiagnostics ?? [];
        const gm2007Diagnostics = programDiagnostics.filter((entry) => entry.id === "GM2007");

        assert.strictEqual(gm2007Diagnostics.length, flaggedDeclarations.length);
    });

    it("records manual Feather fix metadata for every diagnostic", () => {
        const source = "var value = 1;";
=======
    it("inserts the missing argument for GM1005 and records fix metadata", () => {
        const source = "draw_set_color();";
>>>>>>> 1421293e

        const ast = GMLParser.parse(source, {
            getLocations: true,
            simplifyLocations: false
        });

        applyFeatherFixes(ast, { sourceText: source });

        const [firstStatement] = ast.body ?? [];
        const callExpression =
            firstStatement?.type === "ExpressionStatement"
                ? firstStatement.expression
                : firstStatement;

        assert.ok(callExpression);
        assert.ok(Array.isArray(callExpression.arguments));
        assert.strictEqual(callExpression.arguments.length, 1);

        const [argument] = callExpression.arguments;
        assert.ok(argument);
        assert.strictEqual(argument.type, "Identifier");
        assert.strictEqual(argument.name, "c_black");

        const appliedFixes = callExpression._appliedFeatherDiagnostics ?? [];
        assert.strictEqual(
            appliedFixes.some((entry) => entry.id === "GM1005"),
            true
        );

        assert.ok(Array.isArray(ast._appliedFeatherDiagnostics));
        assert.strictEqual(
            ast._appliedFeatherDiagnostics.some(
                (entry) => entry.id === "GM1005"
            ),
            true
        );
    });

    it("removes duplicate enum members and records fix metadata", () => {
        const source = [
            "enum FRUIT {",
            "    APPLE,",
            "    apple,",
            "    BANANA,",
            "    BANANA",
            "}",
            "",
            "var result = FRUIT.BANANA;"
        ].join("\n");

        const ast = GMLParser.parse(source, {
            getLocations: true,
            simplifyLocations: false
        });

        applyFeatherFixes(ast, { sourceText: source });

        const [enumDeclaration] = ast.body ?? [];
        assert.ok(enumDeclaration);
        assert.strictEqual(enumDeclaration.type, "EnumDeclaration");

        const members = Array.isArray(enumDeclaration.members)
            ? enumDeclaration.members
            : [];
        const memberNames = members.map((member) => member?.name?.name);

        assert.deepStrictEqual(
            memberNames,
            ["APPLE", "BANANA"],
            "Expected duplicate enum members to be removed."
        );

        const enumFixes = enumDeclaration._appliedFeatherDiagnostics ?? [];
        assert.strictEqual(enumFixes.length, 2);
        assert.strictEqual(
            enumFixes.every((entry) => entry.id === "GM1004"),
            true
        );
        assert.deepStrictEqual(
            enumFixes.map((entry) => entry.target),
            ["apple", "BANANA"]
        );

        const recordedIds = new Set(
            (ast._appliedFeatherDiagnostics ?? []).map((entry) => entry.id)
        );
        assert.strictEqual(
            recordedIds.has("GM1004"),
            true,
            "Expected GM1004 fix metadata on the program node."
        );
    });

    it("replaces read-only built-in assignments with local variables", () => {
        const source = [
            "function demo() {",
            '    working_directory = @"PlayerData";',
            '    var first = file_find_first(working_directory + @"/Screenshots/*.png", fa_archive);',
            "    return working_directory;",
            "}"
        ].join("\n");

        const ast = GMLParser.parse(source, {
            getLocations: true,
            simplifyLocations: false
        });

        applyFeatherFixes(ast, { sourceText: source });

        const [functionDeclaration] = ast.body ?? [];
        assert.ok(functionDeclaration);

        const blockBody = functionDeclaration.body?.body ?? [];
        assert.ok(Array.isArray(blockBody));
        assert.strictEqual(blockBody.length, 3);

        const [replacementDeclaration, callDeclaration, returnStatement] =
            blockBody;

        assert.ok(replacementDeclaration);
        assert.strictEqual(replacementDeclaration.type, "VariableDeclaration");

        const replacementDeclarator = replacementDeclaration.declarations?.[0];
        assert.ok(replacementDeclarator);
        const replacementName = replacementDeclarator.id?.name;
        assert.strictEqual(typeof replacementName, "string");
        assert.ok(replacementName.startsWith("__feather_working_directory"));

        const callInit = callDeclaration?.declarations?.[0]?.init;
        assert.ok(callInit);
        assert.strictEqual(callInit.type, "CallExpression");

        const firstArgument = callInit.arguments?.[0];
        assert.ok(firstArgument);
        assert.strictEqual(firstArgument.type, "BinaryExpression");
        assert.strictEqual(firstArgument.left?.type, "Identifier");
        assert.strictEqual(firstArgument.left.name, replacementName);

        assert.ok(returnStatement);
        assert.strictEqual(returnStatement.type, "ReturnStatement");
        assert.strictEqual(returnStatement.argument?.type, "Identifier");
        assert.strictEqual(returnStatement.argument.name, replacementName);

        const statementFixes =
            replacementDeclaration._appliedFeatherDiagnostics;
        assert.ok(Array.isArray(statementFixes));
        assert.strictEqual(statementFixes.length, 1);
        assert.strictEqual(statementFixes[0].id, "GM1008");
        assert.strictEqual(statementFixes[0].target, "working_directory");
        assert.strictEqual(statementFixes[0].automatic, true);

        const rootFixes = ast._appliedFeatherDiagnostics ?? [];
        assert.strictEqual(
            rootFixes.some((entry) => entry.id === "GM1008"),
            true,
            "Expected program metadata to include the GM1008 fix."
        );
    });

    it("replaces file attribute additions with bitwise OR operations", () => {
        const source = [
            "function scanArchives() {",
            "    var attributes = fa_readonly + fa_archive;",
            '    return file_find_first(@"/User Content/*.doc", attributes);',
            "}"
        ].join("\n");

        const ast = GMLParser.parse(source, {
            getLocations: true,
            simplifyLocations: false
        });

        applyFeatherFixes(ast, { sourceText: source });

        const [functionDeclaration] = ast.body ?? [];
        assert.ok(functionDeclaration);

        const declaration = functionDeclaration.body?.body?.[0];
        assert.ok(declaration);
        assert.strictEqual(declaration.type, "VariableDeclaration");

        const [declarator] = declaration.declarations ?? [];
        assert.ok(declarator);

        const initializer = declarator.init;
        assert.ok(initializer);
        assert.strictEqual(initializer.type, "BinaryExpression");
        assert.strictEqual(initializer.operator, "|");

        const appliedDiagnostics = Array.isArray(
            initializer._appliedFeatherDiagnostics
        )
            ? initializer._appliedFeatherDiagnostics
            : [];

        assert.strictEqual(
            appliedDiagnostics.some((entry) => entry.id === "GM1009"),
            true,
            "Expected GM1009 fix metadata for the converted file attribute addition."
        );
    });

    it("converts room navigation arithmetic into dedicated helpers", () => {
        const source = [
            "var next_room = room + 1;",
            "var previous_room = room - 1;",
            "room_goto(room + 1);"
        ].join("\n");

        const ast = GMLParser.parse(source, {
            getLocations: true,
            simplifyLocations: false
        });

        applyFeatherFixes(ast, { sourceText: source });

        const [nextDeclaration, previousDeclaration, gotoStatement] =
            ast.body ?? [];

        assert.ok(nextDeclaration);
        assert.strictEqual(nextDeclaration.type, "VariableDeclaration");

        const [nextDeclarator] = nextDeclaration.declarations ?? [];
        assert.ok(nextDeclarator);

        const nextInitializer = nextDeclarator.init;
        assert.ok(nextInitializer);
        assert.strictEqual(nextInitializer.type, "CallExpression");
        assert.strictEqual(nextInitializer.object?.name, "room_next");
        assert.ok(Array.isArray(nextInitializer.arguments));
        assert.strictEqual(nextInitializer.arguments.length, 1);

        const [nextArgument] = nextInitializer.arguments;
        assert.ok(nextArgument);
        assert.strictEqual(nextArgument.type, "Identifier");
        assert.strictEqual(nextArgument.name, "room");

        const nextFixes = Array.isArray(
            nextInitializer._appliedFeatherDiagnostics
        )
            ? nextInitializer._appliedFeatherDiagnostics
            : [];

        assert.strictEqual(
            nextFixes.some((entry) => entry.id === "GM1009"),
            true,
            "Expected GM1009 fix metadata for the converted room_next helper."
        );

        assert.ok(previousDeclaration);
        assert.strictEqual(previousDeclaration.type, "VariableDeclaration");

        const [previousDeclarator] = previousDeclaration.declarations ?? [];
        assert.ok(previousDeclarator);

        const previousInitializer = previousDeclarator.init;
        assert.ok(previousInitializer);
        assert.strictEqual(previousInitializer.type, "CallExpression");
        assert.strictEqual(previousInitializer.object?.name, "room_previous");
        assert.ok(Array.isArray(previousInitializer.arguments));
        assert.strictEqual(previousInitializer.arguments.length, 1);

        const [previousArgument] = previousInitializer.arguments;
        assert.ok(previousArgument);
        assert.strictEqual(previousArgument.type, "Identifier");
        assert.strictEqual(previousArgument.name, "room");

        const previousFixes = Array.isArray(
            previousInitializer._appliedFeatherDiagnostics
        )
            ? previousInitializer._appliedFeatherDiagnostics
            : [];

        assert.strictEqual(
            previousFixes.some((entry) => entry.id === "GM1009"),
            true,
            "Expected GM1009 fix metadata for the converted room_previous helper."
        );

        const expressionStatement =
            gotoStatement?.type === "ExpressionStatement"
                ? gotoStatement.expression
                : gotoStatement;

        assert.ok(expressionStatement);
        assert.strictEqual(expressionStatement.type, "CallExpression");
        assert.strictEqual(expressionStatement.object?.name, "room_goto_next");
        assert.ok(Array.isArray(expressionStatement.arguments));
        assert.strictEqual(expressionStatement.arguments.length, 0);

        const gotoFixes = Array.isArray(
            expressionStatement._appliedFeatherDiagnostics
        )
            ? expressionStatement._appliedFeatherDiagnostics
            : [];

        assert.strictEqual(
            gotoFixes.some((entry) => entry.id === "GM1009"),
            true,
            "Expected GM1009 fix metadata for the converted room_goto helper."
        );
    });

    it("annotates invalid assignment targets with GM1007 metadata", () => {
        const source = [
            "var origin = new Point(0, 0);",
            "",
            "new Point(0, 0) = 1;"
        ].join("\n");

        const ast = GMLParser.parse(source, {
            getLocations: true,
            simplifyLocations: false
        });

        applyFeatherFixes(ast, { sourceText: source });

        const assignment = ast.body?.find(
            (node) =>
                node?.type === "AssignmentExpression" &&
                node.left?.type === "NewExpression"
        );

        assert.ok(
            assignment,
            "Expected to locate the invalid assignment expression."
        );

        const assignmentFixes = assignment._appliedFeatherDiagnostics;
        assert.ok(Array.isArray(assignmentFixes));
        assert.strictEqual(assignmentFixes.length, 1);

        const [fix] = assignmentFixes;
        assert.strictEqual(fix.id, "GM1007");
        assert.strictEqual(fix.automatic, false);
        assert.strictEqual(fix.target, "new Point(0, 0)");
        assert.ok(fix.range);
        assert.strictEqual(typeof fix.range.start, "number");
        assert.strictEqual(typeof fix.range.end, "number");
        assert.ok(fix.range.end > fix.range.start);

        const programFixes = ast._appliedFeatherDiagnostics;
        assert.ok(Array.isArray(programFixes));
        assert.strictEqual(
            programFixes.some((entry) => entry.id === "GM1007"),
            true,
            "Expected program-level metadata to include GM1007."
        );
    });

    it("promotes local variables used within with(other) scopes", () => {
        const source = [
            "var atk = 1;",
            "",
            "with (other)",
            "{",
            "    hp -= atk;",
            "    apply_damage(atk);",
            "}",
            "",
            "with (other)",
            "{",
            "    apply_damage(atk);",
            "}"
        ].join("\n");

        const ast = GMLParser.parse(source, {
            getLocations: true,
            simplifyLocations: false
        });

        applyFeatherFixes(ast, { sourceText: source });

        const [promotedAssignment, firstWith, secondWith] = ast.body ?? [];

        assert.ok(promotedAssignment);
        assert.strictEqual(promotedAssignment.type, "AssignmentExpression");
        assert.strictEqual(promotedAssignment.operator, "=");
        assert.strictEqual(promotedAssignment.left?.name, "atk");

        const firstBody = firstWith?.body?.body ?? [];
        const [damageExpression, damageCall] = firstBody;

        assert.ok(damageExpression);
        assert.strictEqual(damageExpression.type, "AssignmentExpression");
        assert.strictEqual(damageExpression.right?.type, "MemberDotExpression");
        assert.strictEqual(damageExpression.right?.object?.name, "other");
        assert.strictEqual(damageExpression.right?.property?.name, "atk");

        assert.ok(damageCall);
        const firstCallArgument = damageCall.arguments?.[0];
        assert.strictEqual(firstCallArgument?.type, "MemberDotExpression");
        assert.strictEqual(firstCallArgument?.object?.name, "other");
        assert.strictEqual(firstCallArgument?.property?.name, "atk");

        const secondBody = secondWith?.body?.body ?? [];
        const [secondCall] = secondBody;
        const secondCallArgument = secondCall?.arguments?.[0];
        assert.strictEqual(secondCallArgument?.type, "MemberDotExpression");
        assert.strictEqual(secondCallArgument?.object?.name, "other");
        assert.strictEqual(secondCallArgument?.property?.name, "atk");

        const assignmentFixes =
            promotedAssignment?._appliedFeatherDiagnostics ?? [];
        assert.ok(
            assignmentFixes.some(
                (entry) => entry.id === "GM1013" && entry.automatic === true
            ),
            "Expected promoted assignment to record GM1013 metadata."
        );

        const memberFixes =
            damageExpression.right?._appliedFeatherDiagnostics ?? [];
        assert.ok(
            memberFixes.some(
                (entry) => entry.id === "GM1013" && entry.automatic === true
            ),
            "Expected member access to record GM1013 metadata."
        );

        const programFixes = ast._appliedFeatherDiagnostics ?? [];
        const automaticGm1013 = programFixes.filter(
            (entry) => entry.id === "GM1013" && entry.automatic === true
        );

        assert.ok(
            automaticGm1013.length >= 3,
            "Expected program metadata to include automatic GM1013 fixes."
        );
    });

    it("coerces string literal operands flagged by GM1010", () => {
        const source = 'result = 5 + "5";';

        const ast = GMLParser.parse(source, {
            getLocations: true,
            simplifyLocations: false
        });

        applyFeatherFixes(ast, { sourceText: source });

        const [assignment] = ast.body ?? [];
        assert.ok(assignment);
        assert.strictEqual(assignment.type, "AssignmentExpression");

        const binary = assignment.right;
        assert.ok(binary);
        assert.strictEqual(binary.type, "BinaryExpression");
        assert.strictEqual(binary.operator, "+");

        const coerced = binary.right;
        assert.ok(coerced);
        assert.strictEqual(coerced.type, "CallExpression");
        assert.strictEqual(coerced.object?.type, "Identifier");
        assert.strictEqual(coerced.object?.name, "real");
        assert.ok(Array.isArray(coerced.arguments));
        assert.strictEqual(coerced.arguments.length, 1);
        assert.strictEqual(coerced.arguments[0]?.type, "Literal");
        assert.strictEqual(coerced.arguments[0]?.value, '"5"');

        const metadata = binary._appliedFeatherDiagnostics;
        assert.ok(Array.isArray(metadata));
        assert.strictEqual(metadata.length, 1);
        assert.strictEqual(metadata[0].id, "GM1010");
        assert.strictEqual(metadata[0].target, "+");
        assert.strictEqual(metadata[0].automatic, true);

        assert.ok(Array.isArray(ast._appliedFeatherDiagnostics));
        assert.strictEqual(
            ast._appliedFeatherDiagnostics.some(
                (entry) => entry.id === "GM1010"
            ),
            true,
            "Expected GM1010 metadata to be recorded on the program node."
        );
    });

    it("leaves non-numeric string operands unchanged when coercion is unnecessary", () => {
        const source = [
            'var base = @"PlayerData";',
            'var combined = base + @"/Screenshots/*.png";',
            'var appended = base + "/Manual";'
        ].join("\n");

        const ast = GMLParser.parse(source, {
            getLocations: true,
            simplifyLocations: false
        });

        applyFeatherFixes(ast, { sourceText: source });

        const [, combinedDeclaration, appendedDeclaration] = ast.body ?? [];

        const combinedInit = combinedDeclaration?.declarations?.[0]?.init;
        assert.ok(combinedInit);
        assert.strictEqual(combinedInit.type, "BinaryExpression");
        assert.strictEqual(combinedInit.right?.type, "Literal");
        assert.strictEqual(combinedInit.right?.value, '@"/Screenshots/*.png"');

        const appendedInit = appendedDeclaration?.declarations?.[0]?.init;
        assert.ok(appendedInit);
        assert.strictEqual(appendedInit.type, "BinaryExpression");
        assert.strictEqual(appendedInit.right?.type, "Literal");
        assert.strictEqual(appendedInit.right?.value, '"/Manual"');

        const combinedMetadata = combinedInit._appliedFeatherDiagnostics ?? [];
        const appendedMetadata = appendedInit._appliedFeatherDiagnostics ?? [];

        assert.strictEqual(combinedMetadata.length, 0);
        assert.strictEqual(appendedMetadata.length, 0);
    });

    it("converts string length property access into string_length calls", () => {
        const source = "var result = string(value).length;";

        const ast = GMLParser.parse(source, {
            getLocations: true,
            simplifyLocations: false
        });

        const declaration = ast.body?.[0]?.declarations?.[0];
        const originalInit = declaration?.init;

        assert.ok(originalInit);
        assert.strictEqual(originalInit.type, "MemberDotExpression");

        applyFeatherFixes(ast, { sourceText: source });

        const updatedInit = declaration?.init;

        assert.ok(updatedInit);
        assert.strictEqual(updatedInit.type, "CallExpression");
        assert.strictEqual(updatedInit.object?.type, "Identifier");
        assert.strictEqual(updatedInit.object?.name, "string_length");
        assert.ok(Array.isArray(updatedInit.arguments));
        assert.strictEqual(updatedInit.arguments.length, 1);
        assert.strictEqual(updatedInit.arguments[0], originalInit.object);

        const appliedFixes = updatedInit._appliedFeatherDiagnostics;
        assert.ok(Array.isArray(appliedFixes));
        const gm1012Fix = appliedFixes.find((entry) => entry.id === "GM1012");
        assert.ok(gm1012Fix);
        assert.strictEqual(gm1012Fix.target, "length");
    });

    it("corrects GM1021 typoed function calls using metadata guidance", () => {
        const source = [
            "function make_game(_genre) { /* ... */ }",
            "",
            'make_gaem("RPG");',
            "",
            "var _x = clam(x, 0, 100);"
        ].join("\n");

        const ast = GMLParser.parse(source, {
            getLocations: true,
            simplifyLocations: false
        });

        applyFeatherFixes(ast, { sourceText: source });

        const typoCall = ast.body?.find(
            (node) => node?.type === "CallExpression"
        );
        const variableDeclaration = ast.body?.find(
            (node) => node?.type === "VariableDeclaration"
        );
        const clampCall = variableDeclaration?.declarations?.[0]?.init;

        assert.ok(typoCall);
        assert.strictEqual(typoCall.type, "CallExpression");
        assert.strictEqual(typoCall.object?.name, "make_game");

        assert.ok(clampCall);
        assert.strictEqual(clampCall.type, "CallExpression");
        assert.strictEqual(clampCall.object?.name, "clamp");

        const typoFixes = typoCall._appliedFeatherDiagnostics;
        assert.ok(Array.isArray(typoFixes));
        assert.strictEqual(typoFixes.length, 1);
        assert.strictEqual(typoFixes[0].id, "GM1021");
        assert.strictEqual(typoFixes[0].target, "make_gaem");
        assert.strictEqual(typoFixes[0].replacement, "make_game");
        assert.strictEqual(typeof typoFixes[0].automatic, "boolean");
        assert.strictEqual(typoFixes[0].automatic, true);
        assert.ok(typoFixes[0].range);
        assert.strictEqual(typeof typoFixes[0].range.start, "number");
        assert.strictEqual(typeof typoFixes[0].range.end, "number");

        const clampFixes = clampCall._appliedFeatherDiagnostics;
        assert.ok(Array.isArray(clampFixes));
        assert.strictEqual(clampFixes.length, 1);
        assert.strictEqual(clampFixes[0].id, "GM1021");
        assert.strictEqual(clampFixes[0].target, "clam");
        assert.strictEqual(clampFixes[0].replacement, "clamp");
        assert.strictEqual(clampFixes[0].automatic, true);

        const appliedFixes = ast._appliedFeatherDiagnostics ?? [];
        const gm1021Entries = appliedFixes.filter(
            (entry) => entry?.id === "GM1021"
        );

        assert.strictEqual(gm1021Entries.length >= 2, true);
        gm1021Entries.forEach((entry) => {
            assert.strictEqual(entry.automatic, true);
        });
    });

    it("renames deprecated built-in variables and records fix metadata", () => {
        const source = [
            "score = 0;",
            "score = score + 1;",
            "player.score = score;",
            "var local_score = score;"
        ].join("\n");

        const ast = GMLParser.parse(source, {
            getLocations: true,
            simplifyLocations: false
        });

        applyFeatherFixes(ast, { sourceText: source });

        const [
            firstAssignment,
            secondAssignment,
            memberAssignment,
            declaration
        ] = ast.body ?? [];

        assert.ok(firstAssignment);
        assert.strictEqual(firstAssignment.type, "AssignmentExpression");
        assert.strictEqual(firstAssignment.left?.name, "points");
        assert.strictEqual(firstAssignment.right?.value, "0");

        assert.ok(secondAssignment);
        assert.strictEqual(secondAssignment.type, "AssignmentExpression");
        assert.strictEqual(secondAssignment.left?.name, "points");
        assert.strictEqual(secondAssignment.right?.type, "BinaryExpression");
        assert.strictEqual(secondAssignment.right?.left?.name, "points");

        assert.ok(memberAssignment);
        assert.strictEqual(memberAssignment.type, "AssignmentExpression");
        assert.strictEqual(memberAssignment.left?.property?.name, "score");
        assert.strictEqual(memberAssignment.right?.name, "points");

        assert.ok(declaration);
        assert.strictEqual(declaration.type, "VariableDeclaration");
        const [declarator] = declaration.declarations ?? [];
        assert.strictEqual(declarator?.id?.name, "local_score");
        assert.strictEqual(declarator?.init?.name, "points");

        const identifierMetadata =
            firstAssignment.left?._appliedFeatherDiagnostics;
        assert.ok(Array.isArray(identifierMetadata));
        assert.strictEqual(identifierMetadata.length > 0, true);
        assert.strictEqual(identifierMetadata[0].id, "GM1024");
        assert.strictEqual(identifierMetadata[0].target, "score");

        assert.ok(Array.isArray(ast._appliedFeatherDiagnostics));
        assert.strictEqual(
            ast._appliedFeatherDiagnostics.some(
                (entry) => entry.id === "GM1024"
            ),
            true
        );
    });

    it("replaces deprecated constants highlighted by GM1023", () => {
        const source = [
            "if (os_type == os_win32)",
            "{",
            "    return os_win32;",
            "}",
            ""
        ].join("\n");

        const ast = GMLParser.parse(source, {
            getLocations: true,
            simplifyLocations: false
        });

        applyFeatherFixes(ast, { sourceText: source });

        const [ifStatement] = ast.body ?? [];
        const comparison = ifStatement?.test?.expression;
        const conditionConstant = comparison?.right;
        const returnStatement = ifStatement?.consequent?.body?.[0];
        const returnArgument = returnStatement?.argument;

        assert.ok(conditionConstant);
        assert.strictEqual(conditionConstant.type, "Identifier");
        assert.strictEqual(conditionConstant.name, "os_windows");

        assert.ok(returnArgument);
        assert.strictEqual(returnArgument.type, "Identifier");
        assert.strictEqual(returnArgument.name, "os_windows");

        const identifierFixes = returnArgument._appliedFeatherDiagnostics ?? [];
        assert.ok(Array.isArray(identifierFixes));

        const gm1023Fix = identifierFixes.find(
            (entry) => entry.id === "GM1023"
        );
        assert.ok(
            gm1023Fix,
            "Expected GM1023 fix metadata to be attached to the identifier."
        );
        assert.strictEqual(gm1023Fix.target, "os_windows");
        assert.strictEqual(gm1023Fix.automatic, true);

        const programFixes = ast._appliedFeatherDiagnostics ?? [];
        assert.ok(
            programFixes.some((entry) => entry.id === "GM1023"),
            "Expected GM1023 fix metadata to be attached to the program node."
        );
    });

    it("rewrites postfix increment statements flagged by GM1026", () => {
        const source = "pi++;";

        const ast = GMLParser.parse(source, {
            getLocations: true,
            simplifyLocations: false
        });

        applyFeatherFixes(ast, { sourceText: source });

        const [variableDeclaration, incDecStatement] = ast.body ?? [];

        assert.ok(variableDeclaration);
        assert.strictEqual(variableDeclaration.type, "VariableDeclaration");
        assert.strictEqual(variableDeclaration.kind, "var");

        const [declarator] = variableDeclaration.declarations ?? [];
        assert.ok(declarator);
        assert.strictEqual(declarator.type, "VariableDeclarator");
        assert.strictEqual(declarator.init?.type, "Identifier");
        assert.strictEqual(declarator.init?.name, "pi");

        const identifierName = declarator.id?.name;
        assert.ok(typeof identifierName === "string");
        assert.ok(identifierName.startsWith("__featherFix_pi"));

        assert.ok(incDecStatement);
        assert.strictEqual(incDecStatement.type, "IncDecStatement");
        assert.strictEqual(incDecStatement.prefix, false);
        assert.strictEqual(incDecStatement.operator, "++");
        assert.strictEqual(incDecStatement.argument?.type, "Identifier");
        assert.strictEqual(incDecStatement.argument?.name, identifierName);

        const declarationMetadata =
            variableDeclaration._appliedFeatherDiagnostics;
        assert.ok(Array.isArray(declarationMetadata));
        assert.strictEqual(
            declarationMetadata.some((entry) => entry.id === "GM1026"),
            true
        );

        const statementMetadata = incDecStatement._appliedFeatherDiagnostics;
        assert.ok(Array.isArray(statementMetadata));
        assert.strictEqual(
            statementMetadata.some((entry) => entry.id === "GM1026"),
            true
        );

        const programMetadata = ast._appliedFeatherDiagnostics;
        assert.ok(Array.isArray(programMetadata));
        const gm1026 = programMetadata.find((entry) => entry.id === "GM1026");
        assert.ok(gm1026);
        assert.strictEqual(gm1026.automatic, true);
    });

    it("renames reserved identifiers and records fix metadata", () => {
        const source = [
            "#macro image_index 1",
            "",
            "var image_index = 1;",
            "static draw_text = 2;"
        ].join("\n");

        const ast = GMLParser.parse(source, {
            getLocations: true,
            simplifyLocations: false
        });

        applyFeatherFixes(ast, { sourceText: source });

        const [macro, varDeclaration, staticDeclaration] = ast.body ?? [];

        assert.ok(macro?.name);
        assert.strictEqual(macro.name.name, "_image_index");
        assert.strictEqual(
            macro._featherMacroText?.trimEnd(),
            "#macro _image_index 1"
        );
        assert.ok(Array.isArray(macro.name._appliedFeatherDiagnostics));
        assert.strictEqual(
            macro.name._appliedFeatherDiagnostics[0].id,
            "GM1030"
        );
        assert.strictEqual(
            macro.name._appliedFeatherDiagnostics[0].target,
            "image_index"
        );

        const varDeclarator = varDeclaration?.declarations?.[0];
        assert.ok(varDeclarator?.id);
        assert.strictEqual(varDeclarator.id.name, "_image_index");
        assert.ok(Array.isArray(varDeclarator.id._appliedFeatherDiagnostics));
        assert.strictEqual(
            varDeclarator.id._appliedFeatherDiagnostics[0].id,
            "GM1030"
        );
        assert.strictEqual(
            varDeclarator.id._appliedFeatherDiagnostics[0].target,
            "image_index"
        );

        const staticDeclarator = staticDeclaration?.declarations?.[0];
        assert.ok(staticDeclarator?.id);
        assert.strictEqual(staticDeclarator.id.name, "_draw_text");
        assert.ok(
            Array.isArray(staticDeclarator.id._appliedFeatherDiagnostics)
        );
        assert.strictEqual(
            staticDeclarator.id._appliedFeatherDiagnostics[0].id,
            "GM1030"
        );
        assert.strictEqual(
            staticDeclarator.id._appliedFeatherDiagnostics[0].target,
            "draw_text"
        );

        const appliedFixes = ast._appliedFeatherDiagnostics ?? [];
        assert.strictEqual(
            appliedFixes.some((entry) => entry.id === "GM1030"),
            true,
            "Expected GM1030 fix metadata to be attached to the program node."
        );
    });

    it("converts numeric string call arguments into numeric literals for GM1029", () => {
        const source =
            'draw_sprite(sprite_index, image_index, "1234", "5678");';

        const ast = GMLParser.parse(source, {
            getLocations: true,
            simplifyLocations: false
        });

        applyFeatherFixes(ast, { sourceText: source });

        const [callExpression] = ast.body ?? [];
        assert.ok(callExpression);

        const args = Array.isArray(callExpression?.arguments)
            ? callExpression.arguments
            : [];

        assert.strictEqual(args.length, 4);
        assert.strictEqual(args[2]?.type, "Literal");
        assert.strictEqual(args[3]?.type, "Literal");
        assert.strictEqual(args[2]?.value, "1234");
        assert.strictEqual(args[3]?.value, "5678");

        const literalMetadata = args[2]?._appliedFeatherDiagnostics;
        assert.ok(Array.isArray(literalMetadata));
        assert.strictEqual(literalMetadata.length, 1);

        const [metadata] = literalMetadata;
        const diagnostic = getFeatherDiagnosticById("GM1029");

        assert.strictEqual(metadata?.id, "GM1029");
        assert.strictEqual(metadata?.automatic, true);
        assert.strictEqual(metadata?.title, diagnostic?.title ?? null);
        assert.strictEqual(
            metadata?.description,
            diagnostic?.description ?? null
        );
        assert.strictEqual(
            metadata?.correction,
            diagnostic?.correction ?? null
        );
        assert.ok(metadata?.range);
        assert.strictEqual(typeof metadata.range.start, "number");
        assert.strictEqual(typeof metadata.range.end, "number");
    });

    it("normalizes multidimensional array indexing and records metadata", () => {
        const source = [
            "function fetch_value(_grid, _row, _column, _depth)",
            "{",
            "    var primary = _grid[_row, _column];",
            "    var tertiary = _grid[_row, _column, _depth];",
            "    return primary + tertiary;",
            "}",
            "",
            "var nested = matrix[0, 1, 2, 3];"
        ].join("\n");

        const ast = GMLParser.parse(source, {
            getLocations: true,
            simplifyLocations: false
        });

        applyFeatherFixes(ast, { sourceText: source });

        const functionDeclaration = ast.body?.[0];
        assert.ok(functionDeclaration?.body?.body);

        const [primaryDeclaration, tertiaryDeclaration, returnStatement] =
            functionDeclaration.body.body;

        const primaryInit = primaryDeclaration?.declarations?.[0]?.init;
        const tertiaryInit = tertiaryDeclaration?.declarations?.[0]?.init;

        assert.strictEqual(primaryInit?.type, "MemberIndexExpression");
        assert.strictEqual(primaryInit?.property?.length, 1);
        assert.strictEqual(primaryInit?.object?.type, "MemberIndexExpression");
        assert.strictEqual(primaryInit.object.property?.length, 1);
        assert.ok(Array.isArray(primaryInit._appliedFeatherDiagnostics));

        assert.strictEqual(tertiaryInit?.type, "MemberIndexExpression");
        assert.strictEqual(tertiaryInit?.property?.length, 1);
        assert.strictEqual(tertiaryInit?.object?.type, "MemberIndexExpression");
        assert.strictEqual(tertiaryInit.object.property?.length, 1);
        assert.strictEqual(
            tertiaryInit.object?.object?.type,
            "MemberIndexExpression"
        );
        assert.ok(Array.isArray(tertiaryInit._appliedFeatherDiagnostics));

        const globalDeclaration = ast.body?.[1]?.declarations?.[0];
        const nestedInit = globalDeclaration?.init;

        assert.strictEqual(nestedInit?.type, "MemberIndexExpression");
        assert.strictEqual(nestedInit?.property?.length, 1);
        assert.strictEqual(nestedInit?.object?.type, "MemberIndexExpression");
        assert.strictEqual(nestedInit?.object?.property?.length, 1);
        assert.strictEqual(
            nestedInit?.object?.object?.type,
            "MemberIndexExpression"
        );
        assert.strictEqual(
            nestedInit?.object?.object?.object?.type,
            "MemberIndexExpression"
        );
        assert.ok(Array.isArray(nestedInit._appliedFeatherDiagnostics));

        assert.ok(Array.isArray(ast._appliedFeatherDiagnostics));
        const normalizedFixes = ast._appliedFeatherDiagnostics.filter(
            (entry) => entry.id === "GM1036"
        );
        assert.strictEqual(normalizedFixes.length >= 3, true);

        for (const entry of normalizedFixes) {
            assert.strictEqual(entry.automatic, true);
        }

        assert.ok(returnStatement);
    });

    it("converts instance creation asset strings to identifiers and records metadata", () => {
        const source = 'instance_create_depth(x, y, -100, "obj_player");';

        const ast = GMLParser.parse(source, {
            getLocations: true,
            simplifyLocations: false
        });

        const [callExpression] = ast.body ?? [];
        assert.ok(callExpression);
        const originalArgument = callExpression?.arguments?.[3];
        assert.ok(originalArgument);
        assert.strictEqual(originalArgument.type, "Literal");

        applyFeatherFixes(ast, { sourceText: source });

        const updatedArgument = callExpression.arguments?.[3];
        assert.ok(updatedArgument);
        assert.strictEqual(updatedArgument.type, "Identifier");
        assert.strictEqual(updatedArgument.name, "obj_player");

        const metadata = updatedArgument._appliedFeatherDiagnostics;
        assert.ok(Array.isArray(metadata));
        assert.strictEqual(metadata.length, 1);
        const [entry] = metadata;
        assert.strictEqual(entry.id, "GM1041");
        assert.strictEqual(entry.target, "obj_player");
        assert.strictEqual(entry.automatic, true);
        assert.ok(entry.range);
        assert.strictEqual(typeof entry.range.start, "number");
        assert.strictEqual(typeof entry.range.end, "number");

        const programFixes = ast._appliedFeatherDiagnostics ?? [];
        assert.ok(Array.isArray(programFixes));
        assert.ok(
            programFixes.some(
                (detail) =>
                    detail.id === "GM1041" &&
                    detail.automatic === true &&
                    detail.target === "obj_player"
            )
        );
    });

    it("replaces invalid delete statements and records fix metadata", () => {
        const source = [
            "var values = [2, 403, 202, 303, 773, 573];",
            "",
            "delete values;"
        ].join("\n");

        const ast = GMLParser.parse(source, {
            getLocations: true,
            simplifyLocations: false
        });

        applyFeatherFixes(ast, { sourceText: source });

        assert.ok(Array.isArray(ast.body));
        assert.strictEqual(ast.body.length >= 2, true);

        const assignment = ast.body[1];
        assert.ok(assignment);
        assert.strictEqual(assignment.type, "AssignmentExpression");
        assert.ok(assignment.left);
        assert.strictEqual(assignment.left.type, "Identifier");
        assert.strictEqual(assignment.left.name, "values");
        assert.ok(assignment.right);
        assert.strictEqual(assignment.right.type, "Literal");
        assert.strictEqual(assignment.right.value, "undefined");

        const assignmentFixes = assignment._appliedFeatherDiagnostics;
        assert.ok(Array.isArray(assignmentFixes));
        assert.strictEqual(assignmentFixes.length >= 1, true);
        assert.strictEqual(
            assignmentFixes.some((entry) => entry.id === "GM1052"),
            true,
            "Expected delete fixer metadata to be recorded on the assignment node."
        );

        const recordedFix = assignmentFixes.find(
            (entry) => entry.id === "GM1052"
        );
        assert.ok(recordedFix);
        assert.strictEqual(recordedFix.target, "values");
        assert.strictEqual(recordedFix.automatic, true);

        assert.ok(Array.isArray(ast._appliedFeatherDiagnostics));
        assert.strictEqual(
            ast._appliedFeatherDiagnostics.some(
                (entry) => entry.id === "GM1052"
            ),
            true,
            "Expected delete fixer metadata to be recorded on the program node."
        );
    });

    it("marks constructor declarations for functions instantiated with new", () => {
        const source = [
            "function item() {",
            "    return 42;",
            "}",
            "",
            "var sword = new item();"
        ].join("\n");

        const ast = GMLParser.parse(source, {
            getLocations: true,
            simplifyLocations: false
        });

        const [functionNode] = ast.body ?? [];

        assert.ok(functionNode);
        assert.strictEqual(functionNode.type, "FunctionDeclaration");

        applyFeatherFixes(ast, { sourceText: source });

        assert.strictEqual(functionNode.type, "ConstructorDeclaration");

        const functionFixes = functionNode._appliedFeatherDiagnostics;
        assert.ok(Array.isArray(functionFixes));
        assert.strictEqual(
            functionFixes.some((entry) => entry.id === "GM1058"),
            true
        );
        assert.strictEqual(
            functionFixes.some((entry) => entry.target === "item"),
            true,
            "Expected constructor fix metadata to target the function name."
        );

        const recordedIds = ast._appliedFeatherDiagnostics ?? [];
        assert.strictEqual(
            recordedIds.some((entry) => entry.id === "GM1058"),
            true,
            "Expected the program node to record the GM1058 constructor fix."
        );
    });

    it("removes duplicate function parameters and records metadata", () => {
        const source = [
            "function example(value, other, value, value) {",
            "    return value + other;",
            "}"
        ].join("\n");

        const ast = GMLParser.parse(source, {
            getLocations: true,
            simplifyLocations: false
        });

        applyFeatherFixes(ast, { sourceText: source });

        const [fn] = ast.body ?? [];
        assert.ok(fn);
        const params = Array.isArray(fn.params) ? fn.params : [];
        assert.deepStrictEqual(
            params.map((param) =>
                param?.type === "Identifier"
                    ? param.name
                    : (param?.left?.name ?? null)
            ),
            ["value", "other"]
        );

        const fnMetadata = fn._appliedFeatherDiagnostics ?? [];
        assert.strictEqual(fnMetadata.length, 2);
        fnMetadata.forEach((entry) => {
            assert.strictEqual(entry.id, "GM1059");
            assert.strictEqual(entry.target, "value");
            assert.strictEqual(entry.automatic, true);
        });

        const rootMetadata = ast._appliedFeatherDiagnostics ?? [];
        const gm1059Metadata = rootMetadata.filter(
            (entry) => entry.id === "GM1059"
        );
        assert.strictEqual(gm1059Metadata.length, 2);
        gm1059Metadata.forEach((entry) => {
            assert.strictEqual(entry.target, "value");
            assert.strictEqual(entry.automatic, true);
        });
    });

    it("removes duplicate constructor parameters flagged by GM1059", () => {
        const source = [
            "function Example(value, other, value) constructor {",
            "    return value + other;",
            "}"
        ].join("\n");

        const ast = GMLParser.parse(source, {
            getLocations: true,
            simplifyLocations: false
        });

        applyFeatherFixes(ast, { sourceText: source });

        const [ctor] = ast.body ?? [];
        assert.ok(ctor);
        assert.strictEqual(ctor.type, "ConstructorDeclaration");

        const params = Array.isArray(ctor.params) ? ctor.params : [];
        assert.deepStrictEqual(
            params.map((param) =>
                param?.type === "Identifier"
                    ? param.name
                    : (param?.left?.name ?? null)
            ),
            ["value", "other"]
        );

        const ctorMetadata = ctor._appliedFeatherDiagnostics ?? [];
        assert.strictEqual(ctorMetadata.length, 1);
        const [metadataEntry] = ctorMetadata;
        assert.ok(metadataEntry);
        assert.strictEqual(metadataEntry.id, "GM1059");
        assert.strictEqual(metadataEntry.target, "value");
        assert.strictEqual(metadataEntry.automatic, true);

        const rootMetadata = ast._appliedFeatherDiagnostics ?? [];
        const gm1059Metadata = rootMetadata.filter(
            (entry) => entry.id === "GM1059"
        );
        assert.strictEqual(gm1059Metadata.length, 1);
        const [rootEntry] = gm1059Metadata;
        assert.ok(rootEntry);
        assert.strictEqual(rootEntry.target, "value");
        assert.strictEqual(rootEntry.automatic, true);
    });

    it("adds missing enum members and records fix metadata", () => {
        const source = [
            "enum FRUIT {",
            "    NONE,",
            "    ORANGE,",
            "    SIZEOF",
            "}",
            "",
            "var best = FRUIT.KIWI;"
        ].join("\n");

        const ast = GMLParser.parse(source, {
            getLocations: true,
            simplifyLocations: false
        });

        applyFeatherFixes(ast, { sourceText: source });

        const [enumDeclaration] = ast.body ?? [];
        assert.ok(enumDeclaration);

        const members = Array.isArray(enumDeclaration.members)
            ? enumDeclaration.members
            : [];
        const memberNames = members.map((member) => member?.name?.name);

        assert.deepStrictEqual(memberNames, [
            "NONE",
            "ORANGE",
            "KIWI",
            "SIZEOF"
        ]);

        const kiwiMember = members.find(
            (member) => member?.name?.name === "KIWI"
        );
        assert.ok(kiwiMember);

        const memberFixes = kiwiMember._appliedFeatherDiagnostics;
        assert.ok(Array.isArray(memberFixes));
        assert.strictEqual(memberFixes.length, 1);
        assert.strictEqual(memberFixes[0].id, "GM1014");
        assert.strictEqual(memberFixes[0].target, "FRUIT.KIWI");

        const enumFixes = enumDeclaration._appliedFeatherDiagnostics;
        assert.ok(Array.isArray(enumFixes));
        assert.strictEqual(
            enumFixes.some((entry) => entry.id === "GM1014"),
            true
        );

        const programFixes = ast._appliedFeatherDiagnostics;
        assert.ok(Array.isArray(programFixes));
        assert.strictEqual(
            programFixes.some((entry) => entry.id === "GM1014"),
            true
        );
    });

    it("initialises missing enum member lists before adding fixes", () => {
        const enumDeclaration = {
            type: "EnumDeclaration",
            name: { type: "Identifier", name: "FRUIT" },
            members: null
        };
        const ast = {
            type: "Program",
            body: [
                enumDeclaration,
                {
                    type: "ExpressionStatement",
                    expression: {
                        type: "MemberDotExpression",
                        object: { type: "Identifier", name: "FRUIT" },
                        property: { type: "Identifier", name: "KIWI" }
                    }
                }
            ]
        };

        applyFeatherFixes(ast);

        assert.ok(Array.isArray(enumDeclaration.members));
        assert.deepStrictEqual(
            enumDeclaration.members.map((member) => member?.name?.name),
            ["KIWI"]
        );

        const metadata =
            enumDeclaration.members[0]?._appliedFeatherDiagnostics ?? [];
        assert.strictEqual(metadata.length, 1);
        const [entry] = metadata;
        assert.strictEqual(entry.id, "GM1014");
        assert.strictEqual(entry.target, "FRUIT.KIWI");
    });

    it("records manual Feather fix metadata for every diagnostic", () => {
        const source = "var value = 1;";

        const ast = GMLParser.parse(source, {
            getLocations: true,
            simplifyLocations: false
        });

        applyFeatherFixes(ast, { sourceText: source });

        assert.ok(Array.isArray(ast._appliedFeatherDiagnostics));

        const recordedIds = new Set(
            ast._appliedFeatherDiagnostics.map((entry) => entry.id)
        );
        const diagnostics = getFeatherMetadata().diagnostics ?? [];

        assert.strictEqual(
            recordedIds.size,
            diagnostics.length,
            "Expected manual Feather fix metadata to be captured for every diagnostic."
        );

        ["GM2054", "GM2020", "GM2042", "GM1042"].forEach((id) => {
            assert.strictEqual(
                recordedIds.has(id),
                true,
                `Expected manual Feather fix metadata for diagnostic ${id}.`
            );
        });

        for (const entry of ast._appliedFeatherDiagnostics) {
            assert.strictEqual(
                Object.prototype.hasOwnProperty.call(entry, "automatic"),
                true,
                "Each Feather fix entry should indicate whether it was applied automatically."
            );
        }
    });

    it("inserts surface target resets for GM2046 sequences and records metadata", () => {
        const source = [
            "/// Draw Event",
            "",
            "surface_set_target(sf);",
            "draw_clear_alpha(c_blue, 1);",
            "draw_circle(50, 50, 20, false);",
            "vertex_submit(vb, pr_trianglelist, surface_get_texture(sf));"
        ].join("\n");

        const ast = GMLParser.parse(source, {
            getLocations: true,
            simplifyLocations: false
        });

        applyFeatherFixes(ast, { sourceText: source });

        const body = Array.isArray(ast.body) ? ast.body : [];
        const setIndex = body.findIndex(
            (node) =>
                node?.type === "CallExpression" &&
                node.object?.name === "surface_set_target"
        );
        const resetIndex = body.findIndex(
            (node) =>
                node?.type === "CallExpression" &&
                node.object?.name === "surface_reset_target"
        );

        assert.ok(
            setIndex >= 0,
            "Expected surface_set_target call to be present in the AST."
        );
        assert.ok(
            resetIndex > setIndex,
            "Expected surface_reset_target to be inserted after the setter."
        );

        const resetCall = body[resetIndex];
        assert.ok(Array.isArray(resetCall?.arguments));
        assert.strictEqual(
            resetCall.arguments.length,
            0,
            "Reset call should not include arguments."
        );

        const vertexCall = body[resetIndex + 1];
        assert.strictEqual(
            vertexCall?.object?.name,
            "vertex_submit",
            "Expected reset call to appear before vertex submission."
        );

        const appliedDiagnostics = Array.isArray(ast._appliedFeatherDiagnostics)
            ? ast._appliedFeatherDiagnostics
            : [];
        const gm2046 = appliedDiagnostics.find(
            (entry) => entry.id === "GM2046"
        );

        assert.ok(
            gm2046,
            "Expected GM2046 metadata to be recorded on the AST."
        );
        assert.strictEqual(gm2046.automatic, true);
        assert.strictEqual(gm2046.target, "sf");

        const resetDiagnostics = Array.isArray(
            resetCall?._appliedFeatherDiagnostics
        )
            ? resetCall._appliedFeatherDiagnostics
            : [];

        assert.strictEqual(
            resetDiagnostics.some((entry) => entry.id === "GM2046"),
            true,
            "Expected GM2046 metadata to be attached to the inserted reset call."
        );
    });

    it("captures metadata for deprecated function calls flagged by GM1017", () => {
        const source = [
            "/// @deprecated Use start_new_game instead.",
            "function make_game() {",
            "    return 1;",
            "}",
            "",
            "make_game();"
        ].join("\n");

        const ast = GMLParser.parse(source, {
            getLocations: true,
            simplifyLocations: false
        });

        applyFeatherFixes(ast, { sourceText: source });

        const callExpression = ast.body?.find(
            (node) => node?.type === "CallExpression"
        );

        assert.ok(
            callExpression,
            "Expected the sample program to include a call expression."
        );

        const fixes = callExpression._appliedFeatherDiagnostics;

        assert.ok(Array.isArray(fixes));
        assert.strictEqual(fixes.length, 1);

        const [fix] = fixes;

        assert.strictEqual(fix.id, "GM1017");
        assert.strictEqual(fix.target, "make_game");
        assert.strictEqual(fix.automatic, false);
        assert.ok(fix.range);
        assert.strictEqual(fix.range.start, getNodeStartIndex(callExpression));
        assert.strictEqual(fix.range.end, getNodeEndIndex(callExpression));

        const metadata = getFeatherMetadata();
        const diagnostic = metadata.diagnostics?.find(
            (entry) => entry?.id === "GM1017"
        );

        assert.ok(diagnostic);
        assert.strictEqual(fix.correction, diagnostic?.correction ?? null);

        const programFixIds = new Set(
            (ast._appliedFeatherDiagnostics ?? []).map((entry) => entry.id)
        );

        assert.strictEqual(
            programFixIds.has("GM1017"),
            true,
            "Expected the program node to record GM1017 fix metadata."
        );
    });

    it("corrects mismatched data structure accessors using metadata", () => {
        const metadata = getFeatherMetadata();
        const diagnostic = (metadata?.diagnostics ?? []).find(
            (entry) => entry?.id === "GM1028"
        );

        assert.ok(
            diagnostic,
            "Expected metadata for diagnostic GM1028 to exist."
        );
        assert.ok(
            typeof diagnostic.badExample === "string" &&
                diagnostic.badExample.includes("[?"),
            "Expected GM1028 bad example to include the incorrect accessor token."
        );
        assert.ok(
            typeof diagnostic.goodExample === "string" &&
                diagnostic.goodExample.includes("[|"),
            "Expected GM1028 good example to include the corrected accessor token."
        );

        const source = [
            "lst_instances = ds_list_create();",
            "",
            "if (instance_place_list(x, y, obj_enemy, lst_instances, true))",
            "{",
            "    var _ins = lst_instances[? 0];",
            "}"
        ].join("\n");

        const ast = GMLParser.parse(source, {
            getLocations: true,
            simplifyLocations: false
        });

        applyFeatherFixes(ast, { sourceText: source });

        const ifStatement = (ast.body ?? []).find(
            (node) => node?.type === "IfStatement"
        );
        const declaration = ifStatement?.consequent?.body?.[0];
        const declarator = declaration?.declarations?.[0];
        const accessorExpression = declarator?.init;

        assert.ok(accessorExpression, "Expected accessor expression to exist.");
        assert.strictEqual(accessorExpression.type, "MemberIndexExpression");
        assert.strictEqual(accessorExpression.accessor, "[|");

        const accessorFixes = Array.isArray(
            accessorExpression._appliedFeatherDiagnostics
        )
            ? accessorExpression._appliedFeatherDiagnostics
            : [];

        assert.strictEqual(
            accessorFixes.some((entry) => entry.id === "GM1028"),
            true,
            "Expected GM1028 fix metadata to be attached to the accessor expression."
        );

        const appliedFixes = Array.isArray(ast._appliedFeatherDiagnostics)
            ? ast._appliedFeatherDiagnostics
            : [];

        assert.strictEqual(
            appliedFixes.some((entry) => entry.id === "GM1028"),
            true,
            "Expected GM1028 fix metadata to be attached to the root program node."
        );
    });

    it("normalizes argument built-ins flagged by GM1032", () => {
        const metadata = getFeatherMetadata();
        const diagnostic = (metadata?.diagnostics ?? []).find(
            (entry) => entry?.id === "GM1032"
        );

        assert.ok(
            diagnostic,
            "Expected GM1032 diagnostic metadata to be available."
        );

        const source = [
            "function sample() {",
            "    var first = argument1;",
            "    var second = argument3;",
            "    return argument3 + argument4;",
            "}",
            ""
        ].join("\n");

        const ast = GMLParser.parse(source, {
            getLocations: true,
            simplifyLocations: false
        });

        const trackedIdentifiers = [];

        const collectArgumentIdentifiers = (node) => {
            if (!node) {
                return;
            }

            if (Array.isArray(node)) {
                for (const child of node) {
                    collectArgumentIdentifiers(child);
                }
                return;
            }

            if (typeof node !== "object") {
                return;
            }

            if (
                node.type === "Identifier" &&
                typeof node.name === "string" &&
                /^argument\d+$/.test(node.name)
            ) {
                trackedIdentifiers.push({
                    node,
                    originalName: node.name
                });
            }

            for (const value of Object.values(node)) {
                if (value && typeof value === "object") {
                    collectArgumentIdentifiers(value);
                }
            }
        };

        collectArgumentIdentifiers(ast);

        applyFeatherFixes(ast, { sourceText: source });

        const changedIdentifiers = trackedIdentifiers.filter(
            (entry) => entry.node.name !== entry.originalName
        );

        assert.strictEqual(
            changedIdentifiers.length > 0,
            true,
            "Expected some argument built-ins to be renamed."
        );

        const changedNames = changedIdentifiers
            .map((entry) => entry.node.name)
            .sort();
        const expectedNames = [
            "argument0",
            "argument1",
            "argument1",
            "argument2"
        ].sort();

        assert.deepStrictEqual(
            changedNames,
            expectedNames,
            "Argument built-ins should be reindexed without gaps starting from argument0."
        );

        for (const entry of changedIdentifiers) {
            const metadataEntries = entry.node._appliedFeatherDiagnostics;

            assert.ok(
                Array.isArray(metadataEntries),
                "Each rewritten argument identifier should include metadata."
            );
            assert.strictEqual(metadataEntries.length > 0, true);

            const [fixDetail] = metadataEntries;

            assert.strictEqual(fixDetail.id, "GM1032");
            assert.strictEqual(fixDetail.target, entry.node.name);
            assert.strictEqual(fixDetail.title, diagnostic.title);
            assert.strictEqual(fixDetail.correction, diagnostic.correction);
            assert.strictEqual(fixDetail.description, diagnostic.description);
            assert.strictEqual(fixDetail.automatic, true);
        }

        const applied = ast._appliedFeatherDiagnostics ?? [];
        assert.ok(applied.some((entry) => entry.id === "GM1032"));
    });

    it("records duplicate semicolon fixes for GM1033", () => {
        const source = [
            "var value = 1;;",
            "var other = 2;",
            "",
            "function demo() {",
            "    ;;",
            "    var local = 3;;",
            "    switch (local) {",
            "        case 1:;;",
            "            break;",
            "    }",
            "}"
        ].join("\n");

        const ast = GMLParser.parse(source, {
            getLocations: true,
            simplifyLocations: false
        });

        applyFeatherFixes(ast, { sourceText: source });

        const metadata = Array.isArray(ast._appliedFeatherDiagnostics)
            ? ast._appliedFeatherDiagnostics
            : [];

        const gm1033Fixes = metadata.filter((entry) => entry.id === "GM1033");

        assert.ok(
            gm1033Fixes.length > 0,
            "Expected duplicate semicolons to be detected."
        );

        for (const fix of gm1033Fixes) {
            assert.strictEqual(
                typeof fix.range?.start === "number" &&
                    typeof fix.range?.end === "number",
                true,
                "Expected each GM1033 fix to include a range."
            );
        }
    });

    it("moves argument references into the preceding function body", () => {
        const source = [
            "function args()",
            "{",
            "}",
            "",
            "var _first_parameter = argument[0];",
            "var _argument_total = argument_count;"
        ].join("\n");

        const ast = GMLParser.parse(source, {
            getLocations: true,
            simplifyLocations: false
        });

        const [functionDeclaration, firstStatement, secondStatement] =
            ast.body ?? [];

        assert.ok(functionDeclaration);
        assert.strictEqual(functionDeclaration.type, "FunctionDeclaration");
        assert.strictEqual(typeof firstStatement, "object");
        assert.strictEqual(typeof secondStatement, "object");

        applyFeatherFixes(ast, { sourceText: source });

        assert.ok(Array.isArray(ast.body));
        assert.strictEqual(ast.body.length > 0, true);
        assert.strictEqual(ast.body[0], functionDeclaration);

        const functionBody = functionDeclaration?.body;
        assert.ok(functionBody);
        assert.strictEqual(functionBody.type, "BlockStatement");
        assert.ok(Array.isArray(functionBody.body));
        assert.strictEqual(functionBody.body.length >= 2, true);
        assert.strictEqual(
            functionBody.body[functionBody.body.length - 2],
            firstStatement
        );
        assert.strictEqual(
            functionBody.body[functionBody.body.length - 1],
            secondStatement
        );

        const firstFixes = firstStatement?._appliedFeatherDiagnostics;
        const secondFixes = secondStatement?._appliedFeatherDiagnostics;

        assert.ok(Array.isArray(firstFixes));
        assert.strictEqual(firstFixes.length, 1);
        assert.strictEqual(firstFixes[0].id, "GM1034");
        assert.strictEqual(firstFixes[0].target, "argument");

        assert.ok(Array.isArray(secondFixes));
        assert.strictEqual(secondFixes.length, 1);
        assert.strictEqual(secondFixes[0].id, "GM1034");
        assert.strictEqual(secondFixes[0].target, "argument_count");

        const programFixes = ast._appliedFeatherDiagnostics ?? [];
        const gm1034Fixes = programFixes.filter(
            (entry) => entry.id === "GM1034"
        );
        assert.strictEqual(gm1034Fixes.length, 2);
    });

    it("removes duplicate macro declarations and records fix metadata", () => {
        const source = [
            "#macro dbg show_debug_message",
            "#macro other value",
            "#macro dbg show_debug_message",
            "",
            'dbg("hi");'
        ].join("\n");

        const ast = GMLParser.parse(source, {
            getLocations: true,
            simplifyLocations: false
        });

        applyFeatherFixes(ast, { sourceText: source });

        const macros = Array.isArray(ast.body)
            ? ast.body.filter((node) => node?.type === "MacroDeclaration")
            : [];

        assert.strictEqual(
            macros.length,
            2,
            "Expected duplicate macro to be removed."
        );

        const recordedFixes = Array.isArray(ast._appliedFeatherDiagnostics)
            ? ast._appliedFeatherDiagnostics
            : [];

        assert.ok(recordedFixes.some((entry) => entry.id === "GM1038"));
        assert.ok(
            recordedFixes.some(
                (entry) =>
                    entry.id === "GM1038" &&
                    entry.target === "dbg" &&
                    entry.automatic !== false
            ),
            "Expected GM1038 fix metadata with automatic flag and target name."
        );
    });

    it("normalizes missing constructor parent clauses and records fix metadata", () => {
        const source = [
            "function Base() {",
            "    self.value = 1;",
            "}",
            "",
            "function Child() : Base() constructor {",
            "    constructor_apply();",
            "}",
            "",
            "function Orphan() : Missing() constructor {",
            "    constructor_apply();",
            "}"
        ].join("\n");

        const ast = GMLParser.parse(source, {
            getLocations: true,
            simplifyLocations: false
        });

        const [baseFunction, childConstructor, orphanConstructor] =
            ast.body ?? [];

        applyFeatherFixes(ast, { sourceText: source });

        assert.ok(baseFunction);
        assert.strictEqual(baseFunction.type, "ConstructorDeclaration");
        assert.strictEqual(baseFunction.parent, null);

        const baseFixes = baseFunction._appliedFeatherDiagnostics;
        assert.ok(Array.isArray(baseFixes));
        assert.strictEqual(baseFixes.length > 0, true);
        assert.strictEqual(
            baseFixes.some((entry) => entry.id === "GM1054"),
            true
        );

        assert.ok(childConstructor);
        assert.ok(childConstructor.parent);
        assert.strictEqual(childConstructor.parent.id, "Base");

        assert.ok(orphanConstructor);
        assert.strictEqual(orphanConstructor.parent, null);

        const orphanFixes = orphanConstructor._appliedFeatherDiagnostics;
        assert.ok(Array.isArray(orphanFixes));
        assert.strictEqual(orphanFixes.length > 0, true);
        assert.strictEqual(orphanFixes[0].id, "GM1054");
        assert.strictEqual(orphanFixes[0].target, "Missing");

        const recordedIds = new Set(
            ast._appliedFeatherDiagnostics?.map((entry) => entry.id)
        );
        assert.strictEqual(recordedIds.has("GM1054"), true);
    });

    it("reorders optional parameters after required ones and records fix metadata", () => {
        const source = [
            "function example(a, b = 1, c, d = 2) {",
            "    return a + b + c + d;",
            "}"
        ].join("\n");

        const ast = GMLParser.parse(source, {
            getLocations: true,
            simplifyLocations: false
        });

        applyFeatherFixes(ast, { sourceText: source });

        const [fn] = ast.body ?? [];
        assert.ok(fn);

        const parameterNames = Array.isArray(fn.params)
            ? fn.params.map((param) => {
                if (param?.type === "DefaultParameter") {
                    return param.left?.name ?? null;
                }

                return param?.name ?? null;
            })
            : [];

        assert.deepStrictEqual(parameterNames, ["a", "c", "b", "d"]);

        const defaultParameters = fn.params.filter(
            (param) => param?.type === "DefaultParameter"
        );
        assert.strictEqual(defaultParameters.length, 2);
        assert.strictEqual(defaultParameters[0].left?.name, "b");
        assert.strictEqual(defaultParameters[1].left?.name, "d");

        assert.ok(Array.isArray(fn._appliedFeatherDiagnostics));
        assert.strictEqual(fn._appliedFeatherDiagnostics.length, 1);
        assert.strictEqual(fn._appliedFeatherDiagnostics[0].id, "GM1056");
        assert.strictEqual(fn._appliedFeatherDiagnostics[0].target, "example");

        assert.ok(Array.isArray(ast._appliedFeatherDiagnostics));
        assert.strictEqual(
            ast._appliedFeatherDiagnostics.some(
                (entry) => entry.id === "GM1056"
            ),
            true,
            "Expected GM1056 metadata to be recorded on the program node."
        );
    });

    it("resets texture repeat flagged by GM2056 and records metadata", () => {
        const source = [
            "gpu_set_texrepeat(true);",
            "",
            "vertex_submit(vb_world, pr_trianglelist, tex);"
        ].join("\n");

        const ast = GMLParser.parse(source, {
            getLocations: true,
            simplifyLocations: false
        });

        applyFeatherFixes(ast, { sourceText: source });

        const separatorStatements = (ast.body ?? []).filter(
            (node) => node?.type === "EmptyStatement"
        );
        assert.strictEqual(
            separatorStatements.length,
            0,
            "Expected GM2056 fix to avoid inserting separator statements."
        );

        const statements = (ast.body ?? []).filter(
            (node) => node?.type !== "EmptyStatement"
        );
        const [setRepeatCall, submitCall, resetCall] = statements;

        assert.ok(setRepeatCall);
        assert.ok(submitCall);
        assert.ok(resetCall);
        assert.strictEqual(resetCall.type, "CallExpression");
        assert.strictEqual(resetCall.object?.name, "gpu_set_texrepeat");

        const args = Array.isArray(resetCall.arguments)
            ? resetCall.arguments
            : [];
        assert.strictEqual(args.length > 0, true);
        assert.strictEqual(args[0]?.type, "Literal");
        assert.strictEqual(args[0]?.value, "false");

        const appliedDiagnostics = ast._appliedFeatherDiagnostics ?? [];
        const gm2056 = appliedDiagnostics.find(
            (entry) => entry.id === "GM2056"
        );

        assert.ok(
            gm2056,
            "Expected GM2056 metadata to be recorded on the AST."
        );
        assert.strictEqual(gm2056.automatic, true);
        assert.strictEqual(gm2056.target, "gpu_set_texrepeat");
        assert.ok(gm2056.range);

        const resetMetadata = resetCall._appliedFeatherDiagnostics ?? [];
        assert.strictEqual(
            resetMetadata.some((entry) => entry.id === "GM2056"),
            true,
            "Expected GM2056 metadata to be recorded on the inserted reset call."
        );
    });

    it("re-enables blending flagged by GM2048 and records metadata", () => {
        const source = [
            "gpu_set_blendenable(false);",
            "",
            'draw_text(0, 0, "Hello!");'
        ].join("\n");

        const ast = GMLParser.parse(source, {
            getLocations: true,
            simplifyLocations: false
        });

        applyFeatherFixes(ast, { sourceText: source });

        const statements = (ast.body ?? []).filter(
            (node) => node?.type !== "EmptyStatement"
        );
        const [disableCall, drawCall, resetCall] = statements;

        assert.ok(disableCall);
        assert.ok(drawCall);
        assert.ok(resetCall);
        assert.strictEqual(resetCall.type, "CallExpression");
        assert.strictEqual(resetCall.object?.name, "gpu_set_blendenable");

        const args = Array.isArray(resetCall.arguments)
            ? resetCall.arguments
            : [];
        assert.strictEqual(args.length > 0, true);
        assert.strictEqual(args[0]?.type, "Literal");
        assert.strictEqual(args[0]?.value, "true");

        const appliedDiagnostics = ast._appliedFeatherDiagnostics ?? [];
        const gm2048 = appliedDiagnostics.find(
            (entry) => entry.id === "GM2048"
        );

        assert.ok(
            gm2048,
            "Expected GM2048 metadata to be recorded on the AST."
        );
        assert.strictEqual(gm2048.automatic, true);
        assert.strictEqual(gm2048.target, "gpu_set_blendenable");
        assert.ok(gm2048.range);

        const resetMetadata = resetCall._appliedFeatherDiagnostics ?? [];
        assert.strictEqual(
            resetMetadata.some((entry) => entry.id === "GM2048"),
            true,
            "Expected GM2048 metadata to be recorded on the inserted reset call."
        );
    });

    it("resets fog flagged by GM2050 and records metadata", () => {
        const source = [
            "gpu_set_fog(true, c_aqua, 0, 1000);",
            "",
            "draw_self();"
        ].join("\n");

        const ast = GMLParser.parse(source, {
            getLocations: true,
            simplifyLocations: false
        });

        applyFeatherFixes(ast, { sourceText: source });

        const statements = (ast.body ?? []).filter(
            (node) => node?.type !== "EmptyStatement"
        );
        const [setFogCall, fogResetCall, drawCall] = statements;

        assert.ok(setFogCall);
        assert.ok(fogResetCall);
        assert.ok(drawCall);
        assert.strictEqual(fogResetCall.type, "CallExpression");
        assert.strictEqual(fogResetCall.object?.name, "gpu_set_fog");

        const args = Array.isArray(fogResetCall.arguments)
            ? fogResetCall.arguments
            : [];
        assert.strictEqual(args.length, 4);
        assert.strictEqual(args[0]?.type, "Literal");
        assert.strictEqual(args[0]?.value, "false");
        assert.strictEqual(args[1]?.type, "Identifier");
        assert.strictEqual(args[1]?.name, "c_black");
        assert.strictEqual(args[2]?.type, "Literal");
        assert.strictEqual(args[2]?.value, "0");
        assert.strictEqual(args[3]?.type, "Literal");
        assert.strictEqual(args[3]?.value, "1");

        const appliedDiagnostics = ast._appliedFeatherDiagnostics ?? [];
        const gm2050 = appliedDiagnostics.find(
            (entry) => entry.id === "GM2050"
        );

        assert.ok(
            gm2050,
            "Expected GM2050 metadata to be recorded on the AST."
        );
        assert.strictEqual(gm2050.automatic, true);
        assert.strictEqual(gm2050.target, "gpu_set_fog");
        assert.ok(gm2050.range);

        const resetMetadata = fogResetCall._appliedFeatherDiagnostics ?? [];
        assert.strictEqual(
            resetMetadata.some((entry) => entry.id === "GM2050"),
            true,
            "Expected GM2050 metadata to be recorded on the inserted reset call."
        );
    });

    it("resets alpha test enable flagged by GM2053 and records metadata", () => {
        const source = [
            "/// Draw Event",
            "",
            "gpu_set_alphatestenable(true);",
            "",
            "draw_self();"
        ].join("\n");

        const ast = GMLParser.parse(source, {
            getLocations: true,
            simplifyLocations: false
        });

        applyFeatherFixes(ast, { sourceText: source });

        const statements = (ast.body ?? []).filter(
            (node) => node?.type !== "EmptyStatement"
        );
        const [enableCall, drawCall, resetCall] = statements;

        assert.ok(enableCall);
        assert.ok(drawCall);
        assert.ok(resetCall);
        assert.strictEqual(enableCall.type, "CallExpression");
        assert.strictEqual(enableCall.object?.name, "gpu_set_alphatestenable");

        assert.strictEqual(drawCall.type, "CallExpression");
        assert.strictEqual(drawCall.object?.name, "draw_self");

        assert.strictEqual(resetCall.type, "CallExpression");
        assert.strictEqual(resetCall.object?.name, "gpu_set_alphatestenable");

        const args = Array.isArray(resetCall.arguments)
            ? resetCall.arguments
            : [];
        assert.strictEqual(args.length > 0, true);
        const [firstArg] = args;
        assert.ok(firstArg);
        assert.strictEqual(firstArg.type, "Literal");
        assert.strictEqual(
            firstArg.value === false || firstArg.value === "false",
            true
        );

        const appliedDiagnostics = ast._appliedFeatherDiagnostics ?? [];
        const gm2053 = appliedDiagnostics.find(
            (entry) => entry.id === "GM2053"
        );

        assert.ok(
            gm2053,
            "Expected GM2053 metadata to be recorded on the AST."
        );
        assert.strictEqual(gm2053.automatic, true);
        assert.strictEqual(gm2053.target, "gpu_set_alphatestenable");
        assert.ok(gm2053.range);

        const resetMetadata = resetCall._appliedFeatherDiagnostics ?? [];
        assert.strictEqual(
            resetMetadata.some((entry) => entry.id === "GM2053"),
            true,
            "Expected GM2053 metadata to be recorded on the inserted reset call."
        );
    });

    it("inserts a separator before GM2053 resets appended at the end of a block", () => {
        const source = [
            "/// Draw Event",
            "",
            "gpu_set_alphatestenable(true);",
            "",
            "draw_self();"
        ].join("\n");

        const ast = GMLParser.parse(source, {
            getLocations: true,
            simplifyLocations: false
        });

        applyFeatherFixes(ast, { sourceText: source });

        const body = Array.isArray(ast.body) ? ast.body : [];
        const resetIndex = body.findIndex((node) => {
            if (!node || node.type !== "CallExpression") {
                return false;
            }

            if (node.object?.type !== "Identifier") {
                return false;
            }

            if (node.object.name !== "gpu_set_alphatestenable") {
                return false;
            }

            const args = Array.isArray(node.arguments) ? node.arguments : [];

            if (args.length === 0) {
                return false;
            }

            const [firstArg] = args;

            if (!firstArg || firstArg.type !== "Literal") {
                return false;
            }

            return firstArg.value === false || firstArg.value === "false";
        });

        assert.ok(
            resetIndex >= 0,
            "Expected to locate the inserted alpha test enable reset call."
        );

        const separator = body[resetIndex - 1];

        assert.ok(
            separator,
            "Expected a separator node before the inserted alpha test enable reset call."
        );

        assert.strictEqual(
            separator.type,
            "EmptyStatement",
            "Expected an EmptyStatement separator before the inserted alpha test enable reset call."
        );
    });

    it("ensures vertex format definitions are closed and records metadata", () => {
        const source = [
            "/// Create Event",
            "",
            "vertex_format_begin();",
            "",
            "vertex_format_add_position_3d();",
            "vertex_format_add_colour();",
            "vertex_format_add_texcoord();"
        ].join("\n");

        const ast = GMLParser.parse(source, {
            getLocations: true,
            simplifyLocations: false
        });

        applyFeatherFixes(ast, { sourceText: source });

        const body = Array.isArray(ast.body) ? ast.body : [];
        const insertedCall = body[body.length - 1];

        assert.ok(insertedCall);
        assert.strictEqual(insertedCall.type, "CallExpression");
        assert.strictEqual(insertedCall.object?.name, "vertex_format_end");

        const appliedDiagnostics = ast._appliedFeatherDiagnostics ?? [];
        const gm2015 = appliedDiagnostics.find(
            (entry) => entry.id === "GM2015"
        );

        assert.ok(
            gm2015,
            "Expected GM2015 metadata to be recorded on the AST."
        );
        assert.strictEqual(gm2015.automatic, true);
        assert.ok(gm2015.range);

        const nodeDiagnostics = insertedCall._appliedFeatherDiagnostics ?? [];
        assert.strictEqual(
            nodeDiagnostics.some((entry) => entry.id === "GM2015"),
            true,
            "Expected GM2015 metadata to be attached to the inserted call."
        );
    });

    it("inserts missing vertex_format_end before subsequent begins and records metadata", () => {
        const source = [
            "vertex_format_begin();",
            "vertex_format_add_position_3d();",
            "vertex_format_begin();",
            "vertex_format_add_texcoord();",
            "format = vertex_format_end();"
        ].join("\n");

        const ast = GMLParser.parse(source, {
            getLocations: true,
            simplifyLocations: false
        });

        applyFeatherFixes(ast, { sourceText: source });

        const programBody = Array.isArray(ast.body) ? ast.body : [];
        assert.strictEqual(programBody.length, 6);

        const insertedCall = programBody[2];
        assert.strictEqual(insertedCall?.type, "CallExpression");
        assert.strictEqual(insertedCall?.object?.name, "vertex_format_end");

        const appliedDiagnostics = ast._appliedFeatherDiagnostics ?? [];
        const gm2012 = appliedDiagnostics.find(
            (entry) => entry.id === "GM2012"
        );

        assert.ok(
            gm2012,
            "Expected GM2012 metadata to be recorded on the AST."
        );
        assert.strictEqual(gm2012.automatic, true);

        const insertedMetadata = insertedCall?._appliedFeatherDiagnostics ?? [];
        assert.strictEqual(
            insertedMetadata.some((entry) => entry.id === "GM2012"),
            true,
            "Inserted vertex_format_end call should include GM2012 metadata."
        );
    });

    it("inserts missing vertex_end before subsequent begins and records metadata", () => {
        const source = [
            "vertex_begin(vb, format);",
            "vertex_position_3d(vb, x, y, z);",
            "vertex_begin(vb, format);",
            "vertex_color(vb, c_white, 1);",
            "vertex_end(vb);"
        ].join("\n");

        const ast = GMLParser.parse(source, {
            getLocations: true,
            simplifyLocations: false
        });

        applyFeatherFixes(ast, { sourceText: source });

        const programBody = Array.isArray(ast.body) ? ast.body : [];
        assert.strictEqual(programBody.length, 6);

        const insertedCall = programBody[2];
        assert.ok(insertedCall);
        assert.strictEqual(insertedCall.type, "CallExpression");
        assert.strictEqual(insertedCall.object?.name, "vertex_end");

        const args = Array.isArray(insertedCall.arguments)
            ? insertedCall.arguments
            : [];
        assert.strictEqual(args[0]?.name, "vb");

        const appliedDiagnostics = ast._appliedFeatherDiagnostics ?? [];
        const gm2008 = appliedDiagnostics.find(
            (entry) => entry.id === "GM2008"
        );

        assert.ok(
            gm2008,
            "Expected GM2008 metadata to be recorded on the AST."
        );
        assert.strictEqual(gm2008.automatic, true);
        assert.ok(gm2008.range);

        const insertedMetadata = insertedCall._appliedFeatherDiagnostics ?? [];
        assert.strictEqual(
            insertedMetadata.some((entry) => entry.id === "GM2008"),
            true,
            "Inserted vertex_end call should include GM2008 metadata."
        );
    });

    it("harmonizes texture ternaries flagged by GM1063 and records metadata", () => {
        const source = [
            "/// Create Event",
            "",
            "tex = (texture_defined) ? sprite_get_texture(sprite_index, 0) : -1;",
            "",
            "/// Draw Event",
            "",
            "vertex_submit(vb, pr_trianglelist, tex);"
        ].join("\n");

        const ast = GMLParser.parse(source, {
            getLocations: true,
            simplifyLocations: false
        });

        const [assignment] = ast.body ?? [];
        assert.ok(assignment?.right?.type === "TernaryExpression");
        assert.strictEqual(
            assignment.right.alternate.type === "UnaryExpression",
            true
        );

        applyFeatherFixes(ast, { sourceText: source });

        const fixedTernary = assignment?.right;
        assert.ok(fixedTernary);
        assert.strictEqual(fixedTernary.alternate?.type, "Identifier");
        assert.strictEqual(fixedTernary.alternate?.name, "pointer_null");

        const appliedDiagnostics = ast._appliedFeatherDiagnostics ?? [];
        const gm1063 = appliedDiagnostics.find(
            (entry) => entry.id === "GM1063"
        );

        assert.ok(
            gm1063,
            "Expected GM1063 metadata to be recorded on the AST."
        );
        assert.strictEqual(gm1063.automatic, true);
        assert.strictEqual(gm1063.target, "tex");
        assert.ok(gm1063.range);

        const ternaryDiagnostics =
            fixedTernary._appliedFeatherDiagnostics ?? [];
        assert.strictEqual(
            ternaryDiagnostics.some((entry) => entry.id === "GM1063"),
            true
        );
    });

    it("closes vertex buffers flagged by GM2011 and records metadata", () => {
        const source = [
            "/// Create Event",
            "",
            "vb = vertex_create_buffer();",
            "",
            "vertex_begin(vb, format);",
            "vertex_position_3d(vb, 0, 0, 0);",
            "",
            "/// Draw Event",
            "",
            "vertex_submit(vb, pr_pointlist, -1);"
        ].join("\n");

        const ast = GMLParser.parse(source, {
            getLocations: true,
            simplifyLocations: false
        });

        applyFeatherFixes(ast, { sourceText: source });

        const body = Array.isArray(ast.body) ? ast.body : [];
        const vertexBeginIndex = body.findIndex(
            (node) => node?.object?.name === "vertex_begin"
        );
        const vertexEndIndex = body.findIndex(
            (node) => node?.object?.name === "vertex_end"
        );
        const vertexSubmitIndex = body.findIndex(
            (node) => node?.object?.name === "vertex_submit"
        );

        assert.ok(
            vertexBeginIndex >= 0,
            "Expected vertex_begin call in parsed AST."
        );
        assert.ok(
            vertexEndIndex >= 0,
            "Expected vertex_end call to be inserted by fixer."
        );
        assert.ok(
            vertexSubmitIndex >= 0,
            "Expected vertex_submit call in parsed AST."
        );
        assert.ok(
            vertexEndIndex > vertexBeginIndex,
            "vertex_end call should appear after vertex_begin."
        );
        assert.ok(
            vertexEndIndex < vertexSubmitIndex,
            "vertex_end call should appear before vertex_submit."
        );

        const appliedDiagnostics = ast._appliedFeatherDiagnostics ?? [];
        const gm2011 = appliedDiagnostics.find(
            (entry) => entry.id === "GM2011"
        );

        assert.ok(
            gm2011,
            "Expected GM2011 metadata to be recorded on the AST."
        );
        assert.strictEqual(gm2011.automatic, true);
        assert.strictEqual(gm2011.target, "vb");
        assert.ok(gm2011.range);

        const vertexEndNode = body[vertexEndIndex];
        const nodeDiagnostics = vertexEndNode?._appliedFeatherDiagnostics ?? [];

        assert.strictEqual(
            nodeDiagnostics.some((entry) => entry.id === "GM2011"),
            true,
            "Expected GM2011 metadata on inserted vertex_end call."
        );
    });

    it("inserts a draw_primitive_begin call when fixing GM2028 and records metadata", () => {
        const source = ["/// Draw Event", "", "draw_primitive_end();"].join(
            "\n"
        );

        const ast = GMLParser.parse(source, {
            getLocations: true,
            simplifyLocations: false
        });

        applyFeatherFixes(ast, { sourceText: source });

        const body = Array.isArray(ast.body) ? ast.body : [];
        assert.strictEqual(body.length, 2);

        const [beginCall, endCall] = body;
        assert.ok(beginCall);
        assert.strictEqual(beginCall.type, "CallExpression");
        assert.strictEqual(beginCall.object?.name, "draw_primitive_begin");

        const beginArgs = Array.isArray(beginCall.arguments)
            ? beginCall.arguments
            : [];
        assert.strictEqual(beginArgs.length, 1);
        assert.strictEqual(beginArgs[0]?.type, "Identifier");
        assert.strictEqual(beginArgs[0]?.name, "pr_linelist");

        assert.ok(endCall);
        assert.strictEqual(endCall.type, "CallExpression");
        assert.strictEqual(endCall.object?.name, "draw_primitive_end");

        const appliedDiagnostics = ast._appliedFeatherDiagnostics ?? [];
        const gm2028 = appliedDiagnostics.find(
            (entry) => entry.id === "GM2028"
        );

        assert.ok(
            gm2028,
            "Expected GM2028 metadata to be recorded on the AST."
        );
        assert.strictEqual(gm2028.automatic, true);

        const beginDiagnostics = beginCall._appliedFeatherDiagnostics ?? [];
        assert.strictEqual(
            beginDiagnostics.some((entry) => entry.id === "GM2028"),
            true
        );
    });

    it("resets gpu_set_cullmode calls flagged by GM2051 and records metadata", () => {
        const source = [
            "/// Draw Event",
            "",
            "gpu_set_cullmode(cull_clockwise);",
            "",
            "vertex_submit(vb, pr_trianglelist, tex);"
        ].join("\n");

        const ast = GMLParser.parse(source, {
            getLocations: true,
            simplifyLocations: false
        });

        applyFeatherFixes(ast, { sourceText: source });

        const body = ast.body ?? [];
        assert.strictEqual(body.length >= 3, true);

        const resetCall = body[1];
        assert.ok(resetCall);
        assert.strictEqual(resetCall.type, "CallExpression");
        assert.strictEqual(resetCall.object?.name, "gpu_set_cullmode");
        assert.strictEqual(resetCall.arguments?.[0]?.name, "cull_noculling");

        const callDiagnostics = resetCall._appliedFeatherDiagnostics ?? [];
        assert.strictEqual(
            callDiagnostics.some((entry) => entry.id === "GM2051"),
            true
        );

        const appliedDiagnostics = ast._appliedFeatherDiagnostics ?? [];
        const gm2051 = appliedDiagnostics.find(
            (entry) => entry.id === "GM2051"
        );
        assert.ok(
            gm2051,
            "Expected GM2051 metadata to be recorded on the AST."
        );
        assert.strictEqual(gm2051.automatic, true);
        assert.ok(gm2051.range);
    });

    it("normalizes simple syntax errors flagged by GM1100 and records metadata", () => {
        const source = ["var _this * something;", "", "    = 48;"].join("\n");

        const { sourceText, metadata } =
            preprocessSourceForFeatherFixes(source);

        assert.notStrictEqual(
            sourceText,
            source,
            "Expected GM1100 preprocessor to modify the source text."
        );
        assert.ok(
            metadata?.GM1100?.length > 0,
            "Expected GM1100 metadata to be recorded by the preprocessor."
        );

        const ast = GMLParser.parse(sourceText, {
            getLocations: true,
            simplifyLocations: false
        });

        applyFeatherFixes(ast, {
            sourceText,
            preprocessedFixMetadata: metadata
        });

        const statements = (ast.body ?? []).filter(
            (node) => node?.type !== "EmptyStatement"
        );
        const [declaration] = statements;

        assert.ok(declaration);
        assert.strictEqual(declaration.type, "VariableDeclaration");
        assert.strictEqual(Array.isArray(declaration.declarations), true);

        const declarationFixes = declaration._appliedFeatherDiagnostics ?? [];
        assert.strictEqual(
            declarationFixes.some((entry) => entry.id === "GM1100"),
            true
        );

        const programDiagnostics = ast._appliedFeatherDiagnostics ?? [];
        const gm1100Entries = programDiagnostics.filter(
            (entry) => entry.id === "GM1100"
        );

        assert.ok(
            gm1100Entries.length >= 1,
            "Expected GM1100 metadata to be recorded on the program node."
        );

        for (const entry of gm1100Entries) {
            assert.strictEqual(entry.automatic, true);
            assert.strictEqual(entry.title, "Syntax Error");
            assert.strictEqual(
                entry.description?.includes("syntax error"),
                true
            );
        }
    });

    it("normalizes zero denominators flagged by GM1015 and records metadata", () => {
        const source = [
            "var total = 10 / 0;",
            "total /= 0;",
            "total = total % (0);",
            "total %= (-0);"
        ].join("\n");

        const ast = GMLParser.parse(source, {
            getLocations: true,
            simplifyLocations: false
        });

        applyFeatherFixes(ast, { sourceText: source });

        const [declaration, assignment, moduloAssignment, moduloCompound] =
            ast.body ?? [];

        const binary = declaration?.declarations?.[0]?.init;
        assert.strictEqual(binary?.type, "BinaryExpression");
        assert.strictEqual(binary?.right?.type, "Literal");
        assert.strictEqual(binary?.right?.value, "1");

        assert.strictEqual(assignment?.type, "AssignmentExpression");
        assert.strictEqual(assignment?.right?.type, "Literal");
        assert.strictEqual(assignment?.right?.value, "1");

        const moduloBinary = moduloAssignment?.right;
        assert.strictEqual(moduloBinary?.type, "BinaryExpression");
        assert.strictEqual(
            moduloBinary?.right?.type,
            "ParenthesizedExpression"
        );
        assert.strictEqual(moduloBinary?.right?.expression?.type, "Literal");
        assert.strictEqual(moduloBinary?.right?.expression?.value, "1");

        const moduloCompoundRight = moduloCompound?.right;
        assert.strictEqual(
            moduloCompoundRight?.type,
            "ParenthesizedExpression"
        );
        const moduloCompoundUnary = moduloCompoundRight?.expression;
        assert.strictEqual(moduloCompoundUnary?.type, "UnaryExpression");
        assert.strictEqual(moduloCompoundUnary?.argument?.type, "Literal");
        assert.strictEqual(moduloCompoundUnary?.argument?.value, "1");

        const binaryFixes = binary?._appliedFeatherDiagnostics ?? [];
        const divideAssignFixes = assignment?._appliedFeatherDiagnostics ?? [];
        const moduloBinaryFixes =
            moduloBinary?._appliedFeatherDiagnostics ?? [];
        const moduloCompoundFixes =
            moduloCompound?._appliedFeatherDiagnostics ?? [];

        assert.strictEqual(
            binaryFixes.some((fix) => fix.id === "GM1015"),
            true
        );
        assert.strictEqual(
            divideAssignFixes.some((fix) => fix.id === "GM1015"),
            true
        );
        assert.strictEqual(
            moduloBinaryFixes.some((fix) => fix.id === "GM1015"),
            true
        );
        assert.strictEqual(
            moduloCompoundFixes.some((fix) => fix.id === "GM1015"),
            true
        );

        const applied = ast._appliedFeatherDiagnostics ?? [];
        const gm1015Fixes = applied.filter((entry) => entry.id === "GM1015");

        assert.strictEqual(gm1015Fixes.length >= 4, true);

        for (const entry of gm1015Fixes) {
            assert.strictEqual(entry.target, "0");
            assert.notStrictEqual(entry.range, null);
            assert.strictEqual(entry.automatic, true);
        }
    });

    it("removes stray boolean literal statements flagged by GM1016 and records metadata", () => {
        const topLevelLiteral = {
            type: "ExpressionStatement",
            expression: {
                type: "Literal",
                value: "true",
                start: { index: 0 },
                end: { index: 3 }
            },
            start: { index: 0 },
            end: { index: 4 }
        };

        const nestedLiteral = {
            type: "ExpressionStatement",
            expression: {
                type: "Literal",
                value: "false",
                start: { index: 18 },
                end: { index: 22 }
            },
            start: { index: 18 },
            end: { index: 24 }
        };

        const ast = {
            type: "Program",
            body: [
                topLevelLiteral,
                {
                    type: "IfStatement",
                    test: {
                        type: "Literal",
                        value: "true",
                        start: { index: 10 },
                        end: { index: 13 }
                    },
                    consequent: {
                        type: "BlockStatement",
                        body: [nestedLiteral],
                        start: { index: 16 },
                        end: { index: 25 }
                    },
                    alternate: null,
                    start: { index: 6 },
                    end: { index: 25 }
                }
            ],
            start: { index: 0 },
            end: { index: 25 }
        };

        applyFeatherFixes(ast, { sourceText: "true;\nif (true) { false; }" });

        assert.strictEqual(
            ast.body.length,
            1,
            "Expected stray boolean literal to be removed from the program body."
        );

        const [ifStatement] = ast.body;
        assert.ok(ifStatement);
        assert.strictEqual(
            Array.isArray(ifStatement.consequent?.body)
                ? ifStatement.consequent.body.length
                : -1,
            0,
            "Expected stray boolean literal to be removed from block statements."
        );

        const rootDiagnostics = ast._appliedFeatherDiagnostics ?? [];
        const rootGM1016 = rootDiagnostics.filter(
            (entry) => entry.id === "GM1016"
        );
        assert.strictEqual(
            rootGM1016.length,
            2,
            "Expected GM1016 metadata to be recorded for each removed statement."
        );

        const blockDiagnostics =
            ifStatement.consequent?._appliedFeatherDiagnostics ?? [];
        assert.strictEqual(
            blockDiagnostics.some((entry) => entry.id === "GM1016"),
            true,
            "Expected GM1016 metadata to be attached to the containing block."
        );

        for (const entry of rootGM1016) {
            assert.strictEqual(
                entry.automatic,
                true,
                "GM1016 fixes should be marked as automatic."
            );
            assert.ok(
                entry.range,
                "GM1016 fixes should capture the removed node's range."
            );
        }
    });

    it("preprocesses stray boolean literal statements flagged by GM1016", () => {
        const source = [
            "/// Feather GM1016 sample",
            "true;",
            "if (condition) {",
            "    false;",
            "    value = 1;",
            "}",
            ""
        ].join("\n");

        const { sourceText, metadata } =
            preprocessSourceForFeatherFixes(source);

        assert.notStrictEqual(
            sourceText,
            source,
            "Expected GM1016 preprocessor to remove boolean literal statements."
        );

        assert.ok(
            metadata?.GM1016?.length === 2,
            "Expected GM1016 metadata entries for each removed statement."
        );

        const ast = GMLParser.parse(sourceText, {
            getLocations: true,
            simplifyLocations: false
        });

        applyFeatherFixes(ast, {
            sourceText,
            preprocessedFixMetadata: metadata
        });

        const statements = ast.body ?? [];

        assert.strictEqual(
            statements.length,
            1,
            "Expected only the conditional statement to remain at the top level."
        );

        const [ifStatement] = statements;
        assert.ok(ifStatement?.type === "IfStatement");

        const blockBody = ifStatement?.consequent?.body ?? [];

        assert.strictEqual(
            blockBody.length,
            1,
            "Expected nested boolean literal statements to be removed."
        );

        const rootDiagnostics = ast._appliedFeatherDiagnostics ?? [];
        const gm1016Fixes = rootDiagnostics.filter(
            (entry) => entry.id === "GM1016"
        );

        assert.strictEqual(
            gm1016Fixes.length,
            2,
            "Expected GM1016 metadata to be recorded for each removed literal."
        );

        for (const fix of gm1016Fixes) {
            assert.strictEqual(fix.automatic, true);
            assert.ok(fix.range);
        }

        const blockDiagnostics =
            ifStatement.consequent?._appliedFeatherDiagnostics ?? [];

        assert.strictEqual(
            blockDiagnostics.some((entry) => entry.id === "GM1016"),
            true,
            "Expected GM1016 metadata to be attached to the containing block."
        );
    });

    it("deduplicates local variables flagged by GM2044 and records metadata", () => {
        const source = [
            "function demo() {",
            "    var total = 1;",
            "    var total = 2;",
            "    var count;",
            "    var count;",
            "    if (true) {",
            "        var temp = 0;",
            "        var temp = 1;",
            "    }",
            "}",
            ""
        ].join("\n");

        const ast = GMLParser.parse(source, {
            getLocations: true,
            simplifyLocations: false
        });

        applyFeatherFixes(ast, { sourceText: source });

        const functionNode = ast.body?.[0];
        assert.ok(functionNode?.type === "FunctionDeclaration");

        const statements = functionNode?.body?.body ?? [];
        assert.strictEqual(statements.length, 4);

        const totalDeclaration = statements[0];
        assert.ok(totalDeclaration?.type === "VariableDeclaration");
        assert.strictEqual(
            totalDeclaration.declarations?.[0]?.id?.name,
            "total"
        );

        const totalAssignment = statements[1];
        assert.ok(totalAssignment?.type === "AssignmentExpression");
        assert.strictEqual(totalAssignment.left?.name, "total");

        const countDeclarations = statements.filter(
            (node) =>
                node?.type === "VariableDeclaration" &&
                node.declarations?.[0]?.id?.name === "count"
        );
        assert.strictEqual(countDeclarations.length, 1);

        const ifStatement = statements[3];
        assert.strictEqual(ifStatement?.type, "IfStatement");

        const innerStatements = ifStatement?.consequent?.body ?? [];
        assert.strictEqual(innerStatements.length, 2);

        const innerAssignment = innerStatements[1];
        assert.ok(innerAssignment?.type === "AssignmentExpression");
        assert.strictEqual(innerAssignment.left?.name, "temp");

        const programDiagnostics = ast._appliedFeatherDiagnostics ?? [];
        const gm2044Entries = programDiagnostics.filter(
            (entry) => entry.id === "GM2044"
        );

        assert.ok(
            gm2044Entries.length >= 2,
            "Expected GM2044 metadata to be recorded at the program level."
        );
        assert.strictEqual(
            gm2044Entries.every((entry) => entry.automatic === true),
            true
        );

        const assignmentDiagnostics =
            innerAssignment._appliedFeatherDiagnostics ?? [];
        assert.strictEqual(
            assignmentDiagnostics.some((entry) => entry.id === "GM2044"),
            true,
            "Expected inserted assignment to record GM2044 metadata."
        );
    });

    it("records metadata for GM2064 flagged struct properties", () => {
        const source = [
            "/// Create Event",
            "",
            "ins_companion = instance_create_layer(x, y, layer, obj_companion, {",
            "    intro_message: message",
            "});"
        ].join("\n");

        const ast = GMLParser.parse(source, {
            getLocations: true,
            simplifyLocations: false
        });

        applyFeatherFixes(ast, { sourceText: source });

        const assignment = ast.body?.[0];
        assert.ok(assignment);
        const callExpression = assignment.right;
        assert.ok(callExpression);
        const structArgument = callExpression.arguments?.[4];
        assert.ok(structArgument);
        const [property] = structArgument.properties ?? [];
        assert.ok(property);

        const propertyMetadata = property._appliedFeatherDiagnostics ?? [];
        assert.strictEqual(propertyMetadata.length, 1);

        const [metadata] = propertyMetadata;
        assert.strictEqual(metadata.id, "GM2064");
        assert.strictEqual(metadata.target, "message");
        assert.strictEqual(metadata.automatic, false);

        const expectedMetadata = getFeatherDiagnosticById("GM2064");
        assert.ok(expectedMetadata);
        assert.strictEqual(metadata.title, expectedMetadata.title);
        assert.strictEqual(metadata.description, expectedMetadata.description);
        assert.strictEqual(metadata.correction, expectedMetadata.correction);

        const recordedFixes = ast._appliedFeatherDiagnostics ?? [];
        const gm2064Fixes = recordedFixes.filter(
            (entry) => entry.id === "GM2064"
        );
        assert.strictEqual(gm2064Fixes.length, 1);
        assert.strictEqual(gm2064Fixes[0].target, "message");
        assert.strictEqual(gm2064Fixes[0].automatic, false);
    });

    it("inserts a file_find_close call before nested file_find_first invocations flagged by GM2031", () => {
        const source = [
            "var _look_for_description = true;",
            "",
            'var _file = file_find_first("/game_data/*.bin", fa_none);',
            "",
            "if (_look_for_description)",
            "{",
            '    _file2 = file_find_first("/game_data/*.json", fa_none);',
            "}",
            "",
            "file_find_close();"
        ].join("\n");

        const ast = GMLParser.parse(source, {
            getLocations: true,
            simplifyLocations: false
        });

        applyFeatherFixes(ast, { sourceText: source });

        const appliedDiagnostics = ast._appliedFeatherDiagnostics ?? [];
        assert.strictEqual(
            appliedDiagnostics.some((entry) => entry.id === "GM2031"),
            true,
            "Expected GM2031 metadata to be recorded on the AST."
        );

        const ifStatement = ast.body?.find(
            (node) => node?.type === "IfStatement"
        );
        assert.ok(ifStatement, "Expected an if statement in the parsed AST.");

        const consequentBody = ifStatement?.consequent?.body ?? [];
        assert.strictEqual(consequentBody.length, 2);

        const [firstStatement, secondStatement] = consequentBody;
        assert.strictEqual(firstStatement?.type, "CallExpression");
        assert.strictEqual(firstStatement?.object?.name, "file_find_close");

        const closeDiagnostics =
            firstStatement?._appliedFeatherDiagnostics ?? [];
        assert.strictEqual(
            closeDiagnostics.some((entry) => entry.id === "GM2031"),
            true,
            "Expected GM2031 metadata on the inserted file_find_close call."
        );

        assert.strictEqual(secondStatement?.type, "AssignmentExpression");
        assert.strictEqual(secondStatement?.right?.type, "CallExpression");
        assert.strictEqual(
            secondStatement?.right?.object?.name,
            "file_find_first"
        );
    });

    it("moves gpu_pop_state calls flagged by GM2035 outside of conditionals and records metadata", () => {
        const source = [
            "gpu_push_state();",
            "",
            "if (show_name)",
            "{",
            "    draw_text(x, y, name);",
            "    gpu_pop_state();",
            "}",
            "",
            "draw_sprite(sprite_index, 0, x, y);"
        ].join("\n");

        const ast = GMLParser.parse(source, {
            getLocations: true,
            simplifyLocations: false
        });

        applyFeatherFixes(ast, { sourceText: source });

        const body = Array.isArray(ast.body) ? ast.body : [];

        const ifIndex = body.findIndex((node) => node?.type === "IfStatement");
        assert.notStrictEqual(
            ifIndex,
            -1,
            "Expected the sample to include an if statement."
        );

        const ifStatement = body[ifIndex];
        const consequentBody = Array.isArray(ifStatement?.consequent?.body)
            ? ifStatement.consequent.body
            : [];

        assert.strictEqual(
            consequentBody.some(
                (node) =>
                    node?.type === "CallExpression" &&
                    node?.object?.name === "gpu_pop_state"
            ),
            false,
            "Expected gpu_pop_state call to be removed from the conditional branch."
        );

        const insertedCall = body[ifIndex + 1];

        assert.ok(
            insertedCall,
            "Expected gpu_pop_state call to be inserted after the if statement."
        );
        assert.strictEqual(insertedCall?.type, "CallExpression");
        assert.strictEqual(insertedCall?.object?.name, "gpu_pop_state");

        const appliedDiagnostics = ast._appliedFeatherDiagnostics ?? [];
        const gm2035 = appliedDiagnostics.find(
            (entry) => entry.id === "GM2035"
        );

        assert.ok(
            gm2035,
            "Expected GM2035 metadata to be recorded on the AST."
        );
        assert.strictEqual(gm2035.automatic, true);

        const callDiagnostics = insertedCall?._appliedFeatherDiagnostics ?? [];
        assert.strictEqual(
            callDiagnostics.some((entry) => entry.id === "GM2035"),
            true,
            "Expected the inserted call to record GM2035 metadata."
        );
    });

    it("hoists multiple call arguments flagged by GM2023 and records metadata", () => {
        const source =
            "vertex_position_3d(vb, buffer_read(buff, buffer_f32), buffer_read(buff, buffer_f32), buffer_read(buff, buffer_f32));";

        const ast = GMLParser.parse(source, {
            getLocations: true,
            simplifyLocations: false
        });

        applyFeatherFixes(ast, { sourceText: source });

        const body = Array.isArray(ast.body) ? ast.body : [];

        assert.strictEqual(
            body.length >= 4,
            true,
            "Expected temporaries to be hoisted before the call expression."
        );

        for (let index = 0; index < 3; index += 1) {
            const declaration = body[index];
            assert.ok(declaration);
            assert.strictEqual(declaration.type, "VariableDeclaration");

            const declarators = Array.isArray(declaration.declarations)
                ? declaration.declarations
                : [];
            assert.strictEqual(declarators.length, 1);

            const [declarator] = declarators;
            assert.strictEqual(declarator?.id?.type, "Identifier");
            assert.strictEqual(
                declarator?.id?.name,
                `__feather_call_arg_${index}`
            );
            assert.strictEqual(declarator?.init?.type, "CallExpression");

            const declarationDiagnostics =
                declaration._appliedFeatherDiagnostics ?? [];
            assert.strictEqual(
                declarationDiagnostics.some((entry) => entry.id === "GM2023"),
                true,
                "Expected GM2023 metadata on each hoisted declaration."
            );
        }

        const callStatement = body[body.length - 1];
        assert.ok(callStatement);
        assert.strictEqual(callStatement.type, "CallExpression");

        const args = Array.isArray(callStatement.arguments)
            ? callStatement.arguments
            : [];
        assert.strictEqual(args.length, 4);
        assert.strictEqual(args[0]?.type, "Identifier");
        assert.strictEqual(args[0]?.name, "vb");
        assert.strictEqual(args[1]?.name, "__feather_call_arg_0");
        assert.strictEqual(args[2]?.name, "__feather_call_arg_1");
        assert.strictEqual(args[3]?.name, "__feather_call_arg_2");

        const appliedDiagnostics = ast._appliedFeatherDiagnostics ?? [];
        const gm2023 = appliedDiagnostics.find(
            (entry) => entry.id === "GM2023"
        );

        assert.ok(
            gm2023,
            "Expected GM2023 metadata to be recorded on the AST."
        );
        assert.strictEqual(gm2023.automatic, true);
        assert.strictEqual(gm2023.target, "vertex_position_3d");

        const callDiagnostics = callStatement._appliedFeatherDiagnostics ?? [];
        assert.strictEqual(
            callDiagnostics.some((entry) => entry.id === "GM2023"),
            true,
            "Expected GM2023 metadata on the transformed call expression."
        );
    });

    it("coalesces undefined fallbacks flagged by GM2061", () => {
        const source = [
            "array = modify_array(array);",
            "",
            "if (array == undefined) array = [];"
        ].join("\n");

        const ast = GMLParser.parse(source, {
            getLocations: true,
            simplifyLocations: false
        });

        applyFeatherFixes(ast, { sourceText: source });

        const body = Array.isArray(ast.body) ? ast.body : [];
        assert.strictEqual(body.length, 1);

        const [assignment] = body;
        assert.ok(assignment);
        assert.strictEqual(assignment.type, "AssignmentExpression");
        assert.strictEqual(assignment.operator, "=");

        const coalesced = assignment.right;
        assert.ok(coalesced);
        assert.strictEqual(coalesced.type, "BinaryExpression");
        assert.strictEqual(coalesced.operator, "??");

        const appliedDiagnostics = ast._appliedFeatherDiagnostics ?? [];
        const gm2061 = appliedDiagnostics.find(
            (entry) => entry.id === "GM2061"
        );
        assert.ok(
            gm2061,
            "Expected GM2061 metadata to be recorded on the AST."
        );
        assert.strictEqual(gm2061.automatic, true);
        assert.strictEqual(gm2061.target, "array");
        assert.ok(gm2061.range);

        const assignmentDiagnostics =
            assignment._appliedFeatherDiagnostics ?? [];
        assert.strictEqual(
            assignmentDiagnostics.some((entry) => entry.id === "GM2061"),
            true
        );
    });

    it("replaces undefined guards with nullish assignment for GM2061", () => {
        const source = "if (value == undefined) value = compute();";

        const ast = GMLParser.parse(source, {
            getLocations: true,
            simplifyLocations: false
        });

        applyFeatherFixes(ast, { sourceText: source });

        const body = Array.isArray(ast.body) ? ast.body : [];
        assert.strictEqual(body.length, 1);

        const [assignment] = body;
        assert.ok(assignment);
        assert.strictEqual(assignment.type, "AssignmentExpression");
        assert.strictEqual(assignment.operator, "??=");

        const appliedDiagnostics = ast._appliedFeatherDiagnostics ?? [];
        const gm2061 = appliedDiagnostics.find(
            (entry) => entry.id === "GM2061"
        );
        assert.ok(
            gm2061,
            "Expected GM2061 metadata to be recorded on the AST."
        );
        assert.strictEqual(gm2061.target, "value");

        const assignmentDiagnostics =
            assignment._appliedFeatherDiagnostics ?? [];
        assert.strictEqual(
            assignmentDiagnostics.some((entry) => entry.id === "GM2061"),
            true
        );
    });

    it("resets colour write enable after disabling channels and records metadata", () => {
        const source = [
            "/// Draw Event",
            "",
            "gpu_set_colourwriteenable(true, true, true, false);",
            "",
            "draw_sprite(sprite_index, 0, x, y);"
        ].join("\n");

        const ast = GMLParser.parse(source, {
            getLocations: true,
            simplifyLocations: false
        });

        applyFeatherFixes(ast, { sourceText: source });

        const body = (ast.body ?? []).filter(
            (node) => node?.type !== "EmptyStatement"
        );
        assert.ok(
            body.length >= 3,
            "Expected colour write enable reset to be inserted."
        );

        const [disableCall, drawCall, resetCall] = body;

        assert.strictEqual(disableCall?.type, "CallExpression");
        assert.strictEqual(
            disableCall?.object?.name,
            "gpu_set_colourwriteenable"
        );
        assert.strictEqual(drawCall?.type, "CallExpression");
        assert.strictEqual(drawCall?.object?.name, "draw_sprite");
        assert.strictEqual(resetCall?.type, "CallExpression");
        assert.strictEqual(
            resetCall?.object?.name,
            "gpu_set_colourwriteenable"
        );

        const resetArgs = Array.isArray(resetCall?.arguments)
            ? resetCall.arguments
            : [];
        assert.strictEqual(resetArgs.length >= 4, true);
        for (let index = 0; index < 4; index += 1) {
            const argument = resetArgs[index];
            assert.strictEqual(argument?.type, "Literal");
            assert.strictEqual(argument?.value, "true");
        }

        const appliedDiagnostics = ast._appliedFeatherDiagnostics ?? [];
        const gm2052 = appliedDiagnostics.find(
            (entry) => entry.id === "GM2052"
        );

        assert.ok(
            gm2052,
            "Expected GM2052 metadata to be recorded on the AST."
        );
        assert.strictEqual(gm2052.automatic, true);
        assert.ok(gm2052.range);

        const callDiagnostics = resetCall?._appliedFeatherDiagnostics ?? [];
        assert.strictEqual(
            callDiagnostics.some((entry) => entry.id === "GM2052"),
            true
        );
    });

    it("resets gpu_set_cullmode calls flagged by GM2051 and records metadata", () => {
        const source = [
            "/// Draw Event",
            "",
            "gpu_set_cullmode(cull_clockwise);",
            "",
            "vertex_submit(vb, pr_trianglelist, tex);"
        ].join("\n");

        const ast = GMLParser.parse(source, {
            getLocations: true,
            simplifyLocations: false
        });

        applyFeatherFixes(ast, { sourceText: source });

        const body = ast.body ?? [];
        assert.strictEqual(body.length >= 3, true);

        const resetCall = body[1];
        assert.ok(resetCall);
        assert.strictEqual(resetCall.type, "CallExpression");
        assert.strictEqual(resetCall.object?.name, "gpu_set_cullmode");
        assert.strictEqual(resetCall.arguments?.[0]?.name, "cull_noculling");

        const callDiagnostics = resetCall._appliedFeatherDiagnostics ?? [];
        assert.strictEqual(
            callDiagnostics.some((entry) => entry.id === "GM2051"),
            true
        );

        const appliedDiagnostics = ast._appliedFeatherDiagnostics ?? [];
        const gm2051 = appliedDiagnostics.find(
            (entry) => entry.id === "GM2051"
        );
        assert.ok(
            gm2051,
            "Expected GM2051 metadata to be recorded on the AST."
        );
        assert.strictEqual(gm2051.automatic, true);
        assert.ok(gm2051.range);
    });

    it("balances gpu_push_state/gpu_pop_state pairs flagged by GM2042", () => {
        const source = [
            "if (situation_1)",
            "{",
            "    gpu_push_state();",
            "    gpu_push_state();",
            "",
            '    draw_text(x, y, "Hi");',
            "",
            "    gpu_pop_state();",
            "}",
            "",
            "if (situation_2)",
            "{",
            "    gpu_push_state();",
            "",
            "    draw_circle(x, y, 10, false);",
            "",
            "    gpu_pop_state();",
            "    gpu_pop_state();",
            "}",
            ""
        ].join("\n");

        const ast = GMLParser.parse(source, {
            getLocations: true,
            simplifyLocations: false
        });

        applyFeatherFixes(ast, { sourceText: source });

        const [firstIf, secondIf] = ast.body ?? [];
        assert.ok(firstIf?.consequent?.type === "BlockStatement");
        assert.ok(secondIf?.consequent?.type === "BlockStatement");

        const firstBlockStatements = firstIf.consequent.body ?? [];
        const secondBlockStatements = secondIf.consequent.body ?? [];

        const firstBlockPushes = firstBlockStatements.filter(
            (node) =>
                node?.type === "CallExpression" &&
                node.object?.name === "gpu_push_state"
        );
        const firstBlockPops = firstBlockStatements.filter(
            (node) =>
                node?.type === "CallExpression" &&
                node.object?.name === "gpu_pop_state"
        );

        assert.strictEqual(firstBlockPushes.length, 2);
        assert.strictEqual(firstBlockPops.length, 2);

        const secondBlockPushes = secondBlockStatements.filter(
            (node) =>
                node?.type === "CallExpression" &&
                node.object?.name === "gpu_push_state"
        );
        const secondBlockPops = secondBlockStatements.filter(
            (node) =>
                node?.type === "CallExpression" &&
                node.object?.name === "gpu_pop_state"
        );

        assert.strictEqual(secondBlockPushes.length, 1);
        assert.strictEqual(secondBlockPops.length, 1);

        const appliedDiagnostics = ast._appliedFeatherDiagnostics ?? [];
        const gm2042 = appliedDiagnostics.find(
            (entry) => entry.id === "GM2042"
        );

        assert.ok(
            gm2042,
            "Expected GM2042 metadata to be recorded on the AST."
        );
        assert.strictEqual(gm2042.automatic, true);
    });

    it("removes orphaned event_inherited calls flagged by GM2040 and records metadata", () => {
        const source = [
            "/// Room Start Event",
            "",
            "if (should_run)",
            "{",
            "    event_inherited();",
            '    show_debug_message("branch");',
            "}",
            "",
            "event_inherited();",
            "",
            'show_debug_message("Ready");'
        ].join("\n");

        const ast = GMLParser.parse(source, {
            getLocations: true,
            simplifyLocations: false
        });

        applyFeatherFixes(ast, { sourceText: source });

        const statements = Array.isArray(ast.body) ? ast.body : [];
        assert.strictEqual(
            statements.some((statement) => isEventInheritedCall(statement)),
            false,
            "Expected top-level event_inherited calls to be removed."
        );

        const branch = statements.find(
            (statement) => statement?.type === "IfStatement"
        );
        assert.ok(branch);

        const branchBody = Array.isArray(branch?.consequent?.body)
            ? branch.consequent.body
            : [];
        assert.strictEqual(
            branchBody.some((statement) => isEventInheritedCall(statement)),
            false,
            "Expected event_inherited calls inside blocks to be removed."
        );

        const appliedDiagnostics = Array.isArray(ast._appliedFeatherDiagnostics)
            ? ast._appliedFeatherDiagnostics
            : [];
        const gm2040Fixes = appliedDiagnostics.filter(
            (entry) => entry.id === "GM2040"
        );

        assert.strictEqual(
            gm2040Fixes.length,
            2,
            "Expected two GM2040 fixes to be recorded."
        );

        for (const entry of gm2040Fixes) {
            assert.strictEqual(
                entry.automatic,
                true,
                "GM2040 fixes should be automatic."
            );
            assert.strictEqual(entry.target, "event_inherited");
            assert.ok(
                entry.range,
                "GM2040 fixes should include range metadata."
            );
        }
    });

    it("removes stray file_find_next calls flagged by GM2033", () => {
        const source = [
            "fnames = [];",
            "",
            'var _fname = file_find_first("*.txt", fa_none);',
            "",
            'while (_fname != "")',
            "{",
            "    array_push(fnames, _fname);",
            "",
            "    _fname = file_find_next();",
            "}",
            "",
            "file_find_close();",
            "",
            "file_find_next();"
        ].join("\n");

        const ast = GMLParser.parse(source, {
            getLocations: true,
            simplifyLocations: false
        });

        applyFeatherFixes(ast, { sourceText: source });

        const statements = Array.isArray(ast.body) ? ast.body : [];
        assert.strictEqual(
            statements.some(
                (statement) =>
                    statement?.type === "CallExpression" &&
                    statement?.object?.name === "file_find_next"
            ),
            false,
            "Expected trailing file_find_next() call to be removed."
        );

        const diagnostics = ast._appliedFeatherDiagnostics ?? [];
        const gm2033 = diagnostics.find((entry) => entry.id === "GM2033");

        assert.ok(
            gm2033,
            "Expected GM2033 metadata to be recorded on the AST."
        );
        assert.strictEqual(gm2033.automatic, true);
        assert.strictEqual(gm2033.target, "file_find_next");
        assert.ok(gm2033.range);
    });

    it("moves draw_primitive_end calls outside flagged GM2030 conditionals", () => {
        const source = [
            "draw_primitive_begin(pr_linelist);",
            "",
            "if (should_draw)",
            "{",
            "    draw_primitive_end();",
            "}",
            "else",
            "{",
            "    draw_vertex(0, 0);",
            "}",
            "",
            'draw_text(0, 0, "done");'
        ].join("\n");

        const ast = GMLParser.parse(source, {
            getLocations: true,
            simplifyLocations: false
        });

        const statements = ast.body ?? [];
        assert.strictEqual(statements.length >= 3, true);

        const conditional = statements[1];
        assert.ok(conditional?.type === "IfStatement");

        applyFeatherFixes(ast, { sourceText: source });

        const [beginCall, fixedConditional, trailingCall] = ast.body ?? [];
        assert.ok(isCallExpression(beginCall));
        assert.ok(fixedConditional?.type === "IfStatement");
        assert.ok(isCallExpression(trailingCall));
        assert.strictEqual(trailingCall.object?.name, "draw_primitive_end");

        const consequentBody = fixedConditional.consequent?.body ?? [];
        const alternateBody = fixedConditional.alternate?.body ?? [];

        assert.strictEqual(consequentBody.some(isDrawPrimitiveEndName), false);
        assert.strictEqual(alternateBody.some(isDrawPrimitiveEndName), false);

        const conditionalDiagnostics =
            trailingCall._appliedFeatherDiagnostics ?? [];
        assert.strictEqual(
            conditionalDiagnostics.some((entry) => entry.id === "GM2030"),
            true,
            "Expected GM2030 metadata to be recorded on the lifted call."
        );

        const appliedDiagnostics = ast._appliedFeatherDiagnostics ?? [];
        assert.strictEqual(
            appliedDiagnostics.some((entry) => entry.id === "GM2030"),
            true,
            "Expected GM2030 metadata to be recorded on the program node."
        );
    });

    it("wraps draw vertex calls flagged by GM2029 and records metadata", () => {
        const source = [
            "/// Draw Event",
            "",
            "draw_vertex(room_width / 4, room_height / 4);",
            "draw_vertex(room_width / 2, room_height / 4);",
            "draw_vertex(room_width / 4, room_height / 2);",
            "",
            "draw_primitive_begin(pr_trianglelist);",
            "draw_primitive_end();"
        ].join("\n");

        const ast = GMLParser.parse(source, {
            getLocations: true,
            simplifyLocations: false
        });

        applyFeatherFixes(ast, { sourceText: source });

        const statements = Array.isArray(ast.body) ? ast.body : [];
        assert.ok(
            statements.length >= 5,
            "Expected the sample program to include draw calls."
        );

        const [firstStatement] = statements;
        assert.strictEqual(
            firstStatement?.object?.name,
            "draw_primitive_begin"
        );

        const vertexCalls = statements.filter(
            (node) =>
                node?.type === "CallExpression" &&
                node.object?.name?.startsWith("draw_vertex")
        );
        assert.strictEqual(
            vertexCalls.length >= 3,
            true,
            "Expected draw_vertex calls to remain present."
        );

        for (const vertex of vertexCalls) {
            const vertexDiagnostics = vertex?._appliedFeatherDiagnostics ?? [];
            assert.strictEqual(
                vertexDiagnostics.some(
                    (entry) =>
                        entry.id === "GM2029" && entry.automatic === true
                ),
                true,
                "Expected each draw_vertex call to record GM2029 metadata."
            );
        }

        const appliedDiagnostics = ast._appliedFeatherDiagnostics ?? [];
        assert.strictEqual(
            appliedDiagnostics.some((entry) => entry.id === "GM2029"),
            true,
            "Expected GM2029 metadata to be recorded on the AST."
        );

        const lastStatement = statements[statements.length - 1];
        assert.strictEqual(lastStatement?.object?.name, "draw_primitive_end");
    });

    it("resets draw_set_halign calls flagged by GM2026 and records metadata", () => {
        const source = [
            "draw_set_halign(fa_right);",
            "",
            'draw_text(room_width - 5, 5, "In the top-right corner");'
        ].join("\n");

        const ast = GMLParser.parse(source, {
            getLocations: true,
            simplifyLocations: false
        });

        applyFeatherFixes(ast, { sourceText: source });

        const calls = Array.isArray(ast.body)
            ? ast.body.filter((node) => node?.type === "CallExpression")
            : [];

        assert.strictEqual(calls.length, 3);

        const resetCall = calls[calls.length - 1];
        assert.ok(resetCall);
        assert.strictEqual(resetCall.object?.name, "draw_set_halign");
        assert.ok(Array.isArray(resetCall.arguments));
        assert.strictEqual(resetCall.arguments[0]?.name, "fa_left");

        const appliedDiagnostics = ast._appliedFeatherDiagnostics ?? [];
        const gm2026 = appliedDiagnostics.find(
            (entry) => entry.id === "GM2026"
        );

        assert.ok(
            gm2026,
            "Expected GM2026 metadata to be recorded on the AST."
        );
        assert.strictEqual(gm2026.automatic, true);
        assert.strictEqual(gm2026.target, "draw_set_halign");
        assert.ok(gm2026.range);

        const resetDiagnostics = resetCall._appliedFeatherDiagnostics ?? [];
        assert.strictEqual(
            resetDiagnostics.some((entry) => entry.id === "GM2026"),
            true
        );
    });

    it("converts GM2016 assignments to local declarations outside the Create event", () => {
        const source = [
            "/// Create Event",
            "",
            "health = 100;",
            "",
            "/// Step Event",
            "",
            "ammo = 0;",
            "",
            "ammo += 1;"
        ].join("\n");

        const ast = GMLParser.parse(source, {
            getLocations: true,
            simplifyLocations: false
        });

        applyFeatherFixes(ast, { sourceText: source });

        const [createAssignment, localizedVariable, additiveAssignment] =
            ast.body ?? [];

        assert.ok(createAssignment);
        assert.strictEqual(createAssignment.type, "AssignmentExpression");

        assert.ok(localizedVariable);
        assert.strictEqual(localizedVariable.type, "VariableDeclaration");
        assert.strictEqual(localizedVariable.kind, "var");

        const declarations = localizedVariable.declarations ?? [];
        assert.strictEqual(Array.isArray(declarations), true);
        assert.strictEqual(declarations.length, 1);

        const declarator = declarations[0];
        assert.ok(declarator);
        assert.strictEqual(declarator.id?.name, "ammo");
        assert.ok(additiveAssignment);
        assert.strictEqual(additiveAssignment.type, "AssignmentExpression");
        assert.strictEqual(additiveAssignment.operator, "+=");

        const appliedDiagnostics = ast._appliedFeatherDiagnostics ?? [];
        const gm2016 = appliedDiagnostics.find(
            (entry) => entry.id === "GM2016"
        );

        assert.ok(
            gm2016,
            "Expected GM2016 metadata to be recorded on the AST."
        );
        assert.strictEqual(gm2016.automatic, true);
        assert.strictEqual(gm2016.target, "ammo");
        assert.ok(gm2016.range);

        const declarationDiagnostics =
            localizedVariable._appliedFeatherDiagnostics ?? [];
        assert.strictEqual(
            declarationDiagnostics.some((entry) => entry.id === "GM2016"),
            true,
            "Expected GM2016 metadata to be recorded on the transformed declaration."
        );
    });

    it("closes vertex buffers flagged by GM2011 and records metadata", () => {
        const source = [
            "/// Create Event",
            "",
            "vb = vertex_create_buffer();",
            "",
            "vertex_begin(vb, format);",
            "vertex_position_3d(vb, 0, 0, 0);",
            "",
            "/// Draw Event",
            "",
            "vertex_submit(vb, pr_pointlist, -1);"
        ].join("\n");

        const ast = GMLParser.parse(source, {
            getLocations: true,
            simplifyLocations: false
        });

        applyFeatherFixes(ast, { sourceText: source });

        const body = Array.isArray(ast.body) ? ast.body : [];
        const vertexBeginIndex = body.findIndex(
            (node) => node?.object?.name === "vertex_begin"
        );
        const vertexEndIndex = body.findIndex(
            (node) => node?.object?.name === "vertex_end"
        );
        const vertexSubmitIndex = body.findIndex(
            (node) => node?.object?.name === "vertex_submit"
        );

        assert.ok(
            vertexBeginIndex >= 0,
            "Expected vertex_begin call in parsed AST."
        );
        assert.ok(
            vertexEndIndex >= 0,
            "Expected vertex_end call to be inserted by fixer."
        );
        assert.ok(
            vertexSubmitIndex >= 0,
            "Expected vertex_submit call in parsed AST."
        );
        assert.ok(
            vertexEndIndex > vertexBeginIndex,
            "vertex_end call should appear after vertex_begin."
        );
        assert.ok(
            vertexEndIndex < vertexSubmitIndex,
            "vertex_end call should appear before vertex_submit."
        );

        const appliedDiagnostics = ast._appliedFeatherDiagnostics ?? [];
        const gm2011 = appliedDiagnostics.find(
            (entry) => entry.id === "GM2011"
        );

        assert.ok(
            gm2011,
            "Expected GM2011 metadata to be recorded on the AST."
        );
        assert.strictEqual(gm2011.automatic, true);
        assert.strictEqual(gm2011.target, "vb");
        assert.ok(gm2011.range);

        const vertexEndNode = body[vertexEndIndex];
        const nodeDiagnostics = vertexEndNode?._appliedFeatherDiagnostics ?? [];

        assert.strictEqual(
            nodeDiagnostics.some((entry) => entry.id === "GM2011"),
            true,
            "Expected GM2011 metadata on inserted vertex_end call."
        );
    });

    it("inserts vertex_begin before vertex_end flagged by GM2009 and records metadata", () => {
        const source = "vertex_end(vb);";

        const ast = GMLParser.parse(source, {
            getLocations: true,
            simplifyLocations: false
        });

        applyFeatherFixes(ast, { sourceText: source });

        const body = Array.isArray(ast.body) ? ast.body : [];
        assert.strictEqual(
            body.length,
            2,
            "Expected vertex_begin to be inserted before vertex_end."
        );

        const vertexBegin = body[0];
        const vertexEnd = body[1];

        assert.ok(vertexBegin?.type === "CallExpression");
        assert.strictEqual(vertexBegin.object?.name, "vertex_begin");

        const beginArgs = Array.isArray(vertexBegin.arguments)
            ? vertexBegin.arguments
            : [];
        assert.strictEqual(beginArgs.length >= 1, true);
        assert.strictEqual(beginArgs[0]?.name, "vb");
        assert.strictEqual(beginArgs[1]?.name, "format");

        assert.ok(vertexEnd?.type === "CallExpression");
        assert.strictEqual(vertexEnd.object?.name, "vertex_end");

        const appliedDiagnostics = Array.isArray(ast._appliedFeatherDiagnostics)
            ? ast._appliedFeatherDiagnostics
            : [];
        const gm2009 = appliedDiagnostics.find(
            (entry) => entry.id === "GM2009"
        );

        assert.ok(
            gm2009,
            "Expected GM2009 metadata to be recorded on the AST."
        );
        assert.strictEqual(gm2009.automatic, true);
        assert.strictEqual(gm2009.target, "vb");
        assert.ok(gm2009.range);
        assert.strictEqual(typeof gm2009.range.start, "number");
        assert.strictEqual(typeof gm2009.range.end, "number");

        const beginMetadata = vertexBegin?._appliedFeatherDiagnostics ?? [];
        assert.strictEqual(
            beginMetadata.some((entry) => entry.id === "GM2009"),
            true
        );

        const endMetadata = vertexEnd?._appliedFeatherDiagnostics ?? [];
        assert.strictEqual(
            endMetadata.some((entry) => entry.id === "GM2009"),
            true
        );
    });

    it("inserts missing vertex_end calls flagged by GM2008 and records metadata", () => {
        const source = [
            "vertex_begin(vb, format);",
            "vertex_position_3d(vb, x, y, z);",
            "vertex_begin(vb, format);",
            "vertex_color(vb, c_white, 1);",
            "vertex_end(vb);"
        ].join("\n");

        const ast = GMLParser.parse(source, {
            getLocations: true,
            simplifyLocations: false
        });

        applyFeatherFixes(ast, { sourceText: source });

        const statements = Array.isArray(ast.body) ? ast.body : [];
        assert.strictEqual(statements.length, 6);

        const insertedCall = statements[2];
        assert.ok(insertedCall);
        assert.strictEqual(insertedCall.type, "CallExpression");
        assert.strictEqual(insertedCall.object?.name, "vertex_end");
        assert.strictEqual(Array.isArray(insertedCall.arguments), true);
        assert.strictEqual(insertedCall.arguments[0]?.name, "vb");

        const gm2008Metadata = ast._appliedFeatherDiagnostics?.find(
            (entry) => entry.id === "GM2008"
        );
        assert.ok(
            gm2008Metadata,
            "Expected GM2008 metadata to be recorded on the AST."
        );
        assert.strictEqual(gm2008Metadata.automatic, true);
        assert.strictEqual(gm2008Metadata.target, "vb");
        assert.ok(gm2008Metadata.range);

        const insertedMetadata = insertedCall._appliedFeatherDiagnostics ?? [];
        assert.strictEqual(
            insertedMetadata.some((entry) => entry.id === "GM2008"),
            true
        );
    });
});

function isCallExpression(node) {
    return !!node && node.type === "CallExpression";
}

function isDrawPrimitiveEndName(node) {
    return isCallExpression(node) && node.object?.name === "draw_primitive_end";
}<|MERGE_RESOLUTION|>--- conflicted
+++ resolved
@@ -120,7 +120,6 @@
         assert.strictEqual(macroFixes[0].target, "SAMPLE");
     });
 
-<<<<<<< HEAD
     it("terminates var declarations flagged by GM2007 and records metadata", () => {
         const source = [
             "var missing",
@@ -185,7 +184,10 @@
             const diagnostics = declaration._appliedFeatherDiagnostics ?? [];
             const gm2007 = diagnostics.find((entry) => entry.id === "GM2007");
 
-            assert.ok(gm2007, "Expected GM2007 metadata to be recorded on the declaration.");
+            assert.ok(
+                gm2007,
+                "Expected GM2007 metadata to be recorded on the declaration."
+            );
             assert.strictEqual(gm2007.automatic, true);
             assert.ok(gm2007.range);
             assert.strictEqual(typeof gm2007.range.start, "number");
@@ -207,17 +209,15 @@
         }
 
         const programDiagnostics = ast._appliedFeatherDiagnostics ?? [];
-        const gm2007Diagnostics = programDiagnostics.filter((entry) => entry.id === "GM2007");
+        const gm2007Diagnostics = programDiagnostics.filter(
+            (entry) => entry.id === "GM2007"
+        );
 
         assert.strictEqual(gm2007Diagnostics.length, flaggedDeclarations.length);
     });
 
-    it("records manual Feather fix metadata for every diagnostic", () => {
-        const source = "var value = 1;";
-=======
     it("inserts the missing argument for GM1005 and records fix metadata", () => {
         const source = "draw_set_color();";
->>>>>>> 1421293e
 
         const ast = GMLParser.parse(source, {
             getLocations: true,
