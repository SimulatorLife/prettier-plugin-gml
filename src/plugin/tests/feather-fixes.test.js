import assert from "node:assert/strict";

import { describe, it } from "node:test";

import GMLParser from "gamemaker-language-parser";

import {
    getNodeEndIndex,
    getNodeStartIndex
} from "../../shared/ast-locations.js";

import {
    getFeatherMetadata,
    getFeatherDiagnosticById
} from "../src/feather/metadata.js";
import {
    applyFeatherFixes,
    getFeatherDiagnosticFixers,
    preprocessSourceForFeatherFixes
} from "../src/ast-transforms/apply-feather-fixes.js";

describe("Feather diagnostic fixer registry", () => {
    it("registers a fixer entry for every diagnostic", () => {
        const metadata = getFeatherMetadata();
        const diagnostics = Array.isArray(metadata?.diagnostics)
            ? metadata.diagnostics
            : [];
        const registry = getFeatherDiagnosticFixers();

        assert.strictEqual(
            registry.size,
            diagnostics.length,
            "Expected the fixer registry to include every Feather diagnostic."
        );

        for (const diagnostic of diagnostics) {
            assert.ok(
                registry.has(diagnostic.id),
                `Missing fixer entry for Feather diagnostic ${diagnostic.id}.`
            );
        }
    });
});

describe("applyFeatherFixes transform", () => {
    it("removes trailing macro semicolons and records fix metadata", () => {
        const source = ["#macro SAMPLE value;", "", "var data = SAMPLE;"].join(
            "\n"
        );

        const ast = GMLParser.parse(source, {
            getLocations: true,
            simplifyLocations: false
        });

        const [macro] = ast.body ?? [];
        applyFeatherFixes(ast, { sourceText: source });

        assert.ok(Array.isArray(ast._appliedFeatherDiagnostics));
        assert.strictEqual(
            ast._appliedFeatherDiagnostics.some(
                (entry) => entry.id === "GM1051"
            ),
            true,
            "Expected macro fixer metadata to be recorded on the program node."
        );

        assert.ok(macro);
        assert.ok(Array.isArray(macro.tokens));
        assert.strictEqual(macro.tokens.includes(";"), false);
        assert.strictEqual(typeof macro._featherMacroText, "string");
        assert.strictEqual(
            macro._featherMacroText.trimEnd(),
            "#macro SAMPLE value"
        );

        const macroFixes = macro._appliedFeatherDiagnostics;
        assert.ok(Array.isArray(macroFixes));
        assert.strictEqual(macroFixes.length, 1);
        assert.strictEqual(macroFixes[0].target, "SAMPLE");
    });

    it("removes trailing macro semicolons before inline comments", () => {
        const source = [
            "#macro SAMPLE value; // comment",
            "",
            "var data = SAMPLE;"
        ].join("\n");

        const ast = GMLParser.parse(source, {
            getLocations: true,
            simplifyLocations: false
        });

        const [macro] = ast.body ?? [];
        applyFeatherFixes(ast, { sourceText: source });

        assert.ok(macro);
        assert.ok(Array.isArray(macro.tokens));
        assert.strictEqual(macro.tokens.includes(";"), false);
        assert.strictEqual(typeof macro._featherMacroText, "string");
        assert.strictEqual(
            macro._featherMacroText.trimEnd(),
            "#macro SAMPLE value // comment"
        );

        const macroFixes = macro._appliedFeatherDiagnostics;
        assert.ok(Array.isArray(macroFixes));
        assert.strictEqual(macroFixes.length, 1);
        assert.strictEqual(macroFixes[0].target, "SAMPLE");
    });

    it("inserts the missing argument for GM1005 and records fix metadata", () => {
        const source = "draw_set_color();";

        const ast = GMLParser.parse(source, {
            getLocations: true,
            simplifyLocations: false
        });

        applyFeatherFixes(ast, { sourceText: source });

        const [firstStatement] = ast.body ?? [];
        const callExpression =
            firstStatement?.type === "ExpressionStatement"
                ? firstStatement.expression
                : firstStatement;

        assert.ok(callExpression);
        assert.ok(Array.isArray(callExpression.arguments));
        assert.strictEqual(callExpression.arguments.length, 1);

        const [argument] = callExpression.arguments;
        assert.ok(argument);
        assert.strictEqual(argument.type, "Identifier");
        assert.strictEqual(argument.name, "c_black");

        const appliedFixes = callExpression._appliedFeatherDiagnostics ?? [];
        assert.strictEqual(
            appliedFixes.some((entry) => entry.id === "GM1005"),
            true
        );

        assert.ok(Array.isArray(ast._appliedFeatherDiagnostics));
        assert.strictEqual(
            ast._appliedFeatherDiagnostics.some(
                (entry) => entry.id === "GM1005"
            ),
            true
        );
    });

    it("removes duplicate enum members and records fix metadata", () => {
        const source = [
            "enum FRUIT {",
            "    APPLE,",
            "    apple,",
            "    BANANA,",
            "    BANANA",
            "}",
            "",
            "var result = FRUIT.BANANA;"
        ].join("\n");

        const ast = GMLParser.parse(source, {
            getLocations: true,
            simplifyLocations: false
        });

        applyFeatherFixes(ast, { sourceText: source });

        const [enumDeclaration] = ast.body ?? [];
        assert.ok(enumDeclaration);
        assert.strictEqual(enumDeclaration.type, "EnumDeclaration");

        const members = Array.isArray(enumDeclaration.members)
            ? enumDeclaration.members
            : [];
        const memberNames = members.map((member) => member?.name?.name);

        assert.deepStrictEqual(
            memberNames,
            ["APPLE", "BANANA"],
            "Expected duplicate enum members to be removed."
        );

        const enumFixes = enumDeclaration._appliedFeatherDiagnostics ?? [];
        assert.strictEqual(enumFixes.length, 2);
        assert.strictEqual(
            enumFixes.every((entry) => entry.id === "GM1004"),
            true
        );
        assert.deepStrictEqual(
            enumFixes.map((entry) => entry.target),
            ["apple", "BANANA"]
        );

        const recordedIds = new Set(
            (ast._appliedFeatherDiagnostics ?? []).map((entry) => entry.id)
        );
        assert.strictEqual(
            recordedIds.has("GM1004"),
            true,
            "Expected GM1004 fix metadata on the program node."
        );
    });

    it("replaces read-only built-in assignments with local variables", () => {
        const source = [
            "function demo() {",
            '    working_directory = @"PlayerData";',
            '    var first = file_find_first(working_directory + @"/Screenshots/*.png", fa_archive);',
            "    return working_directory;",
            "}"
        ].join("\n");

        const ast = GMLParser.parse(source, {
            getLocations: true,
            simplifyLocations: false
        });

        applyFeatherFixes(ast, { sourceText: source });

        const [functionDeclaration] = ast.body ?? [];
        assert.ok(functionDeclaration);

        const blockBody = functionDeclaration.body?.body ?? [];
        assert.ok(Array.isArray(blockBody));
        assert.strictEqual(blockBody.length, 3);

        const [replacementDeclaration, callDeclaration, returnStatement] =
            blockBody;

        assert.ok(replacementDeclaration);
        assert.strictEqual(replacementDeclaration.type, "VariableDeclaration");

        const replacementDeclarator = replacementDeclaration.declarations?.[0];
        assert.ok(replacementDeclarator);
        const replacementName = replacementDeclarator.id?.name;
        assert.strictEqual(typeof replacementName, "string");
        assert.ok(replacementName.startsWith("__feather_working_directory"));

        const callInit = callDeclaration?.declarations?.[0]?.init;
        assert.ok(callInit);
        assert.strictEqual(callInit.type, "CallExpression");

        const firstArgument = callInit.arguments?.[0];
        assert.ok(firstArgument);
        assert.strictEqual(firstArgument.type, "BinaryExpression");
        assert.strictEqual(firstArgument.left?.type, "Identifier");
        assert.strictEqual(firstArgument.left.name, replacementName);

        assert.ok(returnStatement);
        assert.strictEqual(returnStatement.type, "ReturnStatement");
        assert.strictEqual(returnStatement.argument?.type, "Identifier");
        assert.strictEqual(returnStatement.argument.name, replacementName);

        const statementFixes =
            replacementDeclaration._appliedFeatherDiagnostics;
        assert.ok(Array.isArray(statementFixes));
        assert.strictEqual(statementFixes.length, 1);
        assert.strictEqual(statementFixes[0].id, "GM1008");
        assert.strictEqual(statementFixes[0].target, "working_directory");
        assert.strictEqual(statementFixes[0].automatic, true);

        const rootFixes = ast._appliedFeatherDiagnostics ?? [];
        assert.strictEqual(
            rootFixes.some((entry) => entry.id === "GM1008"),
            true,
            "Expected program metadata to include the GM1008 fix."
        );
    });

    it("replaces file attribute additions with bitwise OR operations", () => {
        const source = [
            "function scanArchives() {",
            "    var attributes = fa_readonly + fa_archive;",
            '    return file_find_first(@"/User Content/*.doc", attributes);',
            "}"
        ].join("\n");

        const ast = GMLParser.parse(source, {
            getLocations: true,
            simplifyLocations: false
        });

        applyFeatherFixes(ast, { sourceText: source });

        const [functionDeclaration] = ast.body ?? [];
        assert.ok(functionDeclaration);

        const declaration = functionDeclaration.body?.body?.[0];
        assert.ok(declaration);
        assert.strictEqual(declaration.type, "VariableDeclaration");

        const [declarator] = declaration.declarations ?? [];
        assert.ok(declarator);

        const initializer = declarator.init;
        assert.ok(initializer);
        assert.strictEqual(initializer.type, "BinaryExpression");
        assert.strictEqual(initializer.operator, "|");

        const appliedDiagnostics = Array.isArray(
            initializer._appliedFeatherDiagnostics
        )
            ? initializer._appliedFeatherDiagnostics
            : [];

        assert.strictEqual(
            appliedDiagnostics.some((entry) => entry.id === "GM1009"),
            true,
            "Expected GM1009 fix metadata for the converted file attribute addition."
        );
    });

<<<<<<< HEAD
    it("converts room navigation arithmetic into built-in helpers", () => {
=======
    it("converts room navigation arithmetic into dedicated helpers", () => {
>>>>>>> 486eb46c
        const source = [
            "var next_room = room + 1;",
            "var previous_room = room - 1;",
            "room_goto(room + 1);"
        ].join("\n");

        const ast = GMLParser.parse(source, {
            getLocations: true,
            simplifyLocations: false
        });

        applyFeatherFixes(ast, { sourceText: source });

<<<<<<< HEAD
        const [nextDeclaration, previousDeclaration, gotoCall] = ast.body ?? [];

        assert.ok(nextDeclaration);
        assert.strictEqual(nextDeclaration.type, "VariableDeclaration");
        const [nextDeclarator] = nextDeclaration.declarations ?? [];
        assert.ok(nextDeclarator);
=======
        const [nextDeclaration, previousDeclaration, gotoStatement] =
            ast.body ?? [];

        assert.ok(nextDeclaration);
        assert.strictEqual(nextDeclaration.type, "VariableDeclaration");

        const [nextDeclarator] = nextDeclaration.declarations ?? [];
        assert.ok(nextDeclarator);

>>>>>>> 486eb46c
        const nextInitializer = nextDeclarator.init;
        assert.ok(nextInitializer);
        assert.strictEqual(nextInitializer.type, "CallExpression");
        assert.strictEqual(nextInitializer.object?.name, "room_next");
<<<<<<< HEAD
        assert.strictEqual(nextInitializer.arguments?.length, 1);
        assert.strictEqual(nextInitializer.arguments[0]?.name, "room");
=======
        assert.ok(Array.isArray(nextInitializer.arguments));
        assert.strictEqual(nextInitializer.arguments.length, 1);

        const [nextArgument] = nextInitializer.arguments;
        assert.ok(nextArgument);
        assert.strictEqual(nextArgument.type, "Identifier");
        assert.strictEqual(nextArgument.name, "room");
>>>>>>> 486eb46c

        const nextFixes = Array.isArray(
            nextInitializer._appliedFeatherDiagnostics
        )
            ? nextInitializer._appliedFeatherDiagnostics
            : [];
<<<<<<< HEAD
        assert.strictEqual(
            nextFixes.some((entry) => entry.id === "GM1009"),
            true,
            "Expected room_next conversion to record GM1009 metadata."
        );

        assert.ok(previousDeclaration);
        const [previousDeclarator] = previousDeclaration.declarations ?? [];
        assert.ok(previousDeclarator);
=======

        assert.strictEqual(
            nextFixes.some((entry) => entry.id === "GM1009"),
            true,
            "Expected GM1009 fix metadata for the converted room_next helper."
        );

        assert.ok(previousDeclaration);
        assert.strictEqual(previousDeclaration.type, "VariableDeclaration");

        const [previousDeclarator] = previousDeclaration.declarations ?? [];
        assert.ok(previousDeclarator);

>>>>>>> 486eb46c
        const previousInitializer = previousDeclarator.init;
        assert.ok(previousInitializer);
        assert.strictEqual(previousInitializer.type, "CallExpression");
        assert.strictEqual(previousInitializer.object?.name, "room_previous");
<<<<<<< HEAD
        assert.strictEqual(previousInitializer.arguments?.length, 1);
        assert.strictEqual(previousInitializer.arguments[0]?.name, "room");
=======
        assert.ok(Array.isArray(previousInitializer.arguments));
        assert.strictEqual(previousInitializer.arguments.length, 1);

        const [previousArgument] = previousInitializer.arguments;
        assert.ok(previousArgument);
        assert.strictEqual(previousArgument.type, "Identifier");
        assert.strictEqual(previousArgument.name, "room");
>>>>>>> 486eb46c

        const previousFixes = Array.isArray(
            previousInitializer._appliedFeatherDiagnostics
        )
            ? previousInitializer._appliedFeatherDiagnostics
            : [];
<<<<<<< HEAD
        assert.strictEqual(
            previousFixes.some((entry) => entry.id === "GM1009"),
            true,
            "Expected room_previous conversion to record GM1009 metadata."
        );

        assert.ok(gotoCall);
        assert.strictEqual(gotoCall.type, "CallExpression");
        assert.strictEqual(gotoCall.object?.name, "room_goto_next");
        assert.ok(Array.isArray(gotoCall.arguments));
        assert.strictEqual(gotoCall.arguments.length, 0);

        const gotoFixes = Array.isArray(gotoCall._appliedFeatherDiagnostics)
            ? gotoCall._appliedFeatherDiagnostics
            : [];
        assert.strictEqual(
            gotoFixes.some((entry) => entry.id === "GM1009"),
            true,
            "Expected room_goto conversion to record GM1009 metadata."
=======

        assert.strictEqual(
            previousFixes.some((entry) => entry.id === "GM1009"),
            true,
            "Expected GM1009 fix metadata for the converted room_previous helper."
        );

        const expressionStatement =
            gotoStatement?.type === "ExpressionStatement"
                ? gotoStatement.expression
                : gotoStatement;

        assert.ok(expressionStatement);
        assert.strictEqual(expressionStatement.type, "CallExpression");
        assert.strictEqual(expressionStatement.object?.name, "room_goto_next");
        assert.ok(Array.isArray(expressionStatement.arguments));
        assert.strictEqual(expressionStatement.arguments.length, 0);

        const gotoFixes = Array.isArray(
            expressionStatement._appliedFeatherDiagnostics
        )
            ? expressionStatement._appliedFeatherDiagnostics
            : [];

        assert.strictEqual(
            gotoFixes.some((entry) => entry.id === "GM1009"),
            true,
            "Expected GM1009 fix metadata for the converted room_goto helper."
>>>>>>> 486eb46c
        );
    });

    it("annotates invalid assignment targets with GM1007 metadata", () => {
        const source = [
            "var origin = new Point(0, 0);",
            "",
            "new Point(0, 0) = 1;"
        ].join("\n");

        const ast = GMLParser.parse(source, {
            getLocations: true,
            simplifyLocations: false
        });

        applyFeatherFixes(ast, { sourceText: source });

        const assignment = ast.body?.find(
            (node) =>
                node?.type === "AssignmentExpression" &&
                node.left?.type === "NewExpression"
        );

        assert.ok(
            assignment,
            "Expected to locate the invalid assignment expression."
        );

        const assignmentFixes = assignment._appliedFeatherDiagnostics;
        assert.ok(Array.isArray(assignmentFixes));
        assert.strictEqual(assignmentFixes.length, 1);

        const [fix] = assignmentFixes;
        assert.strictEqual(fix.id, "GM1007");
        assert.strictEqual(fix.automatic, false);
        assert.strictEqual(fix.target, "new Point(0, 0)");
        assert.ok(fix.range);
        assert.strictEqual(typeof fix.range.start, "number");
        assert.strictEqual(typeof fix.range.end, "number");
        assert.ok(fix.range.end > fix.range.start);

        const programFixes = ast._appliedFeatherDiagnostics;
        assert.ok(Array.isArray(programFixes));
        assert.strictEqual(
            programFixes.some((entry) => entry.id === "GM1007"),
            true,
            "Expected program-level metadata to include GM1007."
        );
    });

    it("promotes local variables used within with(other) scopes", () => {
        const source = [
            "var atk = 1;",
            "",
            "with (other)",
            "{",
            "    hp -= atk;",
            "    apply_damage(atk);",
            "}",
            "",
            "with (other)",
            "{",
            "    apply_damage(atk);",
            "}"
        ].join("\n");

        const ast = GMLParser.parse(source, {
            getLocations: true,
            simplifyLocations: false
        });

        applyFeatherFixes(ast, { sourceText: source });

        const [promotedAssignment, firstWith, secondWith] = ast.body ?? [];

        assert.ok(promotedAssignment);
        assert.strictEqual(promotedAssignment.type, "AssignmentExpression");
        assert.strictEqual(promotedAssignment.operator, "=");
        assert.strictEqual(promotedAssignment.left?.name, "atk");

        const firstBody = firstWith?.body?.body ?? [];
        const [damageExpression, damageCall] = firstBody;

        assert.ok(damageExpression);
        assert.strictEqual(damageExpression.type, "AssignmentExpression");
        assert.strictEqual(damageExpression.right?.type, "MemberDotExpression");
        assert.strictEqual(damageExpression.right?.object?.name, "other");
        assert.strictEqual(damageExpression.right?.property?.name, "atk");

        assert.ok(damageCall);
        const firstCallArgument = damageCall.arguments?.[0];
        assert.strictEqual(firstCallArgument?.type, "MemberDotExpression");
        assert.strictEqual(firstCallArgument?.object?.name, "other");
        assert.strictEqual(firstCallArgument?.property?.name, "atk");

        const secondBody = secondWith?.body?.body ?? [];
        const [secondCall] = secondBody;
        const secondCallArgument = secondCall?.arguments?.[0];
        assert.strictEqual(secondCallArgument?.type, "MemberDotExpression");
        assert.strictEqual(secondCallArgument?.object?.name, "other");
        assert.strictEqual(secondCallArgument?.property?.name, "atk");

        const assignmentFixes =
            promotedAssignment?._appliedFeatherDiagnostics ?? [];
        assert.ok(
            assignmentFixes.some(
                (entry) => entry.id === "GM1013" && entry.automatic === true
            ),
            "Expected promoted assignment to record GM1013 metadata."
        );

        const memberFixes =
            damageExpression.right?._appliedFeatherDiagnostics ?? [];
        assert.ok(
            memberFixes.some(
                (entry) => entry.id === "GM1013" && entry.automatic === true
            ),
            "Expected member access to record GM1013 metadata."
        );

        const programFixes = ast._appliedFeatherDiagnostics ?? [];
        const automaticGm1013 = programFixes.filter(
            (entry) => entry.id === "GM1013" && entry.automatic === true
        );

        assert.ok(
            automaticGm1013.length >= 3,
            "Expected program metadata to include automatic GM1013 fixes."
        );
    });

    it("coerces string literal operands flagged by GM1010", () => {
        const source = 'result = 5 + "5";';

        const ast = GMLParser.parse(source, {
            getLocations: true,
            simplifyLocations: false
        });

        applyFeatherFixes(ast, { sourceText: source });

        const [assignment] = ast.body ?? [];
        assert.ok(assignment);
        assert.strictEqual(assignment.type, "AssignmentExpression");

        const binary = assignment.right;
        assert.ok(binary);
        assert.strictEqual(binary.type, "BinaryExpression");
        assert.strictEqual(binary.operator, "+");

        const coerced = binary.right;
        assert.ok(coerced);
        assert.strictEqual(coerced.type, "CallExpression");
        assert.strictEqual(coerced.object?.type, "Identifier");
        assert.strictEqual(coerced.object?.name, "real");
        assert.ok(Array.isArray(coerced.arguments));
        assert.strictEqual(coerced.arguments.length, 1);
        assert.strictEqual(coerced.arguments[0]?.type, "Literal");
        assert.strictEqual(coerced.arguments[0]?.value, '"5"');

        const metadata = binary._appliedFeatherDiagnostics;
        assert.ok(Array.isArray(metadata));
        assert.strictEqual(metadata.length, 1);
        assert.strictEqual(metadata[0].id, "GM1010");
        assert.strictEqual(metadata[0].target, "+");
        assert.strictEqual(metadata[0].automatic, true);

        assert.ok(Array.isArray(ast._appliedFeatherDiagnostics));
        assert.strictEqual(
            ast._appliedFeatherDiagnostics.some(
                (entry) => entry.id === "GM1010"
            ),
            true,
            "Expected GM1010 metadata to be recorded on the program node."
        );
    });

    it("leaves non-numeric string operands unchanged when coercion is unnecessary", () => {
        const source = [
            'var base = @"PlayerData";',
            'var combined = base + @"/Screenshots/*.png";',
            'var appended = base + "/Manual";'
        ].join("\n");

        const ast = GMLParser.parse(source, {
            getLocations: true,
            simplifyLocations: false
        });

        applyFeatherFixes(ast, { sourceText: source });

        const [, combinedDeclaration, appendedDeclaration] = ast.body ?? [];

        const combinedInit = combinedDeclaration?.declarations?.[0]?.init;
        assert.ok(combinedInit);
        assert.strictEqual(combinedInit.type, "BinaryExpression");
        assert.strictEqual(combinedInit.right?.type, "Literal");
        assert.strictEqual(combinedInit.right?.value, '@"/Screenshots/*.png"');

        const appendedInit = appendedDeclaration?.declarations?.[0]?.init;
        assert.ok(appendedInit);
        assert.strictEqual(appendedInit.type, "BinaryExpression");
        assert.strictEqual(appendedInit.right?.type, "Literal");
        assert.strictEqual(appendedInit.right?.value, '"/Manual"');

        const combinedMetadata = combinedInit._appliedFeatherDiagnostics ?? [];
        const appendedMetadata = appendedInit._appliedFeatherDiagnostics ?? [];

        assert.strictEqual(combinedMetadata.length, 0);
        assert.strictEqual(appendedMetadata.length, 0);
    });

    it("converts string length property access into string_length calls", () => {
        const source = "var result = string(value).length;";

        const ast = GMLParser.parse(source, {
            getLocations: true,
            simplifyLocations: false
        });

        const declaration = ast.body?.[0]?.declarations?.[0];
        const originalInit = declaration?.init;

        assert.ok(originalInit);
        assert.strictEqual(originalInit.type, "MemberDotExpression");

        applyFeatherFixes(ast, { sourceText: source });

        const updatedInit = declaration?.init;

        assert.ok(updatedInit);
        assert.strictEqual(updatedInit.type, "CallExpression");
        assert.strictEqual(updatedInit.object?.type, "Identifier");
        assert.strictEqual(updatedInit.object?.name, "string_length");
        assert.ok(Array.isArray(updatedInit.arguments));
        assert.strictEqual(updatedInit.arguments.length, 1);
        assert.strictEqual(updatedInit.arguments[0], originalInit.object);

        const appliedFixes = updatedInit._appliedFeatherDiagnostics;
        assert.ok(Array.isArray(appliedFixes));
        const gm1012Fix = appliedFixes.find((entry) => entry.id === "GM1012");
        assert.ok(gm1012Fix);
        assert.strictEqual(gm1012Fix.target, "length");
    });

    it("corrects GM1021 typoed function calls using metadata guidance", () => {
        const source = [
            "function make_game(_genre) { /* ... */ }",
            "",
            'make_gaem("RPG");',
            "",
            "var _x = clam(x, 0, 100);"
        ].join("\n");

        const ast = GMLParser.parse(source, {
            getLocations: true,
            simplifyLocations: false
        });

        applyFeatherFixes(ast, { sourceText: source });

        const typoCall = ast.body?.find(
            (node) => node?.type === "CallExpression"
        );
        const variableDeclaration = ast.body?.find(
            (node) => node?.type === "VariableDeclaration"
        );
        const clampCall = variableDeclaration?.declarations?.[0]?.init;

        assert.ok(typoCall);
        assert.strictEqual(typoCall.type, "CallExpression");
        assert.strictEqual(typoCall.object?.name, "make_game");

        assert.ok(clampCall);
        assert.strictEqual(clampCall.type, "CallExpression");
        assert.strictEqual(clampCall.object?.name, "clamp");

        const typoFixes = typoCall._appliedFeatherDiagnostics;
        assert.ok(Array.isArray(typoFixes));
        assert.strictEqual(typoFixes.length, 1);
        assert.strictEqual(typoFixes[0].id, "GM1021");
        assert.strictEqual(typoFixes[0].target, "make_gaem");
        assert.strictEqual(typoFixes[0].replacement, "make_game");
        assert.strictEqual(typeof typoFixes[0].automatic, "boolean");
        assert.strictEqual(typoFixes[0].automatic, true);
        assert.ok(typoFixes[0].range);
        assert.strictEqual(typeof typoFixes[0].range.start, "number");
        assert.strictEqual(typeof typoFixes[0].range.end, "number");

        const clampFixes = clampCall._appliedFeatherDiagnostics;
        assert.ok(Array.isArray(clampFixes));
        assert.strictEqual(clampFixes.length, 1);
        assert.strictEqual(clampFixes[0].id, "GM1021");
        assert.strictEqual(clampFixes[0].target, "clam");
        assert.strictEqual(clampFixes[0].replacement, "clamp");
        assert.strictEqual(clampFixes[0].automatic, true);

        const appliedFixes = ast._appliedFeatherDiagnostics ?? [];
        const gm1021Entries = appliedFixes.filter(
            (entry) => entry?.id === "GM1021"
        );

        assert.strictEqual(gm1021Entries.length >= 2, true);
        gm1021Entries.forEach((entry) => {
            assert.strictEqual(entry.automatic, true);
        });
    });

    it("renames deprecated built-in variables and records fix metadata", () => {
        const source = [
            "score = 0;",
            "score = score + 1;",
            "player.score = score;",
            "var local_score = score;"
        ].join("\n");

        const ast = GMLParser.parse(source, {
            getLocations: true,
            simplifyLocations: false
        });

        applyFeatherFixes(ast, { sourceText: source });

        const [
            firstAssignment,
            secondAssignment,
            memberAssignment,
            declaration
        ] = ast.body ?? [];

        assert.ok(firstAssignment);
        assert.strictEqual(firstAssignment.type, "AssignmentExpression");
        assert.strictEqual(firstAssignment.left?.name, "points");
        assert.strictEqual(firstAssignment.right?.value, "0");

        assert.ok(secondAssignment);
        assert.strictEqual(secondAssignment.type, "AssignmentExpression");
        assert.strictEqual(secondAssignment.left?.name, "points");
        assert.strictEqual(secondAssignment.right?.type, "BinaryExpression");
        assert.strictEqual(secondAssignment.right?.left?.name, "points");

        assert.ok(memberAssignment);
        assert.strictEqual(memberAssignment.type, "AssignmentExpression");
        assert.strictEqual(memberAssignment.left?.property?.name, "score");
        assert.strictEqual(memberAssignment.right?.name, "points");

        assert.ok(declaration);
        assert.strictEqual(declaration.type, "VariableDeclaration");
        const [declarator] = declaration.declarations ?? [];
        assert.strictEqual(declarator?.id?.name, "local_score");
        assert.strictEqual(declarator?.init?.name, "points");

        const identifierMetadata =
            firstAssignment.left?._appliedFeatherDiagnostics;
        assert.ok(Array.isArray(identifierMetadata));
        assert.strictEqual(identifierMetadata.length > 0, true);
        assert.strictEqual(identifierMetadata[0].id, "GM1024");
        assert.strictEqual(identifierMetadata[0].target, "score");

        assert.ok(Array.isArray(ast._appliedFeatherDiagnostics));
        assert.strictEqual(
            ast._appliedFeatherDiagnostics.some(
                (entry) => entry.id === "GM1024"
            ),
            true
        );
    });

    it("replaces deprecated constants highlighted by GM1023", () => {
        const source = [
            "if (os_type == os_win32)",
            "{",
            "    return os_win32;",
            "}",
            ""
        ].join("\n");

        const ast = GMLParser.parse(source, {
            getLocations: true,
            simplifyLocations: false
        });

        applyFeatherFixes(ast, { sourceText: source });

        const [ifStatement] = ast.body ?? [];
        const comparison = ifStatement?.test?.expression;
        const conditionConstant = comparison?.right;
        const returnStatement = ifStatement?.consequent?.body?.[0];
        const returnArgument = returnStatement?.argument;

        assert.ok(conditionConstant);
        assert.strictEqual(conditionConstant.type, "Identifier");
        assert.strictEqual(conditionConstant.name, "os_windows");

        assert.ok(returnArgument);
        assert.strictEqual(returnArgument.type, "Identifier");
        assert.strictEqual(returnArgument.name, "os_windows");

        const identifierFixes = returnArgument._appliedFeatherDiagnostics ?? [];
        assert.ok(Array.isArray(identifierFixes));

        const gm1023Fix = identifierFixes.find(
            (entry) => entry.id === "GM1023"
        );
        assert.ok(
            gm1023Fix,
            "Expected GM1023 fix metadata to be attached to the identifier."
        );
        assert.strictEqual(gm1023Fix.target, "os_windows");
        assert.strictEqual(gm1023Fix.automatic, true);

        const programFixes = ast._appliedFeatherDiagnostics ?? [];
        assert.ok(
            programFixes.some((entry) => entry.id === "GM1023"),
            "Expected GM1023 fix metadata to be attached to the program node."
        );
    });

    it("rewrites postfix increment statements flagged by GM1026", () => {
        const source = "pi++;";

        const ast = GMLParser.parse(source, {
            getLocations: true,
            simplifyLocations: false
        });

        applyFeatherFixes(ast, { sourceText: source });

        const [variableDeclaration, incDecStatement] = ast.body ?? [];

        assert.ok(variableDeclaration);
        assert.strictEqual(variableDeclaration.type, "VariableDeclaration");
        assert.strictEqual(variableDeclaration.kind, "var");

        const [declarator] = variableDeclaration.declarations ?? [];
        assert.ok(declarator);
        assert.strictEqual(declarator.type, "VariableDeclarator");
        assert.strictEqual(declarator.init?.type, "Identifier");
        assert.strictEqual(declarator.init?.name, "pi");

        const identifierName = declarator.id?.name;
        assert.ok(typeof identifierName === "string");
        assert.ok(identifierName.startsWith("__featherFix_pi"));

        assert.ok(incDecStatement);
        assert.strictEqual(incDecStatement.type, "IncDecStatement");
        assert.strictEqual(incDecStatement.prefix, false);
        assert.strictEqual(incDecStatement.operator, "++");
        assert.strictEqual(incDecStatement.argument?.type, "Identifier");
        assert.strictEqual(incDecStatement.argument?.name, identifierName);

        const declarationMetadata =
            variableDeclaration._appliedFeatherDiagnostics;
        assert.ok(Array.isArray(declarationMetadata));
        assert.strictEqual(
            declarationMetadata.some((entry) => entry.id === "GM1026"),
            true
        );

        const statementMetadata = incDecStatement._appliedFeatherDiagnostics;
        assert.ok(Array.isArray(statementMetadata));
        assert.strictEqual(
            statementMetadata.some((entry) => entry.id === "GM1026"),
            true
        );

        const programMetadata = ast._appliedFeatherDiagnostics;
        assert.ok(Array.isArray(programMetadata));
        const gm1026 = programMetadata.find((entry) => entry.id === "GM1026");
        assert.ok(gm1026);
        assert.strictEqual(gm1026.automatic, true);
    });

    it("renames reserved identifiers and records fix metadata", () => {
        const source = [
            "#macro image_index 1",
            "",
            "var image_index = 1;",
            "static draw_text = 2;"
        ].join("\n");

        const ast = GMLParser.parse(source, {
            getLocations: true,
            simplifyLocations: false
        });

        applyFeatherFixes(ast, { sourceText: source });

        const [macro, varDeclaration, staticDeclaration] = ast.body ?? [];

        assert.ok(macro?.name);
        assert.strictEqual(macro.name.name, "_image_index");
        assert.strictEqual(
            macro._featherMacroText?.trimEnd(),
            "#macro _image_index 1"
        );
        assert.ok(Array.isArray(macro.name._appliedFeatherDiagnostics));
        assert.strictEqual(
            macro.name._appliedFeatherDiagnostics[0].id,
            "GM1030"
        );
        assert.strictEqual(
            macro.name._appliedFeatherDiagnostics[0].target,
            "image_index"
        );

        const varDeclarator = varDeclaration?.declarations?.[0];
        assert.ok(varDeclarator?.id);
        assert.strictEqual(varDeclarator.id.name, "_image_index");
        assert.ok(Array.isArray(varDeclarator.id._appliedFeatherDiagnostics));
        assert.strictEqual(
            varDeclarator.id._appliedFeatherDiagnostics[0].id,
            "GM1030"
        );
        assert.strictEqual(
            varDeclarator.id._appliedFeatherDiagnostics[0].target,
            "image_index"
        );

        const staticDeclarator = staticDeclaration?.declarations?.[0];
        assert.ok(staticDeclarator?.id);
        assert.strictEqual(staticDeclarator.id.name, "_draw_text");
        assert.ok(
            Array.isArray(staticDeclarator.id._appliedFeatherDiagnostics)
        );
        assert.strictEqual(
            staticDeclarator.id._appliedFeatherDiagnostics[0].id,
            "GM1030"
        );
        assert.strictEqual(
            staticDeclarator.id._appliedFeatherDiagnostics[0].target,
            "draw_text"
        );

        const appliedFixes = ast._appliedFeatherDiagnostics ?? [];
        assert.strictEqual(
            appliedFixes.some((entry) => entry.id === "GM1030"),
            true,
            "Expected GM1030 fix metadata to be attached to the program node."
        );
    });

    it("converts numeric string call arguments into numeric literals for GM1029", () => {
        const source =
            'draw_sprite(sprite_index, image_index, "1234", "5678");';

        const ast = GMLParser.parse(source, {
            getLocations: true,
            simplifyLocations: false
        });

        applyFeatherFixes(ast, { sourceText: source });

        const [callExpression] = ast.body ?? [];
        assert.ok(callExpression);

        const args = Array.isArray(callExpression?.arguments)
            ? callExpression.arguments
            : [];

        assert.strictEqual(args.length, 4);
        assert.strictEqual(args[2]?.type, "Literal");
        assert.strictEqual(args[3]?.type, "Literal");
        assert.strictEqual(args[2]?.value, "1234");
        assert.strictEqual(args[3]?.value, "5678");

        const literalMetadata = args[2]?._appliedFeatherDiagnostics;
        assert.ok(Array.isArray(literalMetadata));
        assert.strictEqual(literalMetadata.length, 1);

        const [metadata] = literalMetadata;
        const diagnostic = getFeatherDiagnosticById("GM1029");

        assert.strictEqual(metadata?.id, "GM1029");
        assert.strictEqual(metadata?.automatic, true);
        assert.strictEqual(metadata?.title, diagnostic?.title ?? null);
        assert.strictEqual(
            metadata?.description,
            diagnostic?.description ?? null
        );
        assert.strictEqual(
            metadata?.correction,
            diagnostic?.correction ?? null
        );
        assert.ok(metadata?.range);
        assert.strictEqual(typeof metadata.range.start, "number");
        assert.strictEqual(typeof metadata.range.end, "number");
    });

    it("normalizes multidimensional array indexing and records metadata", () => {
        const source = [
            "function fetch_value(_grid, _row, _column, _depth)",
            "{",
            "    var primary = _grid[_row, _column];",
            "    var tertiary = _grid[_row, _column, _depth];",
            "    return primary + tertiary;",
            "}",
            "",
            "var nested = matrix[0, 1, 2, 3];"
        ].join("\n");

        const ast = GMLParser.parse(source, {
            getLocations: true,
            simplifyLocations: false
        });

        applyFeatherFixes(ast, { sourceText: source });

        const functionDeclaration = ast.body?.[0];
        assert.ok(functionDeclaration?.body?.body);

        const [primaryDeclaration, tertiaryDeclaration, returnStatement] =
            functionDeclaration.body.body;

        const primaryInit = primaryDeclaration?.declarations?.[0]?.init;
        const tertiaryInit = tertiaryDeclaration?.declarations?.[0]?.init;

        assert.strictEqual(primaryInit?.type, "MemberIndexExpression");
        assert.strictEqual(primaryInit?.property?.length, 1);
        assert.strictEqual(primaryInit?.object?.type, "MemberIndexExpression");
        assert.strictEqual(primaryInit.object.property?.length, 1);
        assert.ok(Array.isArray(primaryInit._appliedFeatherDiagnostics));

        assert.strictEqual(tertiaryInit?.type, "MemberIndexExpression");
        assert.strictEqual(tertiaryInit?.property?.length, 1);
        assert.strictEqual(tertiaryInit?.object?.type, "MemberIndexExpression");
        assert.strictEqual(tertiaryInit.object.property?.length, 1);
        assert.strictEqual(
            tertiaryInit.object?.object?.type,
            "MemberIndexExpression"
        );
        assert.ok(Array.isArray(tertiaryInit._appliedFeatherDiagnostics));

        const globalDeclaration = ast.body?.[1]?.declarations?.[0];
        const nestedInit = globalDeclaration?.init;

        assert.strictEqual(nestedInit?.type, "MemberIndexExpression");
        assert.strictEqual(nestedInit?.property?.length, 1);
        assert.strictEqual(nestedInit?.object?.type, "MemberIndexExpression");
        assert.strictEqual(nestedInit?.object?.property?.length, 1);
        assert.strictEqual(
            nestedInit?.object?.object?.type,
            "MemberIndexExpression"
        );
        assert.strictEqual(
            nestedInit?.object?.object?.object?.type,
            "MemberIndexExpression"
        );
        assert.ok(Array.isArray(nestedInit._appliedFeatherDiagnostics));

        assert.ok(Array.isArray(ast._appliedFeatherDiagnostics));
        const normalizedFixes = ast._appliedFeatherDiagnostics.filter(
            (entry) => entry.id === "GM1036"
        );
        assert.strictEqual(normalizedFixes.length >= 3, true);

        for (const entry of normalizedFixes) {
            assert.strictEqual(entry.automatic, true);
        }

        assert.ok(returnStatement);
    });

    it("converts instance creation asset strings to identifiers and records metadata", () => {
        const source = 'instance_create_depth(x, y, -100, "obj_player");';

        const ast = GMLParser.parse(source, {
            getLocations: true,
            simplifyLocations: false
        });

        const [callExpression] = ast.body ?? [];
        assert.ok(callExpression);
        const originalArgument = callExpression?.arguments?.[3];
        assert.ok(originalArgument);
        assert.strictEqual(originalArgument.type, "Literal");

        applyFeatherFixes(ast, { sourceText: source });

        const updatedArgument = callExpression.arguments?.[3];
        assert.ok(updatedArgument);
        assert.strictEqual(updatedArgument.type, "Identifier");
        assert.strictEqual(updatedArgument.name, "obj_player");

        const metadata = updatedArgument._appliedFeatherDiagnostics;
        assert.ok(Array.isArray(metadata));
        assert.strictEqual(metadata.length, 1);
        const [entry] = metadata;
        assert.strictEqual(entry.id, "GM1041");
        assert.strictEqual(entry.target, "obj_player");
        assert.strictEqual(entry.automatic, true);
        assert.ok(entry.range);
        assert.strictEqual(typeof entry.range.start, "number");
        assert.strictEqual(typeof entry.range.end, "number");

        const programFixes = ast._appliedFeatherDiagnostics ?? [];
        assert.ok(Array.isArray(programFixes));
        assert.ok(
            programFixes.some(
                (detail) =>
                    detail.id === "GM1041" &&
                    detail.automatic === true &&
                    detail.target === "obj_player"
            )
        );
    });

    it("replaces invalid delete statements and records fix metadata", () => {
        const source = [
            "var values = [2, 403, 202, 303, 773, 573];",
            "",
            "delete values;"
        ].join("\n");

        const ast = GMLParser.parse(source, {
            getLocations: true,
            simplifyLocations: false
        });

        applyFeatherFixes(ast, { sourceText: source });

        assert.ok(Array.isArray(ast.body));
        assert.strictEqual(ast.body.length >= 2, true);

        const assignment = ast.body[1];
        assert.ok(assignment);
        assert.strictEqual(assignment.type, "AssignmentExpression");
        assert.ok(assignment.left);
        assert.strictEqual(assignment.left.type, "Identifier");
        assert.strictEqual(assignment.left.name, "values");
        assert.ok(assignment.right);
        assert.strictEqual(assignment.right.type, "Literal");
        assert.strictEqual(assignment.right.value, "undefined");

        const assignmentFixes = assignment._appliedFeatherDiagnostics;
        assert.ok(Array.isArray(assignmentFixes));
        assert.strictEqual(assignmentFixes.length >= 1, true);
        assert.strictEqual(
            assignmentFixes.some((entry) => entry.id === "GM1052"),
            true,
            "Expected delete fixer metadata to be recorded on the assignment node."
        );

        const recordedFix = assignmentFixes.find(
            (entry) => entry.id === "GM1052"
        );
        assert.ok(recordedFix);
        assert.strictEqual(recordedFix.target, "values");
        assert.strictEqual(recordedFix.automatic, true);

        assert.ok(Array.isArray(ast._appliedFeatherDiagnostics));
        assert.strictEqual(
            ast._appliedFeatherDiagnostics.some(
                (entry) => entry.id === "GM1052"
            ),
            true,
            "Expected delete fixer metadata to be recorded on the program node."
        );
    });

    it("marks constructor declarations for functions instantiated with new", () => {
        const source = [
            "function item() {",
            "    return 42;",
            "}",
            "",
            "var sword = new item();"
        ].join("\n");

        const ast = GMLParser.parse(source, {
            getLocations: true,
            simplifyLocations: false
        });

        const [functionNode] = ast.body ?? [];

        assert.ok(functionNode);
        assert.strictEqual(functionNode.type, "FunctionDeclaration");

        applyFeatherFixes(ast, { sourceText: source });

        assert.strictEqual(functionNode.type, "ConstructorDeclaration");

        const functionFixes = functionNode._appliedFeatherDiagnostics;
        assert.ok(Array.isArray(functionFixes));
        assert.strictEqual(
            functionFixes.some((entry) => entry.id === "GM1058"),
            true
        );
        assert.strictEqual(
            functionFixes.some((entry) => entry.target === "item"),
            true,
            "Expected constructor fix metadata to target the function name."
        );

        const recordedIds = ast._appliedFeatherDiagnostics ?? [];
        assert.strictEqual(
            recordedIds.some((entry) => entry.id === "GM1058"),
            true,
            "Expected the program node to record the GM1058 constructor fix."
        );
    });

    it("removes duplicate function parameters and records metadata", () => {
        const source = [
            "function example(value, other, value, value) {",
            "    return value + other;",
            "}"
        ].join("\n");

        const ast = GMLParser.parse(source, {
            getLocations: true,
            simplifyLocations: false
        });

        applyFeatherFixes(ast, { sourceText: source });

        const [fn] = ast.body ?? [];
        assert.ok(fn);
        const params = Array.isArray(fn.params) ? fn.params : [];
        assert.deepStrictEqual(
            params.map((param) =>
                param?.type === "Identifier"
                    ? param.name
                    : (param?.left?.name ?? null)
            ),
            ["value", "other"]
        );

        const fnMetadata = fn._appliedFeatherDiagnostics ?? [];
        assert.strictEqual(fnMetadata.length, 2);
        fnMetadata.forEach((entry) => {
            assert.strictEqual(entry.id, "GM1059");
            assert.strictEqual(entry.target, "value");
            assert.strictEqual(entry.automatic, true);
        });

        const rootMetadata = ast._appliedFeatherDiagnostics ?? [];
        const gm1059Metadata = rootMetadata.filter(
            (entry) => entry.id === "GM1059"
        );
        assert.strictEqual(gm1059Metadata.length, 2);
        gm1059Metadata.forEach((entry) => {
            assert.strictEqual(entry.target, "value");
            assert.strictEqual(entry.automatic, true);
        });
    });

    it("removes duplicate constructor parameters flagged by GM1059", () => {
        const source = [
            "function Example(value, other, value) constructor {",
            "    return value + other;",
            "}"
        ].join("\n");

        const ast = GMLParser.parse(source, {
            getLocations: true,
            simplifyLocations: false
        });

        applyFeatherFixes(ast, { sourceText: source });

        const [ctor] = ast.body ?? [];
        assert.ok(ctor);
        assert.strictEqual(ctor.type, "ConstructorDeclaration");

        const params = Array.isArray(ctor.params) ? ctor.params : [];
        assert.deepStrictEqual(
            params.map((param) =>
                param?.type === "Identifier"
                    ? param.name
                    : (param?.left?.name ?? null)
            ),
            ["value", "other"]
        );

        const ctorMetadata = ctor._appliedFeatherDiagnostics ?? [];
        assert.strictEqual(ctorMetadata.length, 1);
        const [metadataEntry] = ctorMetadata;
        assert.ok(metadataEntry);
        assert.strictEqual(metadataEntry.id, "GM1059");
        assert.strictEqual(metadataEntry.target, "value");
        assert.strictEqual(metadataEntry.automatic, true);

        const rootMetadata = ast._appliedFeatherDiagnostics ?? [];
        const gm1059Metadata = rootMetadata.filter(
            (entry) => entry.id === "GM1059"
        );
        assert.strictEqual(gm1059Metadata.length, 1);
        const [rootEntry] = gm1059Metadata;
        assert.ok(rootEntry);
        assert.strictEqual(rootEntry.target, "value");
        assert.strictEqual(rootEntry.automatic, true);
    });

    it("adds missing enum members and records fix metadata", () => {
        const source = [
            "enum FRUIT {",
            "    NONE,",
            "    ORANGE,",
            "    SIZEOF",
            "}",
            "",
            "var best = FRUIT.KIWI;"
        ].join("\n");

        const ast = GMLParser.parse(source, {
            getLocations: true,
            simplifyLocations: false
        });

        applyFeatherFixes(ast, { sourceText: source });

        const [enumDeclaration] = ast.body ?? [];
        assert.ok(enumDeclaration);

        const members = Array.isArray(enumDeclaration.members)
            ? enumDeclaration.members
            : [];
        const memberNames = members.map((member) => member?.name?.name);

        assert.deepStrictEqual(memberNames, [
            "NONE",
            "ORANGE",
            "KIWI",
            "SIZEOF"
        ]);

        const kiwiMember = members.find(
            (member) => member?.name?.name === "KIWI"
        );
        assert.ok(kiwiMember);

        const memberFixes = kiwiMember._appliedFeatherDiagnostics;
        assert.ok(Array.isArray(memberFixes));
        assert.strictEqual(memberFixes.length, 1);
        assert.strictEqual(memberFixes[0].id, "GM1014");
        assert.strictEqual(memberFixes[0].target, "FRUIT.KIWI");

        const enumFixes = enumDeclaration._appliedFeatherDiagnostics;
        assert.ok(Array.isArray(enumFixes));
        assert.strictEqual(
            enumFixes.some((entry) => entry.id === "GM1014"),
            true
        );

        const programFixes = ast._appliedFeatherDiagnostics;
        assert.ok(Array.isArray(programFixes));
        assert.strictEqual(
            programFixes.some((entry) => entry.id === "GM1014"),
            true
        );
    });

    it("records manual Feather fix metadata for every diagnostic", () => {
        const source = "var value = 1;";

        const ast = GMLParser.parse(source, {
            getLocations: true,
            simplifyLocations: false
        });

        applyFeatherFixes(ast, { sourceText: source });

        assert.ok(Array.isArray(ast._appliedFeatherDiagnostics));

        const recordedIds = new Set(
            ast._appliedFeatherDiagnostics.map((entry) => entry.id)
        );
        const diagnostics = getFeatherMetadata().diagnostics ?? [];

        assert.strictEqual(
            recordedIds.size,
            diagnostics.length,
            "Expected manual Feather fix metadata to be captured for every diagnostic."
        );

        ["GM2054", "GM2020", "GM1042"].forEach((id) => {
            assert.strictEqual(
                recordedIds.has(id),
                true,
                `Expected manual Feather fix metadata for diagnostic ${id}.`
            );
        });

        for (const entry of ast._appliedFeatherDiagnostics) {
            assert.strictEqual(
                Object.prototype.hasOwnProperty.call(entry, "automatic"),
                true,
                "Each Feather fix entry should indicate whether it was applied automatically."
            );
        }
    });

    it("captures metadata for deprecated function calls flagged by GM1017", () => {
        const source = [
            "/// @deprecated Use start_new_game instead.",
            "function make_game() {",
            "    return 1;",
            "}",
            "",
            "make_game();"
        ].join("\n");

        const ast = GMLParser.parse(source, {
            getLocations: true,
            simplifyLocations: false
        });

        applyFeatherFixes(ast, { sourceText: source });

        const callExpression = ast.body?.find(
            (node) => node?.type === "CallExpression"
        );

        assert.ok(
            callExpression,
            "Expected the sample program to include a call expression."
        );

        const fixes = callExpression._appliedFeatherDiagnostics;

        assert.ok(Array.isArray(fixes));
        assert.strictEqual(fixes.length, 1);

        const [fix] = fixes;

        assert.strictEqual(fix.id, "GM1017");
        assert.strictEqual(fix.target, "make_game");
        assert.strictEqual(fix.automatic, false);
        assert.ok(fix.range);
        assert.strictEqual(fix.range.start, getNodeStartIndex(callExpression));
        assert.strictEqual(fix.range.end, getNodeEndIndex(callExpression));

        const metadata = getFeatherMetadata();
        const diagnostic = metadata.diagnostics?.find(
            (entry) => entry?.id === "GM1017"
        );

        assert.ok(diagnostic);
        assert.strictEqual(fix.correction, diagnostic?.correction ?? null);

        const programFixIds = new Set(
            (ast._appliedFeatherDiagnostics ?? []).map((entry) => entry.id)
        );

        assert.strictEqual(
            programFixIds.has("GM1017"),
            true,
            "Expected the program node to record GM1017 fix metadata."
        );
    });

    it("corrects mismatched data structure accessors using metadata", () => {
        const metadata = getFeatherMetadata();
        const diagnostic = (metadata?.diagnostics ?? []).find(
            (entry) => entry?.id === "GM1028"
        );

        assert.ok(
            diagnostic,
            "Expected metadata for diagnostic GM1028 to exist."
        );
        assert.ok(
            typeof diagnostic.badExample === "string" &&
                diagnostic.badExample.includes("[?"),
            "Expected GM1028 bad example to include the incorrect accessor token."
        );
        assert.ok(
            typeof diagnostic.goodExample === "string" &&
                diagnostic.goodExample.includes("[|"),
            "Expected GM1028 good example to include the corrected accessor token."
        );

        const source = [
            "lst_instances = ds_list_create();",
            "",
            "if (instance_place_list(x, y, obj_enemy, lst_instances, true))",
            "{",
            "    var _ins = lst_instances[? 0];",
            "}"
        ].join("\n");

        const ast = GMLParser.parse(source, {
            getLocations: true,
            simplifyLocations: false
        });

        applyFeatherFixes(ast, { sourceText: source });

        const ifStatement = (ast.body ?? []).find(
            (node) => node?.type === "IfStatement"
        );
        const declaration = ifStatement?.consequent?.body?.[0];
        const declarator = declaration?.declarations?.[0];
        const accessorExpression = declarator?.init;

        assert.ok(accessorExpression, "Expected accessor expression to exist.");
        assert.strictEqual(accessorExpression.type, "MemberIndexExpression");
        assert.strictEqual(accessorExpression.accessor, "[|");

        const accessorFixes = Array.isArray(
            accessorExpression._appliedFeatherDiagnostics
        )
            ? accessorExpression._appliedFeatherDiagnostics
            : [];

        assert.strictEqual(
            accessorFixes.some((entry) => entry.id === "GM1028"),
            true,
            "Expected GM1028 fix metadata to be attached to the accessor expression."
        );

        const appliedFixes = Array.isArray(ast._appliedFeatherDiagnostics)
            ? ast._appliedFeatherDiagnostics
            : [];

        assert.strictEqual(
            appliedFixes.some((entry) => entry.id === "GM1028"),
            true,
            "Expected GM1028 fix metadata to be attached to the root program node."
        );
    });

    it("normalizes argument built-ins flagged by GM1032", () => {
        const metadata = getFeatherMetadata();
        const diagnostic = (metadata?.diagnostics ?? []).find(
            (entry) => entry?.id === "GM1032"
        );

        assert.ok(
            diagnostic,
            "Expected GM1032 diagnostic metadata to be available."
        );

        const source = [
            "function sample() {",
            "    var first = argument1;",
            "    var second = argument3;",
            "    return argument3 + argument4;",
            "}",
            ""
        ].join("\n");

        const ast = GMLParser.parse(source, {
            getLocations: true,
            simplifyLocations: false
        });

        const trackedIdentifiers = [];

        const collectArgumentIdentifiers = (node) => {
            if (!node) {
                return;
            }

            if (Array.isArray(node)) {
                for (const child of node) {
                    collectArgumentIdentifiers(child);
                }
                return;
            }

            if (typeof node !== "object") {
                return;
            }

            if (
                node.type === "Identifier" &&
                typeof node.name === "string" &&
                /^argument\d+$/.test(node.name)
            ) {
                trackedIdentifiers.push({
                    node,
                    originalName: node.name
                });
            }

            for (const value of Object.values(node)) {
                if (value && typeof value === "object") {
                    collectArgumentIdentifiers(value);
                }
            }
        };

        collectArgumentIdentifiers(ast);

        applyFeatherFixes(ast, { sourceText: source });

        const changedIdentifiers = trackedIdentifiers.filter(
            (entry) => entry.node.name !== entry.originalName
        );

        assert.strictEqual(
            changedIdentifiers.length > 0,
            true,
            "Expected some argument built-ins to be renamed."
        );

        const changedNames = changedIdentifiers
            .map((entry) => entry.node.name)
            .sort();
        const expectedNames = [
            "argument0",
            "argument1",
            "argument1",
            "argument2"
        ].sort();

        assert.deepStrictEqual(
            changedNames,
            expectedNames,
            "Argument built-ins should be reindexed without gaps starting from argument0."
        );

        for (const entry of changedIdentifiers) {
            const metadataEntries = entry.node._appliedFeatherDiagnostics;

            assert.ok(
                Array.isArray(metadataEntries),
                "Each rewritten argument identifier should include metadata."
            );
            assert.strictEqual(metadataEntries.length > 0, true);

            const [fixDetail] = metadataEntries;

            assert.strictEqual(fixDetail.id, "GM1032");
            assert.strictEqual(fixDetail.target, entry.node.name);
            assert.strictEqual(fixDetail.title, diagnostic.title);
            assert.strictEqual(fixDetail.correction, diagnostic.correction);
            assert.strictEqual(fixDetail.description, diagnostic.description);
            assert.strictEqual(fixDetail.automatic, true);
        }

        const applied = ast._appliedFeatherDiagnostics ?? [];
        assert.ok(applied.some((entry) => entry.id === "GM1032"));
    });

    it("records duplicate semicolon fixes for GM1033", () => {
        const source = [
            "var value = 1;;",
            "var other = 2;",
            "",
            "function demo() {",
            "    ;;",
            "    var local = 3;;",
            "    switch (local) {",
            "        case 1:;;",
            "            break;",
            "    }",
            "}"
        ].join("\n");

        const ast = GMLParser.parse(source, {
            getLocations: true,
            simplifyLocations: false
        });

        applyFeatherFixes(ast, { sourceText: source });

        const metadata = Array.isArray(ast._appliedFeatherDiagnostics)
            ? ast._appliedFeatherDiagnostics
            : [];

        const gm1033Fixes = metadata.filter((entry) => entry.id === "GM1033");

        assert.ok(
            gm1033Fixes.length > 0,
            "Expected duplicate semicolons to be detected."
        );

        for (const fix of gm1033Fixes) {
            assert.strictEqual(
                typeof fix.range?.start === "number" &&
                    typeof fix.range?.end === "number",
                true,
                "Expected each GM1033 fix to include a range."
            );
        }
    });

    it("moves argument references into the preceding function body", () => {
        const source = [
            "function args()",
            "{",
            "}",
            "",
            "var _first_parameter = argument[0];",
            "var _argument_total = argument_count;"
        ].join("\n");

        const ast = GMLParser.parse(source, {
            getLocations: true,
            simplifyLocations: false
        });

        const [functionDeclaration, firstStatement, secondStatement] =
            ast.body ?? [];

        assert.ok(functionDeclaration);
        assert.strictEqual(functionDeclaration.type, "FunctionDeclaration");
        assert.strictEqual(typeof firstStatement, "object");
        assert.strictEqual(typeof secondStatement, "object");

        applyFeatherFixes(ast, { sourceText: source });

        assert.ok(Array.isArray(ast.body));
        assert.strictEqual(ast.body.length > 0, true);
        assert.strictEqual(ast.body[0], functionDeclaration);

        const functionBody = functionDeclaration?.body;
        assert.ok(functionBody);
        assert.strictEqual(functionBody.type, "BlockStatement");
        assert.ok(Array.isArray(functionBody.body));
        assert.strictEqual(functionBody.body.length >= 2, true);
        assert.strictEqual(
            functionBody.body[functionBody.body.length - 2],
            firstStatement
        );
        assert.strictEqual(
            functionBody.body[functionBody.body.length - 1],
            secondStatement
        );

        const firstFixes = firstStatement?._appliedFeatherDiagnostics;
        const secondFixes = secondStatement?._appliedFeatherDiagnostics;

        assert.ok(Array.isArray(firstFixes));
        assert.strictEqual(firstFixes.length, 1);
        assert.strictEqual(firstFixes[0].id, "GM1034");
        assert.strictEqual(firstFixes[0].target, "argument");

        assert.ok(Array.isArray(secondFixes));
        assert.strictEqual(secondFixes.length, 1);
        assert.strictEqual(secondFixes[0].id, "GM1034");
        assert.strictEqual(secondFixes[0].target, "argument_count");

        const programFixes = ast._appliedFeatherDiagnostics ?? [];
        const gm1034Fixes = programFixes.filter(
            (entry) => entry.id === "GM1034"
        );
        assert.strictEqual(gm1034Fixes.length, 2);
    });

    it("removes duplicate macro declarations and records fix metadata", () => {
        const source = [
            "#macro dbg show_debug_message",
            "#macro other value",
            "#macro dbg show_debug_message",
            "",
            'dbg("hi");'
        ].join("\n");

        const ast = GMLParser.parse(source, {
            getLocations: true,
            simplifyLocations: false
        });

        applyFeatherFixes(ast, { sourceText: source });

        const macros = Array.isArray(ast.body)
            ? ast.body.filter((node) => node?.type === "MacroDeclaration")
            : [];

        assert.strictEqual(
            macros.length,
            2,
            "Expected duplicate macro to be removed."
        );

        const recordedFixes = Array.isArray(ast._appliedFeatherDiagnostics)
            ? ast._appliedFeatherDiagnostics
            : [];

        assert.ok(recordedFixes.some((entry) => entry.id === "GM1038"));
        assert.ok(
            recordedFixes.some(
                (entry) =>
                    entry.id === "GM1038" &&
                    entry.target === "dbg" &&
                    entry.automatic !== false
            ),
            "Expected GM1038 fix metadata with automatic flag and target name."
        );
    });

    it("normalizes missing constructor parent clauses and records fix metadata", () => {
        const source = [
            "function Base() {",
            "    self.value = 1;",
            "}",
            "",
            "function Child() : Base() constructor {",
            "    constructor_apply();",
            "}",
            "",
            "function Orphan() : Missing() constructor {",
            "    constructor_apply();",
            "}"
        ].join("\n");

        const ast = GMLParser.parse(source, {
            getLocations: true,
            simplifyLocations: false
        });

        const [baseFunction, childConstructor, orphanConstructor] =
            ast.body ?? [];

        applyFeatherFixes(ast, { sourceText: source });

        assert.ok(baseFunction);
        assert.strictEqual(baseFunction.type, "ConstructorDeclaration");
        assert.strictEqual(baseFunction.parent, null);

        const baseFixes = baseFunction._appliedFeatherDiagnostics;
        assert.ok(Array.isArray(baseFixes));
        assert.strictEqual(baseFixes.length > 0, true);
        assert.strictEqual(
            baseFixes.some((entry) => entry.id === "GM1054"),
            true
        );

        assert.ok(childConstructor);
        assert.ok(childConstructor.parent);
        assert.strictEqual(childConstructor.parent.id, "Base");

        assert.ok(orphanConstructor);
        assert.strictEqual(orphanConstructor.parent, null);

        const orphanFixes = orphanConstructor._appliedFeatherDiagnostics;
        assert.ok(Array.isArray(orphanFixes));
        assert.strictEqual(orphanFixes.length > 0, true);
        assert.strictEqual(orphanFixes[0].id, "GM1054");
        assert.strictEqual(orphanFixes[0].target, "Missing");

        const recordedIds = new Set(
            ast._appliedFeatherDiagnostics?.map((entry) => entry.id)
        );
        assert.strictEqual(recordedIds.has("GM1054"), true);
    });

    it("reorders optional parameters after required ones and records fix metadata", () => {
        const source = [
            "function example(a, b = 1, c, d = 2) {",
            "    return a + b + c + d;",
            "}"
        ].join("\n");

        const ast = GMLParser.parse(source, {
            getLocations: true,
            simplifyLocations: false
        });

        applyFeatherFixes(ast, { sourceText: source });

        const [fn] = ast.body ?? [];
        assert.ok(fn);

        const parameterNames = Array.isArray(fn.params)
            ? fn.params.map((param) => {
                if (param?.type === "DefaultParameter") {
                    return param.left?.name ?? null;
                }

                return param?.name ?? null;
            })
            : [];

        assert.deepStrictEqual(parameterNames, ["a", "c", "b", "d"]);

        const defaultParameters = fn.params.filter(
            (param) => param?.type === "DefaultParameter"
        );
        assert.strictEqual(defaultParameters.length, 2);
        assert.strictEqual(defaultParameters[0].left?.name, "b");
        assert.strictEqual(defaultParameters[1].left?.name, "d");

        assert.ok(Array.isArray(fn._appliedFeatherDiagnostics));
        assert.strictEqual(fn._appliedFeatherDiagnostics.length, 1);
        assert.strictEqual(fn._appliedFeatherDiagnostics[0].id, "GM1056");
        assert.strictEqual(fn._appliedFeatherDiagnostics[0].target, "example");

        assert.ok(Array.isArray(ast._appliedFeatherDiagnostics));
        assert.strictEqual(
            ast._appliedFeatherDiagnostics.some(
                (entry) => entry.id === "GM1056"
            ),
            true,
            "Expected GM1056 metadata to be recorded on the program node."
        );
    });

    it("resets texture repeat flagged by GM2056 and records metadata", () => {
        const source = [
            "gpu_set_texrepeat(true);",
            "",
            "vertex_submit(vb_world, pr_trianglelist, tex);"
        ].join("\n");

        const ast = GMLParser.parse(source, {
            getLocations: true,
            simplifyLocations: false
        });

        applyFeatherFixes(ast, { sourceText: source });

        const separatorStatements = (ast.body ?? []).filter(
            (node) => node?.type === "EmptyStatement"
        );
        assert.strictEqual(
            separatorStatements.length,
            0,
            "Expected GM2056 fix to avoid inserting separator statements."
        );

        const statements = (ast.body ?? []).filter(
            (node) => node?.type !== "EmptyStatement"
        );
        const [setRepeatCall, submitCall, resetCall] = statements;

        assert.ok(setRepeatCall);
        assert.ok(submitCall);
        assert.ok(resetCall);
        assert.strictEqual(resetCall.type, "CallExpression");
        assert.strictEqual(resetCall.object?.name, "gpu_set_texrepeat");

        const args = Array.isArray(resetCall.arguments)
            ? resetCall.arguments
            : [];
        assert.strictEqual(args.length > 0, true);
        assert.strictEqual(args[0]?.type, "Literal");
        assert.strictEqual(args[0]?.value, "false");

        const appliedDiagnostics = ast._appliedFeatherDiagnostics ?? [];
        const gm2056 = appliedDiagnostics.find(
            (entry) => entry.id === "GM2056"
        );

        assert.ok(
            gm2056,
            "Expected GM2056 metadata to be recorded on the AST."
        );
        assert.strictEqual(gm2056.automatic, true);
        assert.strictEqual(gm2056.target, "gpu_set_texrepeat");
        assert.ok(gm2056.range);

        const resetMetadata = resetCall._appliedFeatherDiagnostics ?? [];
        assert.strictEqual(
            resetMetadata.some((entry) => entry.id === "GM2056"),
            true,
            "Expected GM2056 metadata to be recorded on the inserted reset call."
        );
    });

    it("re-enables blending flagged by GM2048 and records metadata", () => {
        const source = [
            "gpu_set_blendenable(false);",
            "",
            'draw_text(0, 0, "Hello!");'
        ].join("\n");

        const ast = GMLParser.parse(source, {
            getLocations: true,
            simplifyLocations: false
        });

        applyFeatherFixes(ast, { sourceText: source });

        const statements = (ast.body ?? []).filter(
            (node) => node?.type !== "EmptyStatement"
        );
        const [disableCall, drawCall, resetCall] = statements;

        assert.ok(disableCall);
        assert.ok(drawCall);
        assert.ok(resetCall);
        assert.strictEqual(resetCall.type, "CallExpression");
        assert.strictEqual(resetCall.object?.name, "gpu_set_blendenable");

        const args = Array.isArray(resetCall.arguments)
            ? resetCall.arguments
            : [];
        assert.strictEqual(args.length > 0, true);
        assert.strictEqual(args[0]?.type, "Literal");
        assert.strictEqual(args[0]?.value, "true");

        const appliedDiagnostics = ast._appliedFeatherDiagnostics ?? [];
        const gm2048 = appliedDiagnostics.find(
            (entry) => entry.id === "GM2048"
        );

        assert.ok(
            gm2048,
            "Expected GM2048 metadata to be recorded on the AST."
        );
        assert.strictEqual(gm2048.automatic, true);
        assert.strictEqual(gm2048.target, "gpu_set_blendenable");
        assert.ok(gm2048.range);

        const resetMetadata = resetCall._appliedFeatherDiagnostics ?? [];
        assert.strictEqual(
            resetMetadata.some((entry) => entry.id === "GM2048"),
            true,
            "Expected GM2048 metadata to be recorded on the inserted reset call."
        );
    });

    it("harmonizes texture ternaries flagged by GM1063 and records metadata", () => {
        const source = [
            "/// Create Event",
            "",
            "tex = (texture_defined) ? sprite_get_texture(sprite_index, 0) : -1;",
            "",
            "/// Draw Event",
            "",
            "vertex_submit(vb, pr_trianglelist, tex);"
        ].join("\n");

        const ast = GMLParser.parse(source, {
            getLocations: true,
            simplifyLocations: false
        });

        const [assignment] = ast.body ?? [];
        assert.ok(assignment?.right?.type === "TernaryExpression");
        assert.strictEqual(
            assignment.right.alternate.type === "UnaryExpression",
            true
        );

        applyFeatherFixes(ast, { sourceText: source });

        const fixedTernary = assignment?.right;
        assert.ok(fixedTernary);
        assert.strictEqual(fixedTernary.alternate?.type, "Identifier");
        assert.strictEqual(fixedTernary.alternate?.name, "pointer_null");

        const appliedDiagnostics = ast._appliedFeatherDiagnostics ?? [];
        const gm1063 = appliedDiagnostics.find(
            (entry) => entry.id === "GM1063"
        );

        assert.ok(
            gm1063,
            "Expected GM1063 metadata to be recorded on the AST."
        );
        assert.strictEqual(gm1063.automatic, true);
        assert.strictEqual(gm1063.target, "tex");
        assert.ok(gm1063.range);

        const ternaryDiagnostics =
            fixedTernary._appliedFeatherDiagnostics ?? [];
        assert.strictEqual(
            ternaryDiagnostics.some((entry) => entry.id === "GM1063"),
            true
        );
    });

    it("normalizes simple syntax errors flagged by GM1100 and records metadata", () => {
        const source = ["var _this * something;", "", "    = 48;"].join("\n");

        const { sourceText, metadata } =
            preprocessSourceForFeatherFixes(source);

        assert.notStrictEqual(
            sourceText,
            source,
            "Expected GM1100 preprocessor to modify the source text."
        );
        assert.ok(
            metadata?.GM1100?.length > 0,
            "Expected GM1100 metadata to be recorded by the preprocessor."
        );

        const ast = GMLParser.parse(sourceText, {
            getLocations: true,
            simplifyLocations: false
        });

        applyFeatherFixes(ast, {
            sourceText,
            preprocessedFixMetadata: metadata
        });

        const statements = (ast.body ?? []).filter(
            (node) => node?.type !== "EmptyStatement"
        );
        const [declaration] = statements;

        assert.ok(declaration);
        assert.strictEqual(declaration.type, "VariableDeclaration");
        assert.strictEqual(Array.isArray(declaration.declarations), true);

        const declarationFixes = declaration._appliedFeatherDiagnostics ?? [];
        assert.strictEqual(
            declarationFixes.some((entry) => entry.id === "GM1100"),
            true
        );

        const programDiagnostics = ast._appliedFeatherDiagnostics ?? [];
        const gm1100Entries = programDiagnostics.filter(
            (entry) => entry.id === "GM1100"
        );

        assert.ok(
            gm1100Entries.length >= 1,
            "Expected GM1100 metadata to be recorded on the program node."
        );

        for (const entry of gm1100Entries) {
            assert.strictEqual(entry.automatic, true);
            assert.strictEqual(entry.title, "Syntax Error");
            assert.strictEqual(
                entry.description?.includes("syntax error"),
                true
            );
        }
    });

    it("normalizes zero denominators flagged by GM1015 and records metadata", () => {
        const source = [
            "var total = 10 / 0;",
            "total /= 0;",
            "total = total % (0);",
            "total %= (-0);"
        ].join("\n");

        const ast = GMLParser.parse(source, {
            getLocations: true,
            simplifyLocations: false
        });

        applyFeatherFixes(ast, { sourceText: source });

        const [declaration, assignment, moduloAssignment, moduloCompound] =
            ast.body ?? [];

        const binary = declaration?.declarations?.[0]?.init;
        assert.strictEqual(binary?.type, "BinaryExpression");
        assert.strictEqual(binary?.right?.type, "Literal");
        assert.strictEqual(binary?.right?.value, "1");

        assert.strictEqual(assignment?.type, "AssignmentExpression");
        assert.strictEqual(assignment?.right?.type, "Literal");
        assert.strictEqual(assignment?.right?.value, "1");

        const moduloBinary = moduloAssignment?.right;
        assert.strictEqual(moduloBinary?.type, "BinaryExpression");
        assert.strictEqual(
            moduloBinary?.right?.type,
            "ParenthesizedExpression"
        );
        assert.strictEqual(moduloBinary?.right?.expression?.type, "Literal");
        assert.strictEqual(moduloBinary?.right?.expression?.value, "1");

        const moduloCompoundRight = moduloCompound?.right;
        assert.strictEqual(
            moduloCompoundRight?.type,
            "ParenthesizedExpression"
        );
        const moduloCompoundUnary = moduloCompoundRight?.expression;
        assert.strictEqual(moduloCompoundUnary?.type, "UnaryExpression");
        assert.strictEqual(moduloCompoundUnary?.argument?.type, "Literal");
        assert.strictEqual(moduloCompoundUnary?.argument?.value, "1");

        const binaryFixes = binary?._appliedFeatherDiagnostics ?? [];
        const divideAssignFixes = assignment?._appliedFeatherDiagnostics ?? [];
        const moduloBinaryFixes =
            moduloBinary?._appliedFeatherDiagnostics ?? [];
        const moduloCompoundFixes =
            moduloCompound?._appliedFeatherDiagnostics ?? [];

        assert.strictEqual(
            binaryFixes.some((fix) => fix.id === "GM1015"),
            true
        );
        assert.strictEqual(
            divideAssignFixes.some((fix) => fix.id === "GM1015"),
            true
        );
        assert.strictEqual(
            moduloBinaryFixes.some((fix) => fix.id === "GM1015"),
            true
        );
        assert.strictEqual(
            moduloCompoundFixes.some((fix) => fix.id === "GM1015"),
            true
        );

        const applied = ast._appliedFeatherDiagnostics ?? [];
        const gm1015Fixes = applied.filter((entry) => entry.id === "GM1015");

        assert.strictEqual(gm1015Fixes.length >= 4, true);

        for (const entry of gm1015Fixes) {
            assert.strictEqual(entry.target, "0");
            assert.notStrictEqual(entry.range, null);
            assert.strictEqual(entry.automatic, true);
        }
    });

    it("removes stray boolean literal statements flagged by GM1016 and records metadata", () => {
        const topLevelLiteral = {
            type: "ExpressionStatement",
            expression: {
                type: "Literal",
                value: "true",
                start: { index: 0 },
                end: { index: 3 }
            },
            start: { index: 0 },
            end: { index: 4 }
        };

        const nestedLiteral = {
            type: "ExpressionStatement",
            expression: {
                type: "Literal",
                value: "false",
                start: { index: 18 },
                end: { index: 22 }
            },
            start: { index: 18 },
            end: { index: 24 }
        };

        const ast = {
            type: "Program",
            body: [
                topLevelLiteral,
                {
                    type: "IfStatement",
                    test: {
                        type: "Literal",
                        value: "true",
                        start: { index: 10 },
                        end: { index: 13 }
                    },
                    consequent: {
                        type: "BlockStatement",
                        body: [nestedLiteral],
                        start: { index: 16 },
                        end: { index: 25 }
                    },
                    alternate: null,
                    start: { index: 6 },
                    end: { index: 25 }
                }
            ],
            start: { index: 0 },
            end: { index: 25 }
        };

        applyFeatherFixes(ast, { sourceText: "true;\nif (true) { false; }" });

        assert.strictEqual(
            ast.body.length,
            1,
            "Expected stray boolean literal to be removed from the program body."
        );

        const [ifStatement] = ast.body;
        assert.ok(ifStatement);
        assert.strictEqual(
            Array.isArray(ifStatement.consequent?.body)
                ? ifStatement.consequent.body.length
                : -1,
            0,
            "Expected stray boolean literal to be removed from block statements."
        );

        const rootDiagnostics = ast._appliedFeatherDiagnostics ?? [];
        const rootGM1016 = rootDiagnostics.filter(
            (entry) => entry.id === "GM1016"
        );
        assert.strictEqual(
            rootGM1016.length,
            2,
            "Expected GM1016 metadata to be recorded for each removed statement."
        );

        const blockDiagnostics =
            ifStatement.consequent?._appliedFeatherDiagnostics ?? [];
        assert.strictEqual(
            blockDiagnostics.some((entry) => entry.id === "GM1016"),
            true,
            "Expected GM1016 metadata to be attached to the containing block."
        );

        for (const entry of rootGM1016) {
            assert.strictEqual(
                entry.automatic,
                true,
                "GM1016 fixes should be marked as automatic."
            );
            assert.ok(
                entry.range,
                "GM1016 fixes should capture the removed node's range."
            );
        }
    });

    it("preprocesses stray boolean literal statements flagged by GM1016", () => {
        const source = [
            "/// Feather GM1016 sample",
            "true;",
            "if (condition) {",
            "    false;",
            "    value = 1;",
            "}",
            ""
        ].join("\n");

        const { sourceText, metadata } =
            preprocessSourceForFeatherFixes(source);

        assert.notStrictEqual(
            sourceText,
            source,
            "Expected GM1016 preprocessor to remove boolean literal statements."
        );

        assert.ok(
            metadata?.GM1016?.length === 2,
            "Expected GM1016 metadata entries for each removed statement."
        );

        const ast = GMLParser.parse(sourceText, {
            getLocations: true,
            simplifyLocations: false
        });

        applyFeatherFixes(ast, {
            sourceText,
            preprocessedFixMetadata: metadata
        });

        const statements = ast.body ?? [];

        assert.strictEqual(
            statements.length,
            1,
            "Expected only the conditional statement to remain at the top level."
        );

        const [ifStatement] = statements;
        assert.ok(ifStatement?.type === "IfStatement");

        const blockBody = ifStatement?.consequent?.body ?? [];

        assert.strictEqual(
            blockBody.length,
            1,
            "Expected nested boolean literal statements to be removed."
        );

        const rootDiagnostics = ast._appliedFeatherDiagnostics ?? [];
        const gm1016Fixes = rootDiagnostics.filter(
            (entry) => entry.id === "GM1016"
        );

        assert.strictEqual(
            gm1016Fixes.length,
            2,
            "Expected GM1016 metadata to be recorded for each removed literal."
        );

        for (const fix of gm1016Fixes) {
            assert.strictEqual(fix.automatic, true);
            assert.ok(fix.range);
        }

        const blockDiagnostics =
            ifStatement.consequent?._appliedFeatherDiagnostics ?? [];

        assert.strictEqual(
            blockDiagnostics.some((entry) => entry.id === "GM1016"),
            true,
            "Expected GM1016 metadata to be attached to the containing block."
        );
    });

    it("deduplicates local variables flagged by GM2044 and records metadata", () => {
        const source = [
            "function demo() {",
            "    var total = 1;",
            "    var total = 2;",
            "    var count;",
            "    var count;",
            "    if (true) {",
            "        var temp = 0;",
            "        var temp = 1;",
            "    }",
            "}",
            ""
        ].join("\n");

        const ast = GMLParser.parse(source, {
            getLocations: true,
            simplifyLocations: false
        });

        applyFeatherFixes(ast, { sourceText: source });

        const functionNode = ast.body?.[0];
        assert.ok(functionNode?.type === "FunctionDeclaration");

        const statements = functionNode?.body?.body ?? [];
        assert.strictEqual(statements.length, 4);

        const totalDeclaration = statements[0];
        assert.ok(totalDeclaration?.type === "VariableDeclaration");
        assert.strictEqual(
            totalDeclaration.declarations?.[0]?.id?.name,
            "total"
        );

        const totalAssignment = statements[1];
        assert.ok(totalAssignment?.type === "AssignmentExpression");
        assert.strictEqual(totalAssignment.left?.name, "total");

        const countDeclarations = statements.filter(
            (node) =>
                node?.type === "VariableDeclaration" &&
                node.declarations?.[0]?.id?.name === "count"
        );
        assert.strictEqual(countDeclarations.length, 1);

        const ifStatement = statements[3];
        assert.strictEqual(ifStatement?.type, "IfStatement");

        const innerStatements = ifStatement?.consequent?.body ?? [];
        assert.strictEqual(innerStatements.length, 2);

        const innerAssignment = innerStatements[1];
        assert.ok(innerAssignment?.type === "AssignmentExpression");
        assert.strictEqual(innerAssignment.left?.name, "temp");

        const programDiagnostics = ast._appliedFeatherDiagnostics ?? [];
        const gm2044Entries = programDiagnostics.filter(
            (entry) => entry.id === "GM2044"
        );

        assert.ok(
            gm2044Entries.length >= 2,
            "Expected GM2044 metadata to be recorded at the program level."
        );
        assert.strictEqual(
            gm2044Entries.every((entry) => entry.automatic === true),
            true
        );

        const assignmentDiagnostics =
            innerAssignment._appliedFeatherDiagnostics ?? [];
        assert.strictEqual(
            assignmentDiagnostics.some((entry) => entry.id === "GM2044"),
            true,
            "Expected inserted assignment to record GM2044 metadata."
        );
    });

    it("records metadata for GM2064 flagged struct properties", () => {
        const source = [
            "/// Create Event",
            "",
            "ins_companion = instance_create_layer(x, y, layer, obj_companion, {",
            "    intro_message: message",
            "});"
        ].join("\n");

        const ast = GMLParser.parse(source, {
            getLocations: true,
            simplifyLocations: false
        });

        applyFeatherFixes(ast, { sourceText: source });

        const assignment = ast.body?.[0];
        assert.ok(assignment);
        const callExpression = assignment.right;
        assert.ok(callExpression);
        const structArgument = callExpression.arguments?.[4];
        assert.ok(structArgument);
        const [property] = structArgument.properties ?? [];
        assert.ok(property);

        const propertyMetadata = property._appliedFeatherDiagnostics ?? [];
        assert.strictEqual(propertyMetadata.length, 1);

        const [metadata] = propertyMetadata;
        assert.strictEqual(metadata.id, "GM2064");
        assert.strictEqual(metadata.target, "message");
        assert.strictEqual(metadata.automatic, false);

        const expectedMetadata = getFeatherDiagnosticById("GM2064");
        assert.ok(expectedMetadata);
        assert.strictEqual(metadata.title, expectedMetadata.title);
        assert.strictEqual(metadata.description, expectedMetadata.description);
        assert.strictEqual(metadata.correction, expectedMetadata.correction);

        const recordedFixes = ast._appliedFeatherDiagnostics ?? [];
        const gm2064Fixes = recordedFixes.filter(
            (entry) => entry.id === "GM2064"
        );
        assert.strictEqual(gm2064Fixes.length, 1);
        assert.strictEqual(gm2064Fixes[0].target, "message");
        assert.strictEqual(gm2064Fixes[0].automatic, false);
    });

    it("inserts a file_find_close call before nested file_find_first invocations flagged by GM2031", () => {
        const source = [
            "var _look_for_description = true;",
            "",
            'var _file = file_find_first("/game_data/*.bin", fa_none);',
            "",
            "if (_look_for_description)",
            "{",
            '    _file2 = file_find_first("/game_data/*.json", fa_none);',
            "}",
            "",
            "file_find_close();"
        ].join("\n");

        const ast = GMLParser.parse(source, {
            getLocations: true,
            simplifyLocations: false
        });

        applyFeatherFixes(ast, { sourceText: source });

        const appliedDiagnostics = ast._appliedFeatherDiagnostics ?? [];
        assert.strictEqual(
            appliedDiagnostics.some((entry) => entry.id === "GM2031"),
            true,
            "Expected GM2031 metadata to be recorded on the AST."
        );

        const ifStatement = ast.body?.find(
            (node) => node?.type === "IfStatement"
        );
        assert.ok(ifStatement, "Expected an if statement in the parsed AST.");

        const consequentBody = ifStatement?.consequent?.body ?? [];
        assert.strictEqual(consequentBody.length, 2);

        const [firstStatement, secondStatement] = consequentBody;
        assert.strictEqual(firstStatement?.type, "CallExpression");
        assert.strictEqual(firstStatement?.object?.name, "file_find_close");

        const closeDiagnostics =
            firstStatement?._appliedFeatherDiagnostics ?? [];
        assert.strictEqual(
            closeDiagnostics.some((entry) => entry.id === "GM2031"),
            true,
            "Expected GM2031 metadata on the inserted file_find_close call."
        );

        assert.strictEqual(secondStatement?.type, "AssignmentExpression");
        assert.strictEqual(secondStatement?.right?.type, "CallExpression");
        assert.strictEqual(
            secondStatement?.right?.object?.name,
            "file_find_first"
        );
    });

    it("hoists multiple call arguments flagged by GM2023 and records metadata", () => {
        const source =
            "vertex_position_3d(vb, buffer_read(buff, buffer_f32), buffer_read(buff, buffer_f32), buffer_read(buff, buffer_f32));";

        const ast = GMLParser.parse(source, {
            getLocations: true,
            simplifyLocations: false
        });

        applyFeatherFixes(ast, { sourceText: source });

        const body = Array.isArray(ast.body) ? ast.body : [];

        assert.strictEqual(
            body.length >= 4,
            true,
            "Expected temporaries to be hoisted before the call expression."
        );

        for (let index = 0; index < 3; index += 1) {
            const declaration = body[index];
            assert.ok(declaration);
            assert.strictEqual(declaration.type, "VariableDeclaration");

            const declarators = Array.isArray(declaration.declarations)
                ? declaration.declarations
                : [];
            assert.strictEqual(declarators.length, 1);

            const [declarator] = declarators;
            assert.strictEqual(declarator?.id?.type, "Identifier");
            assert.strictEqual(
                declarator?.id?.name,
                `__feather_call_arg_${index}`
            );
            assert.strictEqual(declarator?.init?.type, "CallExpression");

            const declarationDiagnostics =
                declaration._appliedFeatherDiagnostics ?? [];
            assert.strictEqual(
                declarationDiagnostics.some((entry) => entry.id === "GM2023"),
                true,
                "Expected GM2023 metadata on each hoisted declaration."
            );
        }

        const callStatement = body[body.length - 1];
        assert.ok(callStatement);
        assert.strictEqual(callStatement.type, "CallExpression");

        const args = Array.isArray(callStatement.arguments)
            ? callStatement.arguments
            : [];
        assert.strictEqual(args.length, 4);
        assert.strictEqual(args[0]?.type, "Identifier");
        assert.strictEqual(args[0]?.name, "vb");
        assert.strictEqual(args[1]?.name, "__feather_call_arg_0");
        assert.strictEqual(args[2]?.name, "__feather_call_arg_1");
        assert.strictEqual(args[3]?.name, "__feather_call_arg_2");

        const appliedDiagnostics = ast._appliedFeatherDiagnostics ?? [];
        const gm2023 = appliedDiagnostics.find(
            (entry) => entry.id === "GM2023"
        );

        assert.ok(
            gm2023,
            "Expected GM2023 metadata to be recorded on the AST."
        );
        assert.strictEqual(gm2023.automatic, true);
        assert.strictEqual(gm2023.target, "vertex_position_3d");

        const callDiagnostics = callStatement._appliedFeatherDiagnostics ?? [];
        assert.strictEqual(
            callDiagnostics.some((entry) => entry.id === "GM2023"),
            true,
            "Expected GM2023 metadata on the transformed call expression."
        );
    });

    it("coalesces undefined fallbacks flagged by GM2061", () => {
        const source = [
            "array = modify_array(array);",
            "",
            "if (array == undefined) array = [];"
        ].join("\n");

        const ast = GMLParser.parse(source, {
            getLocations: true,
            simplifyLocations: false
        });

        applyFeatherFixes(ast, { sourceText: source });

        const body = Array.isArray(ast.body) ? ast.body : [];
        assert.strictEqual(body.length, 1);

        const [assignment] = body;
        assert.ok(assignment);
        assert.strictEqual(assignment.type, "AssignmentExpression");
        assert.strictEqual(assignment.operator, "=");

        const coalesced = assignment.right;
        assert.ok(coalesced);
        assert.strictEqual(coalesced.type, "BinaryExpression");
        assert.strictEqual(coalesced.operator, "??");

        const appliedDiagnostics = ast._appliedFeatherDiagnostics ?? [];
        const gm2061 = appliedDiagnostics.find(
            (entry) => entry.id === "GM2061"
        );
        assert.ok(
            gm2061,
            "Expected GM2061 metadata to be recorded on the AST."
        );
        assert.strictEqual(gm2061.automatic, true);
        assert.strictEqual(gm2061.target, "array");
        assert.ok(gm2061.range);

        const assignmentDiagnostics =
            assignment._appliedFeatherDiagnostics ?? [];
        assert.strictEqual(
            assignmentDiagnostics.some((entry) => entry.id === "GM2061"),
            true
        );
    });

    it("replaces undefined guards with nullish assignment for GM2061", () => {
        const source = "if (value == undefined) value = compute();";

        const ast = GMLParser.parse(source, {
            getLocations: true,
            simplifyLocations: false
        });

        applyFeatherFixes(ast, { sourceText: source });

        const body = Array.isArray(ast.body) ? ast.body : [];
        assert.strictEqual(body.length, 1);

        const [assignment] = body;
        assert.ok(assignment);
        assert.strictEqual(assignment.type, "AssignmentExpression");
        assert.strictEqual(assignment.operator, "??=");

        const appliedDiagnostics = ast._appliedFeatherDiagnostics ?? [];
        const gm2061 = appliedDiagnostics.find(
            (entry) => entry.id === "GM2061"
        );
        assert.ok(
            gm2061,
            "Expected GM2061 metadata to be recorded on the AST."
        );
        assert.strictEqual(gm2061.target, "value");

        const assignmentDiagnostics =
            assignment._appliedFeatherDiagnostics ?? [];
        assert.strictEqual(
            assignmentDiagnostics.some((entry) => entry.id === "GM2061"),
            true
        );
    });
});<|MERGE_RESOLUTION|>--- conflicted
+++ resolved
@@ -314,11 +314,7 @@
         );
     });
 
-<<<<<<< HEAD
-    it("converts room navigation arithmetic into built-in helpers", () => {
-=======
     it("converts room navigation arithmetic into dedicated helpers", () => {
->>>>>>> 486eb46c
         const source = [
             "var next_room = room + 1;",
             "var previous_room = room - 1;",
@@ -332,32 +328,19 @@
 
         applyFeatherFixes(ast, { sourceText: source });
 
-<<<<<<< HEAD
-        const [nextDeclaration, previousDeclaration, gotoCall] = ast.body ?? [];
+        const [nextDeclaration, previousDeclaration, gotoStatement] =
+            ast.body ?? [];
 
         assert.ok(nextDeclaration);
         assert.strictEqual(nextDeclaration.type, "VariableDeclaration");
+
         const [nextDeclarator] = nextDeclaration.declarations ?? [];
         assert.ok(nextDeclarator);
-=======
-        const [nextDeclaration, previousDeclaration, gotoStatement] =
-            ast.body ?? [];
-
-        assert.ok(nextDeclaration);
-        assert.strictEqual(nextDeclaration.type, "VariableDeclaration");
-
-        const [nextDeclarator] = nextDeclaration.declarations ?? [];
-        assert.ok(nextDeclarator);
-
->>>>>>> 486eb46c
+
         const nextInitializer = nextDeclarator.init;
         assert.ok(nextInitializer);
         assert.strictEqual(nextInitializer.type, "CallExpression");
         assert.strictEqual(nextInitializer.object?.name, "room_next");
-<<<<<<< HEAD
-        assert.strictEqual(nextInitializer.arguments?.length, 1);
-        assert.strictEqual(nextInitializer.arguments[0]?.name, "room");
-=======
         assert.ok(Array.isArray(nextInitializer.arguments));
         assert.strictEqual(nextInitializer.arguments.length, 1);
 
@@ -365,24 +348,12 @@
         assert.ok(nextArgument);
         assert.strictEqual(nextArgument.type, "Identifier");
         assert.strictEqual(nextArgument.name, "room");
->>>>>>> 486eb46c
 
         const nextFixes = Array.isArray(
             nextInitializer._appliedFeatherDiagnostics
         )
             ? nextInitializer._appliedFeatherDiagnostics
             : [];
-<<<<<<< HEAD
-        assert.strictEqual(
-            nextFixes.some((entry) => entry.id === "GM1009"),
-            true,
-            "Expected room_next conversion to record GM1009 metadata."
-        );
-
-        assert.ok(previousDeclaration);
-        const [previousDeclarator] = previousDeclaration.declarations ?? [];
-        assert.ok(previousDeclarator);
-=======
 
         assert.strictEqual(
             nextFixes.some((entry) => entry.id === "GM1009"),
@@ -396,15 +367,10 @@
         const [previousDeclarator] = previousDeclaration.declarations ?? [];
         assert.ok(previousDeclarator);
 
->>>>>>> 486eb46c
         const previousInitializer = previousDeclarator.init;
         assert.ok(previousInitializer);
         assert.strictEqual(previousInitializer.type, "CallExpression");
         assert.strictEqual(previousInitializer.object?.name, "room_previous");
-<<<<<<< HEAD
-        assert.strictEqual(previousInitializer.arguments?.length, 1);
-        assert.strictEqual(previousInitializer.arguments[0]?.name, "room");
-=======
         assert.ok(Array.isArray(previousInitializer.arguments));
         assert.strictEqual(previousInitializer.arguments.length, 1);
 
@@ -412,34 +378,12 @@
         assert.ok(previousArgument);
         assert.strictEqual(previousArgument.type, "Identifier");
         assert.strictEqual(previousArgument.name, "room");
->>>>>>> 486eb46c
 
         const previousFixes = Array.isArray(
             previousInitializer._appliedFeatherDiagnostics
         )
             ? previousInitializer._appliedFeatherDiagnostics
             : [];
-<<<<<<< HEAD
-        assert.strictEqual(
-            previousFixes.some((entry) => entry.id === "GM1009"),
-            true,
-            "Expected room_previous conversion to record GM1009 metadata."
-        );
-
-        assert.ok(gotoCall);
-        assert.strictEqual(gotoCall.type, "CallExpression");
-        assert.strictEqual(gotoCall.object?.name, "room_goto_next");
-        assert.ok(Array.isArray(gotoCall.arguments));
-        assert.strictEqual(gotoCall.arguments.length, 0);
-
-        const gotoFixes = Array.isArray(gotoCall._appliedFeatherDiagnostics)
-            ? gotoCall._appliedFeatherDiagnostics
-            : [];
-        assert.strictEqual(
-            gotoFixes.some((entry) => entry.id === "GM1009"),
-            true,
-            "Expected room_goto conversion to record GM1009 metadata."
-=======
 
         assert.strictEqual(
             previousFixes.some((entry) => entry.id === "GM1009"),
@@ -468,7 +412,6 @@
             gotoFixes.some((entry) => entry.id === "GM1009"),
             true,
             "Expected GM1009 fix metadata for the converted room_goto helper."
->>>>>>> 486eb46c
         );
     });
 
