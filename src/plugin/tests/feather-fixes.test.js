import assert from "node:assert/strict";

import { describe, it } from "node:test";

import GMLParser from "gamemaker-language-parser";

<<<<<<< HEAD
import { getNodeEndIndex, getNodeStartIndex } from "../../shared/ast-locations.js";
import { getFeatherMetadata } from "../../shared/feather/metadata.js";
=======
import {
    getFeatherMetadata,
    getFeatherDiagnosticById
} from "../src/feather/metadata.js";
>>>>>>> ee58db63
import {
    applyFeatherFixes,
    getFeatherDiagnosticFixers,
    preprocessSourceForFeatherFixes
} from "../src/ast-transforms/apply-feather-fixes.js";

describe("Feather diagnostic fixer registry", () => {
    it("registers a fixer entry for every diagnostic", () => {
        const metadata = getFeatherMetadata();
        const diagnostics = Array.isArray(metadata?.diagnostics)
            ? metadata.diagnostics
            : [];
        const registry = getFeatherDiagnosticFixers();

        assert.strictEqual(
            registry.size,
            diagnostics.length,
            "Expected the fixer registry to include every Feather diagnostic."
        );

        for (const diagnostic of diagnostics) {
            assert.ok(
                registry.has(diagnostic.id),
                `Missing fixer entry for Feather diagnostic ${diagnostic.id}.`
            );
        }
    });
});

describe("applyFeatherFixes transform", () => {
    it("removes trailing macro semicolons and records fix metadata", () => {
        const source = ["#macro SAMPLE value;", "", "var data = SAMPLE;"].join(
            "\n"
        );

        const ast = GMLParser.parse(source, {
            getLocations: true,
            simplifyLocations: false
        });

        const [macro] = ast.body ?? [];
        applyFeatherFixes(ast, { sourceText: source });

        assert.ok(Array.isArray(ast._appliedFeatherDiagnostics));
        assert.strictEqual(
            ast._appliedFeatherDiagnostics.some(
                (entry) => entry.id === "GM1051"
            ),
            true,
            "Expected macro fixer metadata to be recorded on the program node."
        );

        assert.ok(macro);
        assert.ok(Array.isArray(macro.tokens));
        assert.strictEqual(macro.tokens.includes(";"), false);
        assert.strictEqual(typeof macro._featherMacroText, "string");
        assert.strictEqual(
            macro._featherMacroText.trimEnd(),
            "#macro SAMPLE value"
        );

        const macroFixes = macro._appliedFeatherDiagnostics;
        assert.ok(Array.isArray(macroFixes));
        assert.strictEqual(macroFixes.length, 1);
        assert.strictEqual(macroFixes[0].target, "SAMPLE");
    });

    it("removes trailing macro semicolons before inline comments", () => {
        const source = [
            "#macro SAMPLE value; // comment",
            "",
            "var data = SAMPLE;"
        ].join("\n");

        const ast = GMLParser.parse(source, {
            getLocations: true,
            simplifyLocations: false
        });

        const [macro] = ast.body ?? [];
        applyFeatherFixes(ast, { sourceText: source });

        assert.ok(macro);
        assert.ok(Array.isArray(macro.tokens));
        assert.strictEqual(macro.tokens.includes(";"), false);
        assert.strictEqual(typeof macro._featherMacroText, "string");
        assert.strictEqual(
            macro._featherMacroText.trimEnd(),
            "#macro SAMPLE value // comment"
        );

        const macroFixes = macro._appliedFeatherDiagnostics;
        assert.ok(Array.isArray(macroFixes));
        assert.strictEqual(macroFixes.length, 1);
        assert.strictEqual(macroFixes[0].target, "SAMPLE");
    });

    it("corrects GM1021 typoed function calls using metadata guidance", () => {
        const source = [
            "function make_game(_genre) { /* ... */ }",
            "",
            'make_gaem("RPG");',
            "",
            "var _x = clam(x, 0, 100);"
        ].join("\n");

        const ast = GMLParser.parse(source, {
            getLocations: true,
            simplifyLocations: false
        });

        applyFeatherFixes(ast, { sourceText: source });

        const typoCall = ast.body?.find(
            (node) => node?.type === "CallExpression"
        );
        const variableDeclaration = ast.body?.find(
            (node) => node?.type === "VariableDeclaration"
        );
        const clampCall = variableDeclaration?.declarations?.[0]?.init;

        assert.ok(typoCall);
        assert.strictEqual(typoCall.type, "CallExpression");
        assert.strictEqual(typoCall.object?.name, "make_game");

        assert.ok(clampCall);
        assert.strictEqual(clampCall.type, "CallExpression");
        assert.strictEqual(clampCall.object?.name, "clamp");

        const typoFixes = typoCall._appliedFeatherDiagnostics;
        assert.ok(Array.isArray(typoFixes));
        assert.strictEqual(typoFixes.length, 1);
        assert.strictEqual(typoFixes[0].id, "GM1021");
        assert.strictEqual(typoFixes[0].target, "make_gaem");
        assert.strictEqual(typoFixes[0].replacement, "make_game");
        assert.strictEqual(typeof typoFixes[0].automatic, "boolean");
        assert.strictEqual(typoFixes[0].automatic, true);
        assert.ok(typoFixes[0].range);
        assert.strictEqual(typeof typoFixes[0].range.start, "number");
        assert.strictEqual(typeof typoFixes[0].range.end, "number");

        const clampFixes = clampCall._appliedFeatherDiagnostics;
        assert.ok(Array.isArray(clampFixes));
        assert.strictEqual(clampFixes.length, 1);
        assert.strictEqual(clampFixes[0].id, "GM1021");
        assert.strictEqual(clampFixes[0].target, "clam");
        assert.strictEqual(clampFixes[0].replacement, "clamp");
        assert.strictEqual(clampFixes[0].automatic, true);

        const appliedFixes = ast._appliedFeatherDiagnostics ?? [];
        const gm1021Entries = appliedFixes.filter(
            (entry) => entry?.id === "GM1021"
        );

        assert.strictEqual(gm1021Entries.length >= 2, true);
        gm1021Entries.forEach((entry) => {
            assert.strictEqual(entry.automatic, true);
        });
    });

    it("renames deprecated built-in variables and records fix metadata", () => {
        const source = [
            "score = 0;",
            "score = score + 1;",
            "player.score = score;",
            "var local_score = score;"
        ].join("\n");

        const ast = GMLParser.parse(source, {
            getLocations: true,
            simplifyLocations: false
        });

        applyFeatherFixes(ast, { sourceText: source });

        const [
            firstAssignment,
            secondAssignment,
            memberAssignment,
            declaration
        ] = ast.body ?? [];

        assert.ok(firstAssignment);
        assert.strictEqual(firstAssignment.type, "AssignmentExpression");
        assert.strictEqual(firstAssignment.left?.name, "points");
        assert.strictEqual(firstAssignment.right?.value, "0");

        assert.ok(secondAssignment);
        assert.strictEqual(secondAssignment.type, "AssignmentExpression");
        assert.strictEqual(secondAssignment.left?.name, "points");
        assert.strictEqual(secondAssignment.right?.type, "BinaryExpression");
        assert.strictEqual(secondAssignment.right?.left?.name, "points");

        assert.ok(memberAssignment);
        assert.strictEqual(memberAssignment.type, "AssignmentExpression");
        assert.strictEqual(memberAssignment.left?.property?.name, "score");
        assert.strictEqual(memberAssignment.right?.name, "points");

        assert.ok(declaration);
        assert.strictEqual(declaration.type, "VariableDeclaration");
        const [declarator] = declaration.declarations ?? [];
        assert.strictEqual(declarator?.id?.name, "local_score");
        assert.strictEqual(declarator?.init?.name, "points");

        const identifierMetadata =
            firstAssignment.left?._appliedFeatherDiagnostics;
        assert.ok(Array.isArray(identifierMetadata));
        assert.strictEqual(identifierMetadata.length > 0, true);
        assert.strictEqual(identifierMetadata[0].id, "GM1024");
        assert.strictEqual(identifierMetadata[0].target, "score");

        assert.ok(Array.isArray(ast._appliedFeatherDiagnostics));
        assert.strictEqual(
            ast._appliedFeatherDiagnostics.some(
                (entry) => entry.id === "GM1024"
            ),
            true
        );
    });

    it("replaces deprecated constants highlighted by GM1023", () => {
        const source = [
            "if (os_type == os_win32)",
            "{",
            "    return os_win32;",
            "}",
            ""
        ].join("\n");

        const ast = GMLParser.parse(source, {
            getLocations: true,
            simplifyLocations: false
        });

        applyFeatherFixes(ast, { sourceText: source });

        const [ifStatement] = ast.body ?? [];
        const comparison = ifStatement?.test?.expression;
        const conditionConstant = comparison?.right;
        const returnStatement = ifStatement?.consequent?.body?.[0];
        const returnArgument = returnStatement?.argument;

        assert.ok(conditionConstant);
        assert.strictEqual(conditionConstant.type, "Identifier");
        assert.strictEqual(conditionConstant.name, "os_windows");

        assert.ok(returnArgument);
        assert.strictEqual(returnArgument.type, "Identifier");
        assert.strictEqual(returnArgument.name, "os_windows");

        const identifierFixes = returnArgument._appliedFeatherDiagnostics ?? [];
        assert.ok(Array.isArray(identifierFixes));

        const gm1023Fix = identifierFixes.find(
            (entry) => entry.id === "GM1023"
        );
        assert.ok(
            gm1023Fix,
            "Expected GM1023 fix metadata to be attached to the identifier."
        );
        assert.strictEqual(gm1023Fix.target, "os_windows");
        assert.strictEqual(gm1023Fix.automatic, true);

        const programFixes = ast._appliedFeatherDiagnostics ?? [];
        assert.ok(
            programFixes.some((entry) => entry.id === "GM1023"),
            "Expected GM1023 fix metadata to be attached to the program node."
        );
    });

    it("rewrites postfix increment statements flagged by GM1026", () => {
        const source = "pi++;";

        const ast = GMLParser.parse(source, {
            getLocations: true,
            simplifyLocations: false
        });

        applyFeatherFixes(ast, { sourceText: source });

        const [variableDeclaration, incDecStatement] = ast.body ?? [];

        assert.ok(variableDeclaration);
        assert.strictEqual(variableDeclaration.type, "VariableDeclaration");
        assert.strictEqual(variableDeclaration.kind, "var");

        const [declarator] = variableDeclaration.declarations ?? [];
        assert.ok(declarator);
        assert.strictEqual(declarator.type, "VariableDeclarator");
        assert.strictEqual(declarator.init?.type, "Identifier");
        assert.strictEqual(declarator.init?.name, "pi");

        const identifierName = declarator.id?.name;
        assert.ok(typeof identifierName === "string");
        assert.ok(identifierName.startsWith("__featherFix_pi"));

        assert.ok(incDecStatement);
        assert.strictEqual(incDecStatement.type, "IncDecStatement");
        assert.strictEqual(incDecStatement.prefix, false);
        assert.strictEqual(incDecStatement.operator, "++");
        assert.strictEqual(incDecStatement.argument?.type, "Identifier");
        assert.strictEqual(incDecStatement.argument?.name, identifierName);

        const declarationMetadata =
            variableDeclaration._appliedFeatherDiagnostics;
        assert.ok(Array.isArray(declarationMetadata));
        assert.strictEqual(
            declarationMetadata.some((entry) => entry.id === "GM1026"),
            true
        );

        const statementMetadata = incDecStatement._appliedFeatherDiagnostics;
        assert.ok(Array.isArray(statementMetadata));
        assert.strictEqual(
            statementMetadata.some((entry) => entry.id === "GM1026"),
            true
        );

        const programMetadata = ast._appliedFeatherDiagnostics;
        assert.ok(Array.isArray(programMetadata));
        const gm1026 = programMetadata.find((entry) => entry.id === "GM1026");
        assert.ok(gm1026);
        assert.strictEqual(gm1026.automatic, true);
    });

    it("renames reserved identifiers and records fix metadata", () => {
        const source = [
            "#macro image_index 1",
            "",
            "var image_index = 1;",
            "static draw_text = 2;"
        ].join("\n");

        const ast = GMLParser.parse(source, {
            getLocations: true,
            simplifyLocations: false
        });

        applyFeatherFixes(ast, { sourceText: source });

        const [macro, varDeclaration, staticDeclaration] = ast.body ?? [];

        assert.ok(macro?.name);
        assert.strictEqual(macro.name.name, "_image_index");
        assert.strictEqual(
            macro._featherMacroText?.trimEnd(),
            "#macro _image_index 1"
        );
        assert.ok(Array.isArray(macro.name._appliedFeatherDiagnostics));
        assert.strictEqual(
            macro.name._appliedFeatherDiagnostics[0].id,
            "GM1030"
        );
        assert.strictEqual(
            macro.name._appliedFeatherDiagnostics[0].target,
            "image_index"
        );

        const varDeclarator = varDeclaration?.declarations?.[0];
        assert.ok(varDeclarator?.id);
        assert.strictEqual(varDeclarator.id.name, "_image_index");
        assert.ok(Array.isArray(varDeclarator.id._appliedFeatherDiagnostics));
        assert.strictEqual(
            varDeclarator.id._appliedFeatherDiagnostics[0].id,
            "GM1030"
        );
        assert.strictEqual(
            varDeclarator.id._appliedFeatherDiagnostics[0].target,
            "image_index"
        );

        const staticDeclarator = staticDeclaration?.declarations?.[0];
        assert.ok(staticDeclarator?.id);
        assert.strictEqual(staticDeclarator.id.name, "_draw_text");
        assert.ok(
            Array.isArray(staticDeclarator.id._appliedFeatherDiagnostics)
        );
        assert.strictEqual(
            staticDeclarator.id._appliedFeatherDiagnostics[0].id,
            "GM1030"
        );
        assert.strictEqual(
            staticDeclarator.id._appliedFeatherDiagnostics[0].target,
            "draw_text"
        );

        const appliedFixes = ast._appliedFeatherDiagnostics ?? [];
        assert.strictEqual(
            appliedFixes.some((entry) => entry.id === "GM1030"),
            true,
            "Expected GM1030 fix metadata to be attached to the program node."
        );
    });

    it("converts numeric string call arguments into numeric literals for GM1029", () => {
        const source =
            'draw_sprite(sprite_index, image_index, "1234", "5678");';

        const ast = GMLParser.parse(source, {
            getLocations: true,
            simplifyLocations: false
        });

        applyFeatherFixes(ast, { sourceText: source });

        const [callExpression] = ast.body ?? [];
        assert.ok(callExpression);

        const args = Array.isArray(callExpression?.arguments)
            ? callExpression.arguments
            : [];

        assert.strictEqual(args.length, 4);
        assert.strictEqual(args[2]?.type, "Literal");
        assert.strictEqual(args[3]?.type, "Literal");
        assert.strictEqual(args[2]?.value, "1234");
        assert.strictEqual(args[3]?.value, "5678");

        const literalMetadata = args[2]?._appliedFeatherDiagnostics;
        assert.ok(Array.isArray(literalMetadata));
        assert.strictEqual(literalMetadata.length, 1);

        const [metadata] = literalMetadata;
        const diagnostic = getFeatherDiagnosticById("GM1029");

        assert.strictEqual(metadata?.id, "GM1029");
        assert.strictEqual(metadata?.automatic, true);
        assert.strictEqual(metadata?.title, diagnostic?.title ?? null);
        assert.strictEqual(
            metadata?.description,
            diagnostic?.description ?? null
        );
        assert.strictEqual(
            metadata?.correction,
            diagnostic?.correction ?? null
        );
        assert.ok(metadata?.range);
        assert.strictEqual(typeof metadata.range.start, "number");
        assert.strictEqual(typeof metadata.range.end, "number");
    });

    it("normalizes multidimensional array indexing and records metadata", () => {
        const source = [
            "function fetch_value(_grid, _row, _column, _depth)",
            "{",
            "    var primary = _grid[_row, _column];",
            "    var tertiary = _grid[_row, _column, _depth];",
            "    return primary + tertiary;",
            "}",
            "",
            "var nested = matrix[0, 1, 2, 3];"
        ].join("\n");

        const ast = GMLParser.parse(source, {
            getLocations: true,
            simplifyLocations: false
        });

        applyFeatherFixes(ast, { sourceText: source });

        const functionDeclaration = ast.body?.[0];
        assert.ok(functionDeclaration?.body?.body);

        const [primaryDeclaration, tertiaryDeclaration, returnStatement] =
            functionDeclaration.body.body;

        const primaryInit = primaryDeclaration?.declarations?.[0]?.init;
        const tertiaryInit = tertiaryDeclaration?.declarations?.[0]?.init;

        assert.strictEqual(primaryInit?.type, "MemberIndexExpression");
        assert.strictEqual(primaryInit?.property?.length, 1);
        assert.strictEqual(primaryInit?.object?.type, "MemberIndexExpression");
        assert.strictEqual(primaryInit.object.property?.length, 1);
        assert.ok(Array.isArray(primaryInit._appliedFeatherDiagnostics));

        assert.strictEqual(tertiaryInit?.type, "MemberIndexExpression");
        assert.strictEqual(tertiaryInit?.property?.length, 1);
        assert.strictEqual(tertiaryInit?.object?.type, "MemberIndexExpression");
        assert.strictEqual(tertiaryInit.object.property?.length, 1);
        assert.strictEqual(
            tertiaryInit.object?.object?.type,
            "MemberIndexExpression"
        );
        assert.ok(Array.isArray(tertiaryInit._appliedFeatherDiagnostics));

        const globalDeclaration = ast.body?.[1]?.declarations?.[0];
        const nestedInit = globalDeclaration?.init;

        assert.strictEqual(nestedInit?.type, "MemberIndexExpression");
        assert.strictEqual(nestedInit?.property?.length, 1);
        assert.strictEqual(nestedInit?.object?.type, "MemberIndexExpression");
        assert.strictEqual(nestedInit?.object?.property?.length, 1);
        assert.strictEqual(
            nestedInit?.object?.object?.type,
            "MemberIndexExpression"
        );
        assert.strictEqual(
            nestedInit?.object?.object?.object?.type,
            "MemberIndexExpression"
        );
        assert.ok(Array.isArray(nestedInit._appliedFeatherDiagnostics));

        assert.ok(Array.isArray(ast._appliedFeatherDiagnostics));
        const normalizedFixes = ast._appliedFeatherDiagnostics.filter(
            (entry) => entry.id === "GM1036"
        );
        assert.strictEqual(normalizedFixes.length >= 3, true);

        for (const entry of normalizedFixes) {
            assert.strictEqual(entry.automatic, true);
        }

        assert.ok(returnStatement);
    });

    it("converts instance creation asset strings to identifiers and records metadata", () => {
        const source = 'instance_create_depth(x, y, -100, "obj_player");';

        const ast = GMLParser.parse(source, {
            getLocations: true,
            simplifyLocations: false
        });

        const [callExpression] = ast.body ?? [];
        assert.ok(callExpression);
        const originalArgument = callExpression?.arguments?.[3];
        assert.ok(originalArgument);
        assert.strictEqual(originalArgument.type, "Literal");

        applyFeatherFixes(ast, { sourceText: source });

        const updatedArgument = callExpression.arguments?.[3];
        assert.ok(updatedArgument);
        assert.strictEqual(updatedArgument.type, "Identifier");
        assert.strictEqual(updatedArgument.name, "obj_player");

        const metadata = updatedArgument._appliedFeatherDiagnostics;
        assert.ok(Array.isArray(metadata));
        assert.strictEqual(metadata.length, 1);
        const [entry] = metadata;
        assert.strictEqual(entry.id, "GM1041");
        assert.strictEqual(entry.target, "obj_player");
        assert.strictEqual(entry.automatic, true);
        assert.ok(entry.range);
        assert.strictEqual(typeof entry.range.start, "number");
        assert.strictEqual(typeof entry.range.end, "number");

        const programFixes = ast._appliedFeatherDiagnostics ?? [];
        assert.ok(Array.isArray(programFixes));
        assert.ok(
            programFixes.some(
                (detail) =>
                    detail.id === "GM1041" &&
                    detail.automatic === true &&
                    detail.target === "obj_player"
            )
        );
    });

    it("replaces invalid delete statements and records fix metadata", () => {
        const source = [
            "var values = [2, 403, 202, 303, 773, 573];",
            "",
            "delete values;"
        ].join("\n");

        const ast = GMLParser.parse(source, {
            getLocations: true,
            simplifyLocations: false
        });

        applyFeatherFixes(ast, { sourceText: source });

        assert.ok(Array.isArray(ast.body));
        assert.strictEqual(ast.body.length >= 2, true);

        const assignment = ast.body[1];
        assert.ok(assignment);
        assert.strictEqual(assignment.type, "AssignmentExpression");
        assert.ok(assignment.left);
        assert.strictEqual(assignment.left.type, "Identifier");
        assert.strictEqual(assignment.left.name, "values");
        assert.ok(assignment.right);
        assert.strictEqual(assignment.right.type, "Literal");
        assert.strictEqual(assignment.right.value, "undefined");

        const assignmentFixes = assignment._appliedFeatherDiagnostics;
        assert.ok(Array.isArray(assignmentFixes));
        assert.strictEqual(assignmentFixes.length >= 1, true);
        assert.strictEqual(
            assignmentFixes.some((entry) => entry.id === "GM1052"),
            true,
            "Expected delete fixer metadata to be recorded on the assignment node."
        );

        const recordedFix = assignmentFixes.find(
            (entry) => entry.id === "GM1052"
        );
        assert.ok(recordedFix);
        assert.strictEqual(recordedFix.target, "values");
        assert.strictEqual(recordedFix.automatic, true);

        assert.ok(Array.isArray(ast._appliedFeatherDiagnostics));
        assert.strictEqual(
            ast._appliedFeatherDiagnostics.some(
                (entry) => entry.id === "GM1052"
            ),
            true,
            "Expected delete fixer metadata to be recorded on the program node."
        );
    });

    it("marks constructor declarations for functions instantiated with new", () => {
        const source = [
            "function item() {",
            "    return 42;",
            "}",
            "",
            "var sword = new item();"
        ].join("\n");

        const ast = GMLParser.parse(source, {
            getLocations: true,
            simplifyLocations: false
        });

        const [functionNode] = ast.body ?? [];

        assert.ok(functionNode);
        assert.strictEqual(functionNode.type, "FunctionDeclaration");

        applyFeatherFixes(ast, { sourceText: source });

        assert.strictEqual(functionNode.type, "ConstructorDeclaration");

        const functionFixes = functionNode._appliedFeatherDiagnostics;
        assert.ok(Array.isArray(functionFixes));
        assert.strictEqual(
            functionFixes.some((entry) => entry.id === "GM1058"),
            true
        );
        assert.strictEqual(
            functionFixes.some((entry) => entry.target === "item"),
            true,
            "Expected constructor fix metadata to target the function name."
        );

        const recordedIds = ast._appliedFeatherDiagnostics ?? [];
        assert.strictEqual(
            recordedIds.some((entry) => entry.id === "GM1058"),
            true,
            "Expected the program node to record the GM1058 constructor fix."
        );
    });

    it("removes duplicate function parameters and records metadata", () => {
        const source = [
            "function example(value, other, value, value) {",
            "    return value + other;",
            "}"
        ].join("\n");

        const ast = GMLParser.parse(source, {
            getLocations: true,
            simplifyLocations: false
        });

        applyFeatherFixes(ast, { sourceText: source });

        const [fn] = ast.body ?? [];
        assert.ok(fn);
        const params = Array.isArray(fn.params) ? fn.params : [];
        assert.deepStrictEqual(
            params.map((param) =>
                param?.type === "Identifier"
                    ? param.name
                    : (param?.left?.name ?? null)
            ),
            ["value", "other"]
        );

        const fnMetadata = fn._appliedFeatherDiagnostics ?? [];
        assert.strictEqual(fnMetadata.length, 2);
        fnMetadata.forEach((entry) => {
            assert.strictEqual(entry.id, "GM1059");
            assert.strictEqual(entry.target, "value");
            assert.strictEqual(entry.automatic, true);
        });

        const rootMetadata = ast._appliedFeatherDiagnostics ?? [];
        const gm1059Metadata = rootMetadata.filter(
            (entry) => entry.id === "GM1059"
        );
        assert.strictEqual(gm1059Metadata.length, 2);
        gm1059Metadata.forEach((entry) => {
            assert.strictEqual(entry.target, "value");
            assert.strictEqual(entry.automatic, true);
        });
    });

    it("removes duplicate constructor parameters flagged by GM1059", () => {
        const source = [
            "function Example(value, other, value) constructor {",
            "    return value + other;",
            "}"
        ].join("\n");

        const ast = GMLParser.parse(source, {
            getLocations: true,
            simplifyLocations: false
        });

        applyFeatherFixes(ast, { sourceText: source });

        const [ctor] = ast.body ?? [];
        assert.ok(ctor);
        assert.strictEqual(ctor.type, "ConstructorDeclaration");

        const params = Array.isArray(ctor.params) ? ctor.params : [];
        assert.deepStrictEqual(
            params.map((param) =>
                param?.type === "Identifier"
                    ? param.name
                    : (param?.left?.name ?? null)
            ),
            ["value", "other"]
        );

        const ctorMetadata = ctor._appliedFeatherDiagnostics ?? [];
        assert.strictEqual(ctorMetadata.length, 1);
        const [metadataEntry] = ctorMetadata;
        assert.ok(metadataEntry);
        assert.strictEqual(metadataEntry.id, "GM1059");
        assert.strictEqual(metadataEntry.target, "value");
        assert.strictEqual(metadataEntry.automatic, true);

        const rootMetadata = ast._appliedFeatherDiagnostics ?? [];
        const gm1059Metadata = rootMetadata.filter(
            (entry) => entry.id === "GM1059"
        );
        assert.strictEqual(gm1059Metadata.length, 1);
        const [rootEntry] = gm1059Metadata;
        assert.ok(rootEntry);
        assert.strictEqual(rootEntry.target, "value");
        assert.strictEqual(rootEntry.automatic, true);
    });

    it("records manual Feather fix metadata for every diagnostic", () => {
        const source = "var value = 1;";

        const ast = GMLParser.parse(source, {
            getLocations: true,
            simplifyLocations: false
        });

        applyFeatherFixes(ast, { sourceText: source });

        assert.ok(Array.isArray(ast._appliedFeatherDiagnostics));

        const recordedIds = new Set(
            ast._appliedFeatherDiagnostics.map((entry) => entry.id)
        );
        const diagnostics = getFeatherMetadata().diagnostics ?? [];

        assert.strictEqual(
            recordedIds.size,
            diagnostics.length,
            "Expected manual Feather fix metadata to be captured for every diagnostic."
        );

        ["GM2054", "GM2020", "GM1042"].forEach((id) => {
            assert.strictEqual(
                recordedIds.has(id),
                true,
                `Expected manual Feather fix metadata for diagnostic ${id}.`
            );
        });

        for (const entry of ast._appliedFeatherDiagnostics) {
            assert.strictEqual(
                Object.prototype.hasOwnProperty.call(entry, "automatic"),
                true,
                "Each Feather fix entry should indicate whether it was applied automatically."
            );
        }
    });

    it("corrects mismatched data structure accessors using metadata", () => {
        const metadata = getFeatherMetadata();
        const diagnostic = (metadata?.diagnostics ?? []).find(
            (entry) => entry?.id === "GM1028"
        );

        assert.ok(
            diagnostic,
            "Expected metadata for diagnostic GM1028 to exist."
        );
        assert.ok(
            typeof diagnostic.badExample === "string" &&
                diagnostic.badExample.includes("[?"),
            "Expected GM1028 bad example to include the incorrect accessor token."
        );
        assert.ok(
            typeof diagnostic.goodExample === "string" &&
                diagnostic.goodExample.includes("[|"),
            "Expected GM1028 good example to include the corrected accessor token."
        );

        const source = [
            "lst_instances = ds_list_create();",
            "",
            "if (instance_place_list(x, y, obj_enemy, lst_instances, true))",
            "{",
            "    var _ins = lst_instances[? 0];",
            "}"
        ].join("\n");

        const ast = GMLParser.parse(source, {
            getLocations: true,
            simplifyLocations: false
        });

        applyFeatherFixes(ast, { sourceText: source });

        const ifStatement = (ast.body ?? []).find(
            (node) => node?.type === "IfStatement"
        );
        const declaration = ifStatement?.consequent?.body?.[0];
        const declarator = declaration?.declarations?.[0];
        const accessorExpression = declarator?.init;

        assert.ok(accessorExpression, "Expected accessor expression to exist.");
        assert.strictEqual(accessorExpression.type, "MemberIndexExpression");
        assert.strictEqual(accessorExpression.accessor, "[|");

        const accessorFixes = Array.isArray(
            accessorExpression._appliedFeatherDiagnostics
        )
            ? accessorExpression._appliedFeatherDiagnostics
            : [];

        assert.strictEqual(
            accessorFixes.some((entry) => entry.id === "GM1028"),
            true,
            "Expected GM1028 fix metadata to be attached to the accessor expression."
        );

        const appliedFixes = Array.isArray(ast._appliedFeatherDiagnostics)
            ? ast._appliedFeatherDiagnostics
            : [];

        assert.strictEqual(
            appliedFixes.some((entry) => entry.id === "GM1028"),
            true,
            "Expected GM1028 fix metadata to be attached to the root program node."
        );
    });

    it("normalizes argument built-ins flagged by GM1032", () => {
        const metadata = getFeatherMetadata();
        const diagnostic = (metadata?.diagnostics ?? []).find(
            (entry) => entry?.id === "GM1032"
        );

        assert.ok(
            diagnostic,
            "Expected GM1032 diagnostic metadata to be available."
        );

        const source = [
            "function sample() {",
            "    var first = argument1;",
            "    var second = argument3;",
            "    return argument3 + argument4;",
            "}",
            ""
        ].join("\n");

        const ast = GMLParser.parse(source, {
            getLocations: true,
            simplifyLocations: false
        });

        const trackedIdentifiers = [];

        const collectArgumentIdentifiers = (node) => {
            if (!node) {
                return;
            }

            if (Array.isArray(node)) {
                for (const child of node) {
                    collectArgumentIdentifiers(child);
                }
                return;
            }

            if (typeof node !== "object") {
                return;
            }

            if (
                node.type === "Identifier" &&
                typeof node.name === "string" &&
                /^argument\d+$/.test(node.name)
            ) {
                trackedIdentifiers.push({
                    node,
                    originalName: node.name
                });
            }

            for (const value of Object.values(node)) {
                if (value && typeof value === "object") {
                    collectArgumentIdentifiers(value);
                }
            }
        };

        collectArgumentIdentifiers(ast);

        applyFeatherFixes(ast, { sourceText: source });

        const changedIdentifiers = trackedIdentifiers.filter(
            (entry) => entry.node.name !== entry.originalName
        );

        assert.strictEqual(
            changedIdentifiers.length > 0,
            true,
            "Expected some argument built-ins to be renamed."
        );

        const changedNames = changedIdentifiers
            .map((entry) => entry.node.name)
            .sort();
        const expectedNames = [
            "argument0",
            "argument1",
            "argument1",
            "argument2"
        ].sort();

        assert.deepStrictEqual(
            changedNames,
            expectedNames,
            "Argument built-ins should be reindexed without gaps starting from argument0."
        );

        for (const entry of changedIdentifiers) {
            const metadataEntries = entry.node._appliedFeatherDiagnostics;

            assert.ok(
                Array.isArray(metadataEntries),
                "Each rewritten argument identifier should include metadata."
            );
            assert.strictEqual(metadataEntries.length > 0, true);

            const [fixDetail] = metadataEntries;

            assert.strictEqual(fixDetail.id, "GM1032");
            assert.strictEqual(fixDetail.target, entry.node.name);
            assert.strictEqual(fixDetail.title, diagnostic.title);
            assert.strictEqual(fixDetail.correction, diagnostic.correction);
            assert.strictEqual(fixDetail.description, diagnostic.description);
            assert.strictEqual(fixDetail.automatic, true);
        }

        const applied = ast._appliedFeatherDiagnostics ?? [];
        assert.ok(applied.some((entry) => entry.id === "GM1032"));
    });

    it("records duplicate semicolon fixes for GM1033", () => {
        const source = [
            "var value = 1;;",
            "var other = 2;",
            "",
            "function demo() {",
            "    ;;",
            "    var local = 3;;",
            "    switch (local) {",
            "        case 1:;;",
            "            break;",
            "    }",
            "}"
        ].join("\n");

        const ast = GMLParser.parse(source, {
            getLocations: true,
            simplifyLocations: false
        });

        applyFeatherFixes(ast, { sourceText: source });

        const metadata = Array.isArray(ast._appliedFeatherDiagnostics)
            ? ast._appliedFeatherDiagnostics
            : [];

        const gm1033Fixes = metadata.filter((entry) => entry.id === "GM1033");

        assert.ok(
            gm1033Fixes.length > 0,
            "Expected duplicate semicolons to be detected."
        );

        for (const fix of gm1033Fixes) {
            assert.strictEqual(
                typeof fix.range?.start === "number" &&
                    typeof fix.range?.end === "number",
                true,
                "Expected each GM1033 fix to include a range."
            );
        }
    });

    it("moves argument references into the preceding function body", () => {
        const source = [
            "function args()",
            "{",
            "}",
            "",
            "var _first_parameter = argument[0];",
            "var _argument_total = argument_count;"
        ].join("\n");

        const ast = GMLParser.parse(source, {
            getLocations: true,
            simplifyLocations: false
        });

        const [functionDeclaration, firstStatement, secondStatement] =
            ast.body ?? [];

        assert.ok(functionDeclaration);
        assert.strictEqual(functionDeclaration.type, "FunctionDeclaration");
        assert.strictEqual(typeof firstStatement, "object");
        assert.strictEqual(typeof secondStatement, "object");

        applyFeatherFixes(ast, { sourceText: source });

        assert.ok(Array.isArray(ast.body));
        assert.strictEqual(ast.body.length > 0, true);
        assert.strictEqual(ast.body[0], functionDeclaration);

        const functionBody = functionDeclaration?.body;
        assert.ok(functionBody);
        assert.strictEqual(functionBody.type, "BlockStatement");
        assert.ok(Array.isArray(functionBody.body));
        assert.strictEqual(functionBody.body.length >= 2, true);
        assert.strictEqual(
            functionBody.body[functionBody.body.length - 2],
            firstStatement
        );
        assert.strictEqual(
            functionBody.body[functionBody.body.length - 1],
            secondStatement
        );

        const firstFixes = firstStatement?._appliedFeatherDiagnostics;
        const secondFixes = secondStatement?._appliedFeatherDiagnostics;

        assert.ok(Array.isArray(firstFixes));
        assert.strictEqual(firstFixes.length, 1);
        assert.strictEqual(firstFixes[0].id, "GM1034");
        assert.strictEqual(firstFixes[0].target, "argument");

        assert.ok(Array.isArray(secondFixes));
        assert.strictEqual(secondFixes.length, 1);
        assert.strictEqual(secondFixes[0].id, "GM1034");
        assert.strictEqual(secondFixes[0].target, "argument_count");

        const programFixes = ast._appliedFeatherDiagnostics ?? [];
        const gm1034Fixes = programFixes.filter(
            (entry) => entry.id === "GM1034"
        );
        assert.strictEqual(gm1034Fixes.length, 2);
    });

    it("removes duplicate macro declarations and records fix metadata", () => {
        const source = [
            "#macro dbg show_debug_message",
            "#macro other value",
            "#macro dbg show_debug_message",
            "",
            'dbg("hi");'
        ].join("\n");

        const ast = GMLParser.parse(source, {
            getLocations: true,
            simplifyLocations: false
        });

        applyFeatherFixes(ast, { sourceText: source });

        const macros = Array.isArray(ast.body)
            ? ast.body.filter((node) => node?.type === "MacroDeclaration")
            : [];

        assert.strictEqual(
            macros.length,
            2,
            "Expected duplicate macro to be removed."
        );

        const recordedFixes = Array.isArray(ast._appliedFeatherDiagnostics)
            ? ast._appliedFeatherDiagnostics
            : [];

        assert.ok(recordedFixes.some((entry) => entry.id === "GM1038"));
        assert.ok(
            recordedFixes.some(
                (entry) =>
                    entry.id === "GM1038" &&
                    entry.target === "dbg" &&
                    entry.automatic !== false
            ),
            "Expected GM1038 fix metadata with automatic flag and target name."
        );
    });

    it("normalizes missing constructor parent clauses and records fix metadata", () => {
        const source = [
            "function Base() {",
            "    self.value = 1;",
            "}",
            "",
            "function Child() : Base() constructor {",
            "    constructor_apply();",
            "}",
            "",
            "function Orphan() : Missing() constructor {",
            "    constructor_apply();",
            "}"
        ].join("\n");

        const ast = GMLParser.parse(source, {
            getLocations: true,
            simplifyLocations: false
        });

        const [baseFunction, childConstructor, orphanConstructor] =
            ast.body ?? [];

        applyFeatherFixes(ast, { sourceText: source });

        assert.ok(baseFunction);
        assert.strictEqual(baseFunction.type, "ConstructorDeclaration");
        assert.strictEqual(baseFunction.parent, null);

        const baseFixes = baseFunction._appliedFeatherDiagnostics;
        assert.ok(Array.isArray(baseFixes));
        assert.strictEqual(baseFixes.length > 0, true);
        assert.strictEqual(
            baseFixes.some((entry) => entry.id === "GM1054"),
            true
        );

        assert.ok(childConstructor);
        assert.ok(childConstructor.parent);
        assert.strictEqual(childConstructor.parent.id, "Base");

        assert.ok(orphanConstructor);
        assert.strictEqual(orphanConstructor.parent, null);

        const orphanFixes = orphanConstructor._appliedFeatherDiagnostics;
        assert.ok(Array.isArray(orphanFixes));
        assert.strictEqual(orphanFixes.length > 0, true);
        assert.strictEqual(orphanFixes[0].id, "GM1054");
        assert.strictEqual(orphanFixes[0].target, "Missing");

        const recordedIds = new Set(
            ast._appliedFeatherDiagnostics?.map((entry) => entry.id)
        );
        assert.strictEqual(recordedIds.has("GM1054"), true);
    });

    it("reorders optional parameters after required ones and records fix metadata", () => {
        const source = [
            "function example(a, b = 1, c, d = 2) {",
            "    return a + b + c + d;",
            "}"
        ].join("\n");

        const ast = GMLParser.parse(source, {
            getLocations: true,
            simplifyLocations: false
        });

        applyFeatherFixes(ast, { sourceText: source });

        const [fn] = ast.body ?? [];
        assert.ok(fn);

        const parameterNames = Array.isArray(fn.params)
            ? fn.params.map((param) => {
                if (param?.type === "DefaultParameter") {
                    return param.left?.name ?? null;
                }

                return param?.name ?? null;
            })
            : [];

        assert.deepStrictEqual(parameterNames, ["a", "c", "b", "d"]);

        const defaultParameters = fn.params.filter(
            (param) => param?.type === "DefaultParameter"
        );
        assert.strictEqual(defaultParameters.length, 2);
        assert.strictEqual(defaultParameters[0].left?.name, "b");
        assert.strictEqual(defaultParameters[1].left?.name, "d");

        assert.ok(Array.isArray(fn._appliedFeatherDiagnostics));
        assert.strictEqual(fn._appliedFeatherDiagnostics.length, 1);
        assert.strictEqual(fn._appliedFeatherDiagnostics[0].id, "GM1056");
        assert.strictEqual(fn._appliedFeatherDiagnostics[0].target, "example");

        assert.ok(Array.isArray(ast._appliedFeatherDiagnostics));
        assert.strictEqual(
            ast._appliedFeatherDiagnostics.some(
                (entry) => entry.id === "GM1056"
            ),
            true,
            "Expected GM1056 metadata to be recorded on the program node."
        );
    });

    it("resets texture repeat flagged by GM2056 and records metadata", () => {
        const source = [
            "gpu_set_texrepeat(true);",
            "",
            "vertex_submit(vb_world, pr_trianglelist, tex);"
        ].join("\n");

        const ast = GMLParser.parse(source, {
            getLocations: true,
            simplifyLocations: false
        });

        applyFeatherFixes(ast, { sourceText: source });

        const statements = (ast.body ?? []).filter(
            (node) => node?.type !== "EmptyStatement"
        );
        const [setRepeatCall, submitCall, resetCall] = statements;

        assert.ok(setRepeatCall);
        assert.ok(submitCall);
        assert.ok(resetCall);
        assert.strictEqual(resetCall.type, "CallExpression");
        assert.strictEqual(resetCall.object?.name, "gpu_set_texrepeat");

        const args = Array.isArray(resetCall.arguments)
            ? resetCall.arguments
            : [];
        assert.strictEqual(args.length > 0, true);
        assert.strictEqual(args[0]?.type, "Literal");
        assert.strictEqual(args[0]?.value, "false");

        const appliedDiagnostics = ast._appliedFeatherDiagnostics ?? [];
        const gm2056 = appliedDiagnostics.find(
            (entry) => entry.id === "GM2056"
        );

        assert.ok(
            gm2056,
            "Expected GM2056 metadata to be recorded on the AST."
        );
        assert.strictEqual(gm2056.automatic, true);
        assert.strictEqual(gm2056.target, "gpu_set_texrepeat");
        assert.ok(gm2056.range);

        const resetMetadata = resetCall._appliedFeatherDiagnostics ?? [];
        assert.strictEqual(
            resetMetadata.some((entry) => entry.id === "GM2056"),
            true,
            "Expected GM2056 metadata to be recorded on the inserted reset call."
        );
    });

    it("re-enables blending flagged by GM2048 and records metadata", () => {
        const source = [
            "gpu_set_blendenable(false);",
            "",
            'draw_text(0, 0, "Hello!");'
        ].join("\n");

        const ast = GMLParser.parse(source, {
            getLocations: true,
            simplifyLocations: false
        });

        applyFeatherFixes(ast, { sourceText: source });

        const statements = (ast.body ?? []).filter(
            (node) => node?.type !== "EmptyStatement"
        );
        const [disableCall, drawCall, resetCall] = statements;

        assert.ok(disableCall);
        assert.ok(drawCall);
        assert.ok(resetCall);
        assert.strictEqual(resetCall.type, "CallExpression");
        assert.strictEqual(resetCall.object?.name, "gpu_set_blendenable");

        const args = Array.isArray(resetCall.arguments)
            ? resetCall.arguments
            : [];
        assert.strictEqual(args.length > 0, true);
        assert.strictEqual(args[0]?.type, "Literal");
        assert.strictEqual(args[0]?.value, "true");

        const appliedDiagnostics = ast._appliedFeatherDiagnostics ?? [];
        const gm2048 = appliedDiagnostics.find(
            (entry) => entry.id === "GM2048"
        );

        assert.ok(
            gm2048,
            "Expected GM2048 metadata to be recorded on the AST."
        );
        assert.strictEqual(gm2048.automatic, true);
        assert.strictEqual(gm2048.target, "gpu_set_blendenable");
        assert.ok(gm2048.range);

        const resetMetadata = resetCall._appliedFeatherDiagnostics ?? [];
        assert.strictEqual(
            resetMetadata.some((entry) => entry.id === "GM2048"),
            true,
            "Expected GM2048 metadata to be recorded on the inserted reset call."
        );
    });

    it("harmonizes texture ternaries flagged by GM1063 and records metadata", () => {
        const source = [
            "/// Create Event",
            "",
            "tex = (texture_defined) ? sprite_get_texture(sprite_index, 0) : -1;",
            "",
            "/// Draw Event",
            "",
            "vertex_submit(vb, pr_trianglelist, tex);"
        ].join("\n");

        const ast = GMLParser.parse(source, {
            getLocations: true,
            simplifyLocations: false
        });

        const [assignment] = ast.body ?? [];
        assert.ok(assignment?.right?.type === "TernaryExpression");
        assert.strictEqual(
            assignment.right.alternate.type === "UnaryExpression",
            true
        );

        applyFeatherFixes(ast, { sourceText: source });

        const fixedTernary = assignment?.right;
        assert.ok(fixedTernary);
        assert.strictEqual(fixedTernary.alternate?.type, "Identifier");
        assert.strictEqual(fixedTernary.alternate?.name, "pointer_null");

        const appliedDiagnostics = ast._appliedFeatherDiagnostics ?? [];
        const gm1063 = appliedDiagnostics.find(
            (entry) => entry.id === "GM1063"
        );

        assert.ok(
            gm1063,
            "Expected GM1063 metadata to be recorded on the AST."
        );
        assert.strictEqual(gm1063.automatic, true);
        assert.strictEqual(gm1063.target, "tex");
        assert.ok(gm1063.range);

        const ternaryDiagnostics =
            fixedTernary._appliedFeatherDiagnostics ?? [];
        assert.strictEqual(
            ternaryDiagnostics.some((entry) => entry.id === "GM1063"),
            true
        );
    });

    it("normalizes simple syntax errors flagged by GM1100 and records metadata", () => {
        const source = ["var _this * something;", "", "    = 48;"].join("\n");

        const { sourceText, metadata } =
            preprocessSourceForFeatherFixes(source);

        assert.notStrictEqual(
            sourceText,
            source,
            "Expected GM1100 preprocessor to modify the source text."
        );
        assert.ok(
            metadata?.GM1100?.length > 0,
            "Expected GM1100 metadata to be recorded by the preprocessor."
        );

        const ast = GMLParser.parse(sourceText, {
            getLocations: true,
            simplifyLocations: false
        });

        applyFeatherFixes(ast, {
            sourceText,
            preprocessedFixMetadata: metadata
        });

        const statements = (ast.body ?? []).filter(
            (node) => node?.type !== "EmptyStatement"
        );
        const [declaration] = statements;

        assert.ok(declaration);
        assert.strictEqual(declaration.type, "VariableDeclaration");
        assert.strictEqual(Array.isArray(declaration.declarations), true);

        const declarationFixes = declaration._appliedFeatherDiagnostics ?? [];
        assert.strictEqual(
            declarationFixes.some((entry) => entry.id === "GM1100"),
            true
        );

        const programDiagnostics = ast._appliedFeatherDiagnostics ?? [];
        const gm1100Entries = programDiagnostics.filter(
            (entry) => entry.id === "GM1100"
        );

        assert.ok(
            gm1100Entries.length >= 1,
            "Expected GM1100 metadata to be recorded on the program node."
        );

        for (const entry of gm1100Entries) {
            assert.strictEqual(entry.automatic, true);
            assert.strictEqual(entry.title, "Syntax Error");
            assert.strictEqual(
                entry.description?.includes("syntax error"),
                true
            );
        }
    });

    it("removes stray boolean literal statements flagged by GM1016 and records metadata", () => {
        const topLevelLiteral = {
            type: "ExpressionStatement",
            expression: {
                type: "Literal",
                value: "true",
                start: { index: 0 },
                end: { index: 3 }
            },
            start: { index: 0 },
            end: { index: 4 }
        };

        const nestedLiteral = {
            type: "ExpressionStatement",
            expression: {
                type: "Literal",
                value: "false",
                start: { index: 18 },
                end: { index: 22 }
            },
            start: { index: 18 },
            end: { index: 24 }
        };

        const ast = {
            type: "Program",
            body: [
                topLevelLiteral,
                {
                    type: "IfStatement",
                    test: {
                        type: "Literal",
                        value: "true",
                        start: { index: 10 },
                        end: { index: 13 }
                    },
                    consequent: {
                        type: "BlockStatement",
                        body: [nestedLiteral],
                        start: { index: 16 },
                        end: { index: 25 }
                    },
                    alternate: null,
                    start: { index: 6 },
                    end: { index: 25 }
                }
            ],
            start: { index: 0 },
            end: { index: 25 }
        };

        applyFeatherFixes(ast, { sourceText: "true;\nif (true) { false; }" });

        assert.strictEqual(
            ast.body.length,
            1,
            "Expected stray boolean literal to be removed from the program body."
        );

        const [ifStatement] = ast.body;
        assert.ok(ifStatement);
        assert.strictEqual(
            Array.isArray(ifStatement.consequent?.body)
                ? ifStatement.consequent.body.length
                : -1,
            0,
            "Expected stray boolean literal to be removed from block statements."
        );

        const rootDiagnostics = ast._appliedFeatherDiagnostics ?? [];
        const rootGM1016 = rootDiagnostics.filter(
            (entry) => entry.id === "GM1016"
        );
        assert.strictEqual(
            rootGM1016.length,
            2,
            "Expected GM1016 metadata to be recorded for each removed statement."
        );

        const blockDiagnostics =
            ifStatement.consequent?._appliedFeatherDiagnostics ?? [];
        assert.strictEqual(
            blockDiagnostics.some((entry) => entry.id === "GM1016"),
            true,
            "Expected GM1016 metadata to be attached to the containing block."
        );

        for (const entry of rootGM1016) {
            assert.strictEqual(
                entry.automatic,
                true,
                "GM1016 fixes should be marked as automatic."
            );
            assert.ok(
                entry.range,
                "GM1016 fixes should capture the removed node's range."
            );
        }
    });

    it("preprocesses stray boolean literal statements flagged by GM1016", () => {
        const source = [
            "/// Feather GM1016 sample",
            "true;",
            "if (condition) {",
            "    false;",
            "    value = 1;",
            "}",
            ""
        ].join("\n");

        const { sourceText, metadata } =
            preprocessSourceForFeatherFixes(source);

        assert.notStrictEqual(
            sourceText,
            source,
            "Expected GM1016 preprocessor to remove boolean literal statements."
        );

        assert.ok(
            metadata?.GM1016?.length === 2,
            "Expected GM1016 metadata entries for each removed statement."
        );

        const ast = GMLParser.parse(sourceText, {
            getLocations: true,
            simplifyLocations: false
        });

        applyFeatherFixes(ast, {
            sourceText,
            preprocessedFixMetadata: metadata
        });

        const statements = ast.body ?? [];

        assert.strictEqual(
            statements.length,
            1,
            "Expected only the conditional statement to remain at the top level."
        );

        const [ifStatement] = statements;
        assert.ok(ifStatement?.type === "IfStatement");

        const blockBody = ifStatement?.consequent?.body ?? [];

        assert.strictEqual(
            blockBody.length,
            1,
            "Expected nested boolean literal statements to be removed."
        );

        const rootDiagnostics = ast._appliedFeatherDiagnostics ?? [];
        const gm1016Fixes = rootDiagnostics.filter(
            (entry) => entry.id === "GM1016"
        );

        assert.strictEqual(
            gm1016Fixes.length,
            2,
            "Expected GM1016 metadata to be recorded for each removed literal."
        );

        for (const fix of gm1016Fixes) {
            assert.strictEqual(fix.automatic, true);
            assert.ok(fix.range);
        }

        const blockDiagnostics =
            ifStatement.consequent?._appliedFeatherDiagnostics ?? [];

        assert.strictEqual(
            blockDiagnostics.some((entry) => entry.id === "GM1016"),
            true,
            "Expected GM1016 metadata to be attached to the containing block."
        );
    });

    it("deduplicates local variables flagged by GM2044 and records metadata", () => {
        const source = [
            "function demo() {",
            "    var total = 1;",
            "    var total = 2;",
            "    var count;",
            "    var count;",
            "    if (true) {",
            "        var temp = 0;",
            "        var temp = 1;",
            "    }",
            "}",
            ""
        ].join("\n");

        const ast = GMLParser.parse(source, {
            getLocations: true,
            simplifyLocations: false
        });

        applyFeatherFixes(ast, { sourceText: source });

        const functionNode = ast.body?.[0];
        assert.ok(functionNode?.type === "FunctionDeclaration");

        const statements = functionNode?.body?.body ?? [];
        assert.strictEqual(statements.length, 4);

        const totalDeclaration = statements[0];
        assert.ok(totalDeclaration?.type === "VariableDeclaration");
        assert.strictEqual(
            totalDeclaration.declarations?.[0]?.id?.name,
            "total"
        );

        const totalAssignment = statements[1];
        assert.ok(totalAssignment?.type === "AssignmentExpression");
        assert.strictEqual(totalAssignment.left?.name, "total");

        const countDeclarations = statements.filter(
            (node) =>
                node?.type === "VariableDeclaration" &&
                node.declarations?.[0]?.id?.name === "count"
        );
        assert.strictEqual(countDeclarations.length, 1);

        const ifStatement = statements[3];
        assert.strictEqual(ifStatement?.type, "IfStatement");

        const innerStatements = ifStatement?.consequent?.body ?? [];
        assert.strictEqual(innerStatements.length, 2);

        const innerAssignment = innerStatements[1];
        assert.ok(innerAssignment?.type === "AssignmentExpression");
        assert.strictEqual(innerAssignment.left?.name, "temp");

        const programDiagnostics = ast._appliedFeatherDiagnostics ?? [];
        const gm2044Entries = programDiagnostics.filter(
            (entry) => entry.id === "GM2044"
        );

        assert.ok(
            gm2044Entries.length >= 2,
            "Expected GM2044 metadata to be recorded at the program level."
        );
        assert.strictEqual(
            gm2044Entries.every((entry) => entry.automatic === true),
            true
        );

        const assignmentDiagnostics =
            innerAssignment._appliedFeatherDiagnostics ?? [];
        assert.strictEqual(
            assignmentDiagnostics.some((entry) => entry.id === "GM2044"),
            true,
            "Expected inserted assignment to record GM2044 metadata."
        );
    });

    it("records metadata for GM2064 flagged struct properties", () => {
        const source = [
            "/// Create Event",
            "",
            "ins_companion = instance_create_layer(x, y, layer, obj_companion, {",
            "    intro_message: message",
            "});"
        ].join("\n");

        const ast = GMLParser.parse(source, {
            getLocations: true,
            simplifyLocations: false
        });

        applyFeatherFixes(ast, { sourceText: source });

        const assignment = ast.body?.[0];
        assert.ok(assignment);
        const callExpression = assignment.right;
        assert.ok(callExpression);
        const structArgument = callExpression.arguments?.[4];
        assert.ok(structArgument);
        const [property] = structArgument.properties ?? [];
        assert.ok(property);

        const propertyMetadata = property._appliedFeatherDiagnostics ?? [];
        assert.strictEqual(propertyMetadata.length, 1);

        const [metadata] = propertyMetadata;
        assert.strictEqual(metadata.id, "GM2064");
        assert.strictEqual(metadata.target, "message");
        assert.strictEqual(metadata.automatic, false);

        const expectedMetadata = getFeatherDiagnosticById("GM2064");
        assert.ok(expectedMetadata);
        assert.strictEqual(metadata.title, expectedMetadata.title);
        assert.strictEqual(metadata.description, expectedMetadata.description);
        assert.strictEqual(metadata.correction, expectedMetadata.correction);

        const recordedFixes = ast._appliedFeatherDiagnostics ?? [];
        const gm2064Fixes = recordedFixes.filter(
            (entry) => entry.id === "GM2064"
        );
        assert.strictEqual(gm2064Fixes.length, 1);
        assert.strictEqual(gm2064Fixes[0].target, "message");
        assert.strictEqual(gm2064Fixes[0].automatic, false);
    });

    it("inserts a file_find_close call before nested file_find_first invocations flagged by GM2031", () => {
        const source = [
            "var _look_for_description = true;",
            "",
            'var _file = file_find_first("/game_data/*.bin", fa_none);',
            "",
            "if (_look_for_description)",
            "{",
            '    _file2 = file_find_first("/game_data/*.json", fa_none);',
            "}",
            "",
            "file_find_close();"
        ].join("\n");

        const ast = GMLParser.parse(source, {
            getLocations: true,
            simplifyLocations: false
        });

        applyFeatherFixes(ast, { sourceText: source });

        const appliedDiagnostics = ast._appliedFeatherDiagnostics ?? [];
        assert.strictEqual(
            appliedDiagnostics.some((entry) => entry.id === "GM2031"),
            true,
            "Expected GM2031 metadata to be recorded on the AST."
        );

        const ifStatement = ast.body?.find(
            (node) => node?.type === "IfStatement"
        );
        assert.ok(ifStatement, "Expected an if statement in the parsed AST.");

        const consequentBody = ifStatement?.consequent?.body ?? [];
        assert.strictEqual(consequentBody.length, 2);

        const [firstStatement, secondStatement] = consequentBody;
        assert.strictEqual(firstStatement?.type, "CallExpression");
        assert.strictEqual(firstStatement?.object?.name, "file_find_close");

        const closeDiagnostics =
            firstStatement?._appliedFeatherDiagnostics ?? [];
        assert.strictEqual(
            closeDiagnostics.some((entry) => entry.id === "GM2031"),
            true,
            "Expected GM2031 metadata on the inserted file_find_close call."
        );

        assert.strictEqual(secondStatement?.type, "AssignmentExpression");
        assert.strictEqual(secondStatement?.right?.type, "CallExpression");
        assert.strictEqual(
            secondStatement?.right?.object?.name,
            "file_find_first"
        );
    });

    it("hoists multiple call arguments flagged by GM2023 and records metadata", () => {
        const source =
            "vertex_position_3d(vb, buffer_read(buff, buffer_f32), buffer_read(buff, buffer_f32), buffer_read(buff, buffer_f32));";

        const ast = GMLParser.parse(source, {
            getLocations: true,
            simplifyLocations: false
        });

        applyFeatherFixes(ast, { sourceText: source });

        const body = Array.isArray(ast.body) ? ast.body : [];

        assert.strictEqual(
            body.length >= 4,
            true,
            "Expected temporaries to be hoisted before the call expression."
        );

        for (let index = 0; index < 3; index += 1) {
            const declaration = body[index];
            assert.ok(declaration);
            assert.strictEqual(declaration.type, "VariableDeclaration");

            const declarators = Array.isArray(declaration.declarations)
                ? declaration.declarations
                : [];
            assert.strictEqual(declarators.length, 1);

            const [declarator] = declarators;
            assert.strictEqual(declarator?.id?.type, "Identifier");
            assert.strictEqual(
                declarator?.id?.name,
                `__feather_call_arg_${index}`
            );
            assert.strictEqual(declarator?.init?.type, "CallExpression");

            const declarationDiagnostics =
                declaration._appliedFeatherDiagnostics ?? [];
            assert.strictEqual(
                declarationDiagnostics.some((entry) => entry.id === "GM2023"),
                true,
                "Expected GM2023 metadata on each hoisted declaration."
            );
        }

        const callStatement = body[body.length - 1];
        assert.ok(callStatement);
        assert.strictEqual(callStatement.type, "CallExpression");

        const args = Array.isArray(callStatement.arguments)
            ? callStatement.arguments
            : [];
        assert.strictEqual(args.length, 4);
        assert.strictEqual(args[0]?.type, "Identifier");
        assert.strictEqual(args[0]?.name, "vb");
        assert.strictEqual(args[1]?.name, "__feather_call_arg_0");
        assert.strictEqual(args[2]?.name, "__feather_call_arg_1");
        assert.strictEqual(args[3]?.name, "__feather_call_arg_2");

        const appliedDiagnostics = ast._appliedFeatherDiagnostics ?? [];
        const gm2023 = appliedDiagnostics.find(
            (entry) => entry.id === "GM2023"
        );

        assert.ok(
            gm2023,
            "Expected GM2023 metadata to be recorded on the AST."
        );
        assert.strictEqual(gm2023.automatic, true);
        assert.strictEqual(gm2023.target, "vertex_position_3d");

        const callDiagnostics = callStatement._appliedFeatherDiagnostics ?? [];
        assert.strictEqual(
            callDiagnostics.some((entry) => entry.id === "GM2023"),
            true,
            "Expected GM2023 metadata on the transformed call expression."
        );
    });

    it("captures metadata for deprecated function calls flagged by GM1017", () => {
        const source = [
            "/// @deprecated Use start_new_game instead.",
            "function make_game() {",
            "    return 1;",
            "}",
            "",
            "make_game();"
        ].join("\n");

        const ast = GMLParser.parse(source, {
            getLocations: true,
            simplifyLocations: false
        });

        applyFeatherFixes(ast, { sourceText: source });

        const callExpression = ast.body?.find((node) => node?.type === "CallExpression");

        assert.ok(callExpression, "Expected the sample program to include a call expression.");

        const fixes = callExpression._appliedFeatherDiagnostics;

        assert.ok(Array.isArray(fixes));
        assert.strictEqual(fixes.length, 1);

        const [fix] = fixes;

        assert.strictEqual(fix.id, "GM1017");
        assert.strictEqual(fix.target, "make_game");
        assert.strictEqual(fix.automatic, false);
        assert.ok(fix.range);
        assert.strictEqual(fix.range.start, getNodeStartIndex(callExpression));
        assert.strictEqual(fix.range.end, getNodeEndIndex(callExpression));

        const metadata = getFeatherMetadata();
        const diagnostic = metadata.diagnostics?.find((entry) => entry?.id === "GM1017");

        assert.ok(diagnostic);
        assert.strictEqual(fix.correction, diagnostic?.correction ?? null);

        const programFixIds = new Set((ast._appliedFeatherDiagnostics ?? []).map((entry) => entry.id));

        assert.strictEqual(
            programFixIds.has("GM1017"),
            true,
            "Expected the program node to record GM1017 fix metadata."
        );
    });
});<|MERGE_RESOLUTION|>--- conflicted
+++ resolved
@@ -4,15 +4,15 @@
 
 import GMLParser from "gamemaker-language-parser";
 
-<<<<<<< HEAD
-import { getNodeEndIndex, getNodeStartIndex } from "../../shared/ast-locations.js";
-import { getFeatherMetadata } from "../../shared/feather/metadata.js";
-=======
+import {
+    getNodeEndIndex,
+    getNodeStartIndex
+} from "../../shared/ast-locations.js";
+
 import {
     getFeatherMetadata,
     getFeatherDiagnosticById
 } from "../src/feather/metadata.js";
->>>>>>> ee58db63
 import {
     applyFeatherFixes,
     getFeatherDiagnosticFixers,
@@ -798,6 +798,65 @@
                 "Each Feather fix entry should indicate whether it was applied automatically."
             );
         }
+    });
+
+    it("captures metadata for deprecated function calls flagged by GM1017", () => {
+        const source = [
+            "/// @deprecated Use start_new_game instead.",
+            "function make_game() {",
+            "    return 1;",
+            "}",
+            "",
+            "make_game();"
+        ].join("\n");
+
+        const ast = GMLParser.parse(source, {
+            getLocations: true,
+            simplifyLocations: false
+        });
+
+        applyFeatherFixes(ast, { sourceText: source });
+
+        const callExpression = ast.body?.find(
+            (node) => node?.type === "CallExpression"
+        );
+
+        assert.ok(
+            callExpression,
+            "Expected the sample program to include a call expression."
+        );
+
+        const fixes = callExpression._appliedFeatherDiagnostics;
+
+        assert.ok(Array.isArray(fixes));
+        assert.strictEqual(fixes.length, 1);
+
+        const [fix] = fixes;
+
+        assert.strictEqual(fix.id, "GM1017");
+        assert.strictEqual(fix.target, "make_game");
+        assert.strictEqual(fix.automatic, false);
+        assert.ok(fix.range);
+        assert.strictEqual(fix.range.start, getNodeStartIndex(callExpression));
+        assert.strictEqual(fix.range.end, getNodeEndIndex(callExpression));
+
+        const metadata = getFeatherMetadata();
+        const diagnostic = metadata.diagnostics?.find(
+            (entry) => entry?.id === "GM1017"
+        );
+
+        assert.ok(diagnostic);
+        assert.strictEqual(fix.correction, diagnostic?.correction ?? null);
+
+        const programFixIds = new Set(
+            (ast._appliedFeatherDiagnostics ?? []).map((entry) => entry.id)
+        );
+
+        assert.strictEqual(
+            programFixIds.has("GM1017"),
+            true,
+            "Expected the program node to record GM1017 fix metadata."
+        );
     });
 
     it("corrects mismatched data structure accessors using metadata", () => {
@@ -1901,54 +1960,4 @@
             "Expected GM2023 metadata on the transformed call expression."
         );
     });
-
-    it("captures metadata for deprecated function calls flagged by GM1017", () => {
-        const source = [
-            "/// @deprecated Use start_new_game instead.",
-            "function make_game() {",
-            "    return 1;",
-            "}",
-            "",
-            "make_game();"
-        ].join("\n");
-
-        const ast = GMLParser.parse(source, {
-            getLocations: true,
-            simplifyLocations: false
-        });
-
-        applyFeatherFixes(ast, { sourceText: source });
-
-        const callExpression = ast.body?.find((node) => node?.type === "CallExpression");
-
-        assert.ok(callExpression, "Expected the sample program to include a call expression.");
-
-        const fixes = callExpression._appliedFeatherDiagnostics;
-
-        assert.ok(Array.isArray(fixes));
-        assert.strictEqual(fixes.length, 1);
-
-        const [fix] = fixes;
-
-        assert.strictEqual(fix.id, "GM1017");
-        assert.strictEqual(fix.target, "make_game");
-        assert.strictEqual(fix.automatic, false);
-        assert.ok(fix.range);
-        assert.strictEqual(fix.range.start, getNodeStartIndex(callExpression));
-        assert.strictEqual(fix.range.end, getNodeEndIndex(callExpression));
-
-        const metadata = getFeatherMetadata();
-        const diagnostic = metadata.diagnostics?.find((entry) => entry?.id === "GM1017");
-
-        assert.ok(diagnostic);
-        assert.strictEqual(fix.correction, diagnostic?.correction ?? null);
-
-        const programFixIds = new Set((ast._appliedFeatherDiagnostics ?? []).map((entry) => entry.id));
-
-        assert.strictEqual(
-            programFixIds.has("GM1017"),
-            true,
-            "Expected the program node to record GM1017 fix metadata."
-        );
-    });
 });