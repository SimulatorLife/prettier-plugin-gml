import assert from "node:assert/strict";

import { describe, it } from "node:test";

import GMLParser from "gamemaker-language-parser";

import {
    getFeatherMetadata,
    getFeatherDiagnosticById
} from "../../shared/feather/metadata.js";
import {
    applyFeatherFixes,
    getFeatherDiagnosticFixers,
    preprocessSourceForFeatherFixes
} from "../src/ast-transforms/apply-feather-fixes.js";

describe("Feather diagnostic fixer registry", () => {
    it("registers a fixer entry for every diagnostic", () => {
        const metadata = getFeatherMetadata();
        const diagnostics = Array.isArray(metadata?.diagnostics)
            ? metadata.diagnostics
            : [];
        const registry = getFeatherDiagnosticFixers();

        assert.strictEqual(
            registry.size,
            diagnostics.length,
            "Expected the fixer registry to include every Feather diagnostic."
        );

        for (const diagnostic of diagnostics) {
            assert.ok(
                registry.has(diagnostic.id),
                `Missing fixer entry for Feather diagnostic ${diagnostic.id}.`
            );
        }
    });
});

describe("applyFeatherFixes transform", () => {
    it("removes trailing macro semicolons and records fix metadata", () => {
        const source = ["#macro SAMPLE value;", "", "var data = SAMPLE;"].join(
            "\n"
        );

        const ast = GMLParser.parse(source, {
            getLocations: true,
            simplifyLocations: false
        });

        const [macro] = ast.body ?? [];
        applyFeatherFixes(ast, { sourceText: source });

        assert.ok(Array.isArray(ast._appliedFeatherDiagnostics));
        assert.strictEqual(
            ast._appliedFeatherDiagnostics.some((entry) => entry.id === "GM1051"),
            true,
            "Expected macro fixer metadata to be recorded on the program node."
        );

        assert.ok(macro);
        assert.ok(Array.isArray(macro.tokens));
        assert.strictEqual(macro.tokens.includes(";"), false);
        assert.strictEqual(typeof macro._featherMacroText, "string");
        assert.strictEqual(
            macro._featherMacroText.trimEnd(),
            "#macro SAMPLE value"
        );

        const macroFixes = macro._appliedFeatherDiagnostics;
        assert.ok(Array.isArray(macroFixes));
        assert.strictEqual(macroFixes.length, 1);
        assert.strictEqual(macroFixes[0].target, "SAMPLE");
    });

    it("removes trailing macro semicolons before inline comments", () => {
        const source = [
            "#macro SAMPLE value; // comment",
            "",
            "var data = SAMPLE;"
        ].join("\n");

        const ast = GMLParser.parse(source, {
            getLocations: true,
            simplifyLocations: false
        });

        const [macro] = ast.body ?? [];
        applyFeatherFixes(ast, { sourceText: source });

        assert.ok(macro);
        assert.ok(Array.isArray(macro.tokens));
        assert.strictEqual(macro.tokens.includes(";"), false);
        assert.strictEqual(typeof macro._featherMacroText, "string");
        assert.strictEqual(
            macro._featherMacroText.trimEnd(),
            "#macro SAMPLE value // comment"
        );

        const macroFixes = macro._appliedFeatherDiagnostics;
        assert.ok(Array.isArray(macroFixes));
        assert.strictEqual(macroFixes.length, 1);
        assert.strictEqual(macroFixes[0].target, "SAMPLE");
    });

    it("renames duplicate function parameters and records fix metadata", () => {
        const source = [
            "function example(value, other, value, value) {",
            "    return value + other;",
            "}"
        ].join("\n");

        const ast = GMLParser.parse(source, {
            getLocations: true,
            simplifyLocations: false
        });

        applyFeatherFixes(ast, { sourceText: source });

        const [fn] = ast.body ?? [];
        assert.ok(fn);
        const params = Array.isArray(fn.params) ? fn.params : [];
        assert.strictEqual(params.length, 4);

        const extractName = (param) => {
            if (!param) {
                return null;
            }

            if (param.type === "Identifier") {
                return param.name;
            }

            if (
                param.type === "DefaultParameter" &&
        param.left?.type === "Identifier"
            ) {
                return param.left.name;
            }

            return null;
        };

        const parameterNames = params.map(extractName);
        assert.deepStrictEqual(parameterNames, [
            "value",
            "other",
            "value_2",
            "value_3"
        ]);

        const renamedParams = [params[2], params[3]];

        for (const param of renamedParams) {
            assert.ok(param);
            const identifier = param.type === "Identifier" ? param : param.left;
            const metadata = identifier?._appliedFeatherDiagnostics;
            assert.ok(Array.isArray(metadata));
            assert.strictEqual(metadata.length, 1);
            assert.strictEqual(metadata[0].id, "GM1059");
            assert.strictEqual(metadata[0].target, "value");
            assert.strictEqual(metadata[0].automatic, true);
        }

        const rootMetadata = ast._appliedFeatherDiagnostics ?? [];
        const gm1059Metadata = rootMetadata.filter(
            (entry) => entry.id === "GM1059"
        );
        assert.strictEqual(gm1059Metadata.length, 2);
        gm1059Metadata.forEach((entry) => {
            assert.strictEqual(entry.target, "value");
            assert.strictEqual(entry.automatic, true);
        });
    });

    it("respects the configurable duplicate parameter suffix start", () => {
        const source = [
            "function example(value, other, value, value) {",
            "    return value + other;",
            "}"
        ].join("\n");

        const ast = GMLParser.parse(source, {
            getLocations: true,
            simplifyLocations: false
        });

        applyFeatherFixes(ast, {
            sourceText: source,
            options: { featherDuplicateParameterSuffixStart: 7 }
        });

        const [fn] = ast.body ?? [];
        assert.ok(fn);
        const params = Array.isArray(fn.params) ? fn.params : [];
        assert.strictEqual(params.length, 4);

        const names = params.map((param) => {
            if (!param) {
                return null;
            }

            if (param.type === "Identifier") {
                return param.name;
            }

            if (param.type === "DefaultParameter") {
                return param.left?.name ?? null;
            }

            return null;
        });

        assert.deepStrictEqual(names, ["value", "other", "value_7", "value_8"]);

        const renamed = [params[2], params[3]];
        renamed.forEach((param) => {
            const identifier = param?.type === "Identifier" ? param : param?.left;
            assert.ok(identifier);
            const metadata = identifier._appliedFeatherDiagnostics ?? [];
            assert.strictEqual(
                metadata.some((entry) => entry.id === "GM1059"),
                true
            );
        });
    });

    it("records manual Feather fix metadata for every diagnostic", () => {
        const source = "var value = 1;";

        const ast = GMLParser.parse(source, {
            getLocations: true,
            simplifyLocations: false
        });

        applyFeatherFixes(ast, { sourceText: source });

        assert.ok(Array.isArray(ast._appliedFeatherDiagnostics));

        const recordedIds = new Set(
            ast._appliedFeatherDiagnostics.map((entry) => entry.id)
        );
        const diagnostics = getFeatherMetadata().diagnostics ?? [];

        assert.strictEqual(
            recordedIds.size,
            diagnostics.length,
            "Expected manual Feather fix metadata to be captured for every diagnostic."
        );

        ["GM2054", "GM2020", "GM1042"].forEach((id) => {
            assert.strictEqual(
                recordedIds.has(id),
                true,
                `Expected manual Feather fix metadata for diagnostic ${id}.`
            );
        });

        for (const entry of ast._appliedFeatherDiagnostics) {
            assert.strictEqual(
                Object.prototype.hasOwnProperty.call(entry, "automatic"),
                true,
                "Each Feather fix entry should indicate whether it was applied automatically."
            );
        }
    });

    it("resets texture repeat flagged by GM2056 and records metadata", () => {
        const source = [
            "gpu_set_texrepeat(true);",
            "",
            "vertex_submit(vb_world, pr_trianglelist, tex);"
        ].join("\n");

        const ast = GMLParser.parse(source, {
            getLocations: true,
            simplifyLocations: false
        });

        applyFeatherFixes(ast, { sourceText: source });

        const [setRepeatCall, resetCall, submitCall] = ast.body ?? [];

        assert.ok(setRepeatCall);
        assert.ok(resetCall);
        assert.ok(submitCall);
        assert.strictEqual(resetCall.type, "CallExpression");
        assert.strictEqual(resetCall.object?.name, "gpu_set_texrepeat");

        const args = Array.isArray(resetCall.arguments) ? resetCall.arguments : [];
        assert.strictEqual(args.length > 0, true);
        assert.strictEqual(args[0]?.type, "Literal");
        assert.strictEqual(args[0]?.value, "false");

        const appliedDiagnostics = ast._appliedFeatherDiagnostics ?? [];
        const gm2056 = appliedDiagnostics.find((entry) => entry.id === "GM2056");

        assert.ok(gm2056, "Expected GM2056 metadata to be recorded on the AST.");
        assert.strictEqual(gm2056.automatic, true);
        assert.strictEqual(gm2056.target, "gpu_set_texrepeat");
        assert.ok(gm2056.range);

        const resetMetadata = resetCall._appliedFeatherDiagnostics ?? [];
        assert.strictEqual(
            resetMetadata.some((entry) => entry.id === "GM2056"),
            true,
            "Expected GM2056 metadata to be recorded on the inserted reset call."
        );
    });

    it("re-enables blending flagged by GM2048 and records metadata", () => {
<<<<<<< HEAD
        const source = ["gpu_set_blendenable(false);", "", "draw_self();"].join(
            "\n"
        );
=======
        const source = [
            "gpu_set_blendenable(false);",
            "",
            "draw_text(0, 0, \"Hello!\");"
        ].join("\n");
>>>>>>> 44d6cf00

        const ast = GMLParser.parse(source, {
            getLocations: true,
            simplifyLocations: false
        });

        applyFeatherFixes(ast, { sourceText: source });

<<<<<<< HEAD
        const [disableCall, enableCall, drawCall] = ast.body ?? [];

        assert.ok(disableCall);
        assert.ok(enableCall);
        assert.ok(drawCall);
        assert.strictEqual(enableCall.type, "CallExpression");
        assert.strictEqual(enableCall.object?.name, "gpu_set_blendenable");

        const args = Array.isArray(enableCall.arguments)
            ? enableCall.arguments
            : [];
=======
        const [disableCall, resetCall, drawCall] = ast.body ?? [];

        assert.ok(disableCall);
        assert.ok(resetCall);
        assert.ok(drawCall);
        assert.strictEqual(resetCall.type, "CallExpression");
        assert.strictEqual(resetCall.object?.name, "gpu_set_blendenable");

        const args = Array.isArray(resetCall.arguments) ? resetCall.arguments : [];
>>>>>>> 44d6cf00
        assert.strictEqual(args.length > 0, true);
        assert.strictEqual(args[0]?.type, "Literal");
        assert.strictEqual(args[0]?.value, "true");

        const appliedDiagnostics = ast._appliedFeatherDiagnostics ?? [];
        const gm2048 = appliedDiagnostics.find((entry) => entry.id === "GM2048");

        assert.ok(gm2048, "Expected GM2048 metadata to be recorded on the AST.");
        assert.strictEqual(gm2048.automatic, true);
        assert.strictEqual(gm2048.target, "gpu_set_blendenable");
        assert.ok(gm2048.range);

<<<<<<< HEAD
        const enableMetadata = enableCall._appliedFeatherDiagnostics ?? [];
        assert.strictEqual(
            enableMetadata.some((entry) => entry.id === "GM2048"),
            true,
            "Expected GM2048 metadata to be recorded on the inserted re-enable call."
=======
        const resetMetadata = resetCall._appliedFeatherDiagnostics ?? [];
        assert.strictEqual(
            resetMetadata.some((entry) => entry.id === "GM2048"),
            true,
            "Expected GM2048 metadata to be recorded on the inserted reset call."
>>>>>>> 44d6cf00
        );
    });

    it("harmonizes texture ternaries flagged by GM1063 and records metadata", () => {
        const source = [
            "/// Create Event",
            "",
            "tex = (texture_defined) ? sprite_get_texture(sprite_index, 0) : -1;",
            "",
            "/// Draw Event",
            "",
            "vertex_submit(vb, pr_trianglelist, tex);"
        ].join("\n");

        const ast = GMLParser.parse(source, {
            getLocations: true,
            simplifyLocations: false
        });

        const [assignment] = ast.body ?? [];
        assert.ok(assignment?.right?.type === "TernaryExpression");
        assert.strictEqual(
            assignment.right.alternate.type === "UnaryExpression",
            true
        );

        applyFeatherFixes(ast, { sourceText: source });

        const fixedTernary = assignment?.right;
        assert.ok(fixedTernary);
        assert.strictEqual(fixedTernary.alternate?.type, "Identifier");
        assert.strictEqual(fixedTernary.alternate?.name, "pointer_null");

        const appliedDiagnostics = ast._appliedFeatherDiagnostics ?? [];
        const gm1063 = appliedDiagnostics.find((entry) => entry.id === "GM1063");

        assert.ok(gm1063, "Expected GM1063 metadata to be recorded on the AST.");
        assert.strictEqual(gm1063.automatic, true);
        assert.strictEqual(gm1063.target, "tex");
        assert.ok(gm1063.range);

        const ternaryDiagnostics = fixedTernary._appliedFeatherDiagnostics ?? [];
        assert.strictEqual(
            ternaryDiagnostics.some((entry) => entry.id === "GM1063"),
            true
        );
    });

    it("normalizes simple syntax errors flagged by GM1100 and records metadata", () => {
        const source = ["var _this * something;", "", "    = 48;"].join("\n");

        const { sourceText, metadata } = preprocessSourceForFeatherFixes(source);

        assert.notStrictEqual(
            sourceText,
            source,
            "Expected GM1100 preprocessor to modify the source text."
        );
        assert.ok(
            metadata?.GM1100?.length > 0,
            "Expected GM1100 metadata to be recorded by the preprocessor."
        );

        const ast = GMLParser.parse(sourceText, {
            getLocations: true,
            simplifyLocations: false
        });

        applyFeatherFixes(ast, {
            sourceText,
            preprocessedFixMetadata: metadata
        });

        const statements = (ast.body ?? []).filter(
            (node) => node?.type !== "EmptyStatement"
        );
        const [declaration, statement] = statements;

        assert.ok(declaration);
        assert.strictEqual(declaration.type, "VariableDeclaration");
        assert.strictEqual(Array.isArray(declaration.declarations), true);
        assert.ok(statement);

        const declarationFixes = declaration._appliedFeatherDiagnostics ?? [];
        assert.strictEqual(
            declarationFixes.some((entry) => entry.id === "GM1100"),
            true
        );

        const expressionFixes = (
            statement?._appliedFeatherDiagnostics ?? []
        ).concat(statement?.expression?._appliedFeatherDiagnostics ?? []);
        assert.strictEqual(
            expressionFixes.some((entry) => entry.id === "GM1100"),
            true
        );

        const programDiagnostics = ast._appliedFeatherDiagnostics ?? [];
        const gm1100Entries = programDiagnostics.filter(
            (entry) => entry.id === "GM1100"
        );

        assert.ok(
            gm1100Entries.length >= 1,
            "Expected GM1100 metadata to be recorded on the program node."
        );

        for (const entry of gm1100Entries) {
            assert.strictEqual(entry.automatic, true);
            assert.strictEqual(entry.title, "Syntax Error");
            assert.strictEqual(entry.description?.includes("syntax error"), true);
        }
    });

    it("removes stray boolean literal statements flagged by GM1016 and records metadata", () => {
        const topLevelLiteral = {
            type: "ExpressionStatement",
            expression: {
                type: "Literal",
                value: "true",
                start: { index: 0 },
                end: { index: 3 }
            },
            start: { index: 0 },
            end: { index: 4 }
        };

        const nestedLiteral = {
            type: "ExpressionStatement",
            expression: {
                type: "Literal",
                value: "false",
                start: { index: 18 },
                end: { index: 22 }
            },
            start: { index: 18 },
            end: { index: 24 }
        };

        const ast = {
            type: "Program",
            body: [
                topLevelLiteral,
                {
                    type: "IfStatement",
                    test: {
                        type: "Literal",
                        value: "true",
                        start: { index: 10 },
                        end: { index: 13 }
                    },
                    consequent: {
                        type: "BlockStatement",
                        body: [nestedLiteral],
                        start: { index: 16 },
                        end: { index: 25 }
                    },
                    alternate: null,
                    start: { index: 6 },
                    end: { index: 25 }
                }
            ],
            start: { index: 0 },
            end: { index: 25 }
        };

        applyFeatherFixes(ast, { sourceText: "true;\nif (true) { false; }" });

        assert.strictEqual(
            ast.body.length,
            1,
            "Expected stray boolean literal to be removed from the program body."
        );

        const [ifStatement] = ast.body;
        assert.ok(ifStatement);
        assert.strictEqual(
            Array.isArray(ifStatement.consequent?.body)
                ? ifStatement.consequent.body.length
                : -1,
            0,
            "Expected stray boolean literal to be removed from block statements."
        );

        const rootDiagnostics = ast._appliedFeatherDiagnostics ?? [];
        const rootGM1016 = rootDiagnostics.filter((entry) => entry.id === "GM1016");
        assert.strictEqual(
            rootGM1016.length,
            2,
            "Expected GM1016 metadata to be recorded for each removed statement."
        );

        const blockDiagnostics =
      ifStatement.consequent?._appliedFeatherDiagnostics ?? [];
        assert.strictEqual(
            blockDiagnostics.some((entry) => entry.id === "GM1016"),
            true,
            "Expected GM1016 metadata to be attached to the containing block."
        );

        for (const entry of rootGM1016) {
            assert.strictEqual(
                entry.automatic,
                true,
                "GM1016 fixes should be marked as automatic."
            );
            assert.ok(
                entry.range,
                "GM1016 fixes should capture the removed node's range."
            );
        }
    });

    it("deduplicates local variables flagged by GM2044 and records metadata", () => {
        const source = [
            "function demo() {",
            "    var total = 1;",
            "    var total = 2;",
            "    var count;",
            "    var count;",
            "    if (true) {",
            "        var temp = 0;",
            "        var temp = 1;",
            "    }",
            "}",
            ""
        ].join("\n");

        const ast = GMLParser.parse(source, {
            getLocations: true,
            simplifyLocations: false
        });

        applyFeatherFixes(ast, { sourceText: source });

        const functionNode = ast.body?.[0];
        assert.ok(functionNode?.type === "FunctionDeclaration");

        const statements = functionNode?.body?.body ?? [];
        assert.strictEqual(statements.length, 4);

        const totalDeclaration = statements[0];
        assert.ok(totalDeclaration?.type === "VariableDeclaration");
        assert.strictEqual(totalDeclaration.declarations?.[0]?.id?.name, "total");

        const totalAssignment = statements[1];
        assert.ok(totalAssignment?.type === "AssignmentExpression");
        assert.strictEqual(totalAssignment.left?.name, "total");

        const countDeclarations = statements.filter(
            (node) =>
                node?.type === "VariableDeclaration" &&
        node.declarations?.[0]?.id?.name === "count"
        );
        assert.strictEqual(countDeclarations.length, 1);

        const ifStatement = statements[3];
        assert.strictEqual(ifStatement?.type, "IfStatement");

        const innerStatements = ifStatement?.consequent?.body ?? [];
        assert.strictEqual(innerStatements.length, 2);

        const innerAssignment = innerStatements[1];
        assert.ok(innerAssignment?.type === "AssignmentExpression");
        assert.strictEqual(innerAssignment.left?.name, "temp");

        const programDiagnostics = ast._appliedFeatherDiagnostics ?? [];
        const gm2044Entries = programDiagnostics.filter(
            (entry) => entry.id === "GM2044"
        );

        assert.ok(
            gm2044Entries.length >= 2,
            "Expected GM2044 metadata to be recorded at the program level."
        );
        assert.strictEqual(
            gm2044Entries.every((entry) => entry.automatic === true),
            true
        );

        const assignmentDiagnostics =
      innerAssignment._appliedFeatherDiagnostics ?? [];
        assert.strictEqual(
            assignmentDiagnostics.some((entry) => entry.id === "GM2044"),
            true,
            "Expected inserted assignment to record GM2044 metadata."
        );
    });

    it("records metadata for GM2064 flagged struct properties", () => {
        const source = [
            "/// Create Event",
            "",
            "ins_companion = instance_create_layer(x, y, layer, obj_companion, {",
            "    intro_message: message",
            "});"
        ].join("\n");

        const ast = GMLParser.parse(source, {
            getLocations: true,
            simplifyLocations: false
        });

        applyFeatherFixes(ast, { sourceText: source });

        const assignment = ast.body?.[0];
        assert.ok(assignment);
        const callExpression = assignment.right;
        assert.ok(callExpression);
        const structArgument = callExpression.arguments?.[4];
        assert.ok(structArgument);
        const [property] = structArgument.properties ?? [];
        assert.ok(property);

        const propertyMetadata = property._appliedFeatherDiagnostics ?? [];
        assert.strictEqual(propertyMetadata.length, 1);

        const [metadata] = propertyMetadata;
        assert.strictEqual(metadata.id, "GM2064");
        assert.strictEqual(metadata.target, "message");
        assert.strictEqual(metadata.automatic, false);

        const expectedMetadata = getFeatherDiagnosticById("GM2064");
        assert.ok(expectedMetadata);
        assert.strictEqual(metadata.title, expectedMetadata.title);
        assert.strictEqual(metadata.description, expectedMetadata.description);
        assert.strictEqual(metadata.correction, expectedMetadata.correction);

        const recordedFixes = ast._appliedFeatherDiagnostics ?? [];
        const gm2064Fixes = recordedFixes.filter((entry) => entry.id === "GM2064");
        assert.strictEqual(gm2064Fixes.length, 1);
        assert.strictEqual(gm2064Fixes[0].target, "message");
        assert.strictEqual(gm2064Fixes[0].automatic, false);
    });
});<|MERGE_RESOLUTION|>--- conflicted
+++ resolved
@@ -309,38 +309,19 @@
     });
 
     it("re-enables blending flagged by GM2048 and records metadata", () => {
-<<<<<<< HEAD
-        const source = ["gpu_set_blendenable(false);", "", "draw_self();"].join(
-            "\n"
-        );
-=======
         const source = [
             "gpu_set_blendenable(false);",
             "",
             "draw_text(0, 0, \"Hello!\");"
         ].join("\n");
->>>>>>> 44d6cf00
-
-        const ast = GMLParser.parse(source, {
-            getLocations: true,
-            simplifyLocations: false
-        });
-
-        applyFeatherFixes(ast, { sourceText: source });
-
-<<<<<<< HEAD
-        const [disableCall, enableCall, drawCall] = ast.body ?? [];
-
-        assert.ok(disableCall);
-        assert.ok(enableCall);
-        assert.ok(drawCall);
-        assert.strictEqual(enableCall.type, "CallExpression");
-        assert.strictEqual(enableCall.object?.name, "gpu_set_blendenable");
-
-        const args = Array.isArray(enableCall.arguments)
-            ? enableCall.arguments
-            : [];
-=======
+
+        const ast = GMLParser.parse(source, {
+            getLocations: true,
+            simplifyLocations: false
+        });
+
+        applyFeatherFixes(ast, { sourceText: source });
+
         const [disableCall, resetCall, drawCall] = ast.body ?? [];
 
         assert.ok(disableCall);
@@ -350,7 +331,6 @@
         assert.strictEqual(resetCall.object?.name, "gpu_set_blendenable");
 
         const args = Array.isArray(resetCall.arguments) ? resetCall.arguments : [];
->>>>>>> 44d6cf00
         assert.strictEqual(args.length > 0, true);
         assert.strictEqual(args[0]?.type, "Literal");
         assert.strictEqual(args[0]?.value, "true");
@@ -363,19 +343,11 @@
         assert.strictEqual(gm2048.target, "gpu_set_blendenable");
         assert.ok(gm2048.range);
 
-<<<<<<< HEAD
-        const enableMetadata = enableCall._appliedFeatherDiagnostics ?? [];
-        assert.strictEqual(
-            enableMetadata.some((entry) => entry.id === "GM2048"),
-            true,
-            "Expected GM2048 metadata to be recorded on the inserted re-enable call."
-=======
         const resetMetadata = resetCall._appliedFeatherDiagnostics ?? [];
         assert.strictEqual(
             resetMetadata.some((entry) => entry.id === "GM2048"),
             true,
             "Expected GM2048 metadata to be recorded on the inserted reset call."
->>>>>>> 44d6cf00
         );
     });
 
