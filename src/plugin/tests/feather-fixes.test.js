import assert from "node:assert/strict";

import path from "node:path";
import { fileURLToPath } from "node:url";

import { describe, it } from "node:test";

import GMLParser from "gamemaker-language-parser";
import prettier from "prettier";

import {
    getNodeEndIndex,
    getNodeStartIndex
} from "../../shared/ast-locations.js";

import {
    getFeatherMetadata,
    getFeatherDiagnosticById
} from "../src/feather/metadata.js";
import {
    applyFeatherFixes,
    getFeatherDiagnosticFixers,
    preprocessSourceForFeatherFixes
} from "../src/ast-transforms/apply-feather-fixes.js";

const currentDirectory = fileURLToPath(new URL(".", import.meta.url));
const pluginPath = path.resolve(currentDirectory, "../src/gml.js");

function isEventInheritedCall(node) {
    if (!node || node.type !== "CallExpression") {
        return false;
    }

    const callee = node.object;

    return callee?.type === "Identifier" && callee.name === "event_inherited";
}

function getCallExpressionName(node) {
    if (!node || typeof node !== "object") {
        return null;
    }

    if (node.type === "CallExpression") {
        return node.object?.name ?? null;
    }

    if (node.type === "ExpressionStatement") {
        const expression = node.expression;

        if (expression && expression.type === "CallExpression") {
            return expression.object?.name ?? null;
        }

        return null;
    }

    return null;
}

describe("Feather diagnostic fixer registry", () => {
    it("registers a fixer entry for every diagnostic", () => {
        const metadata = getFeatherMetadata();
        const diagnostics = Array.isArray(metadata?.diagnostics)
            ? metadata.diagnostics
            : [];
        const registry = getFeatherDiagnosticFixers();

        assert.strictEqual(
            registry.size,
            diagnostics.length,
            "Expected the fixer registry to include every Feather diagnostic."
        );

        for (const diagnostic of diagnostics) {
            assert.ok(
                registry.has(diagnostic.id),
                `Missing fixer entry for Feather diagnostic ${diagnostic.id}.`
            );
        }
    });
});

describe("applyFeatherFixes transform", () => {
    it("removes trailing macro semicolons and records fix metadata", () => {
        const source = ["#macro SAMPLE value;", "", "var data = SAMPLE;"].join(
            "\n"
        );

        const ast = GMLParser.parse(source, {
            getLocations: true,
            simplifyLocations: false
        });

        const [macro] = ast.body ?? [];
        applyFeatherFixes(ast, { sourceText: source });

        assert.ok(Array.isArray(ast._appliedFeatherDiagnostics));
        assert.strictEqual(
            ast._appliedFeatherDiagnostics.some(
                (entry) => entry.id === "GM1051"
            ),
            true,
            "Expected macro fixer metadata to be recorded on the program node."
        );

        assert.ok(macro);
        assert.ok(Array.isArray(macro.tokens));
        assert.strictEqual(macro.tokens.includes(";"), false);
        assert.strictEqual(typeof macro._featherMacroText, "string");
        assert.strictEqual(
            macro._featherMacroText.trimEnd(),
            "#macro SAMPLE value"
        );

        const macroFixes = macro._appliedFeatherDiagnostics;
        assert.ok(Array.isArray(macroFixes));
        assert.strictEqual(macroFixes.length, 1);
        assert.strictEqual(macroFixes[0].target, "SAMPLE");
    });

    it("removes trailing macro semicolons before inline comments", () => {
        const source = [
            "#macro SAMPLE value; // comment",
            "",
            "var data = SAMPLE;"
        ].join("\n");

        const ast = GMLParser.parse(source, {
            getLocations: true,
            simplifyLocations: false
        });

        const [macro] = ast.body ?? [];
        applyFeatherFixes(ast, { sourceText: source });

        assert.ok(macro);
        assert.ok(Array.isArray(macro.tokens));
        assert.strictEqual(macro.tokens.includes(";"), false);
        assert.strictEqual(typeof macro._featherMacroText, "string");
        assert.strictEqual(
            macro._featherMacroText.trimEnd(),
            "#macro SAMPLE value // comment"
        );

        const macroFixes = macro._appliedFeatherDiagnostics;
        assert.ok(Array.isArray(macroFixes));
        assert.strictEqual(macroFixes.length, 1);
        assert.strictEqual(macroFixes[0].target, "SAMPLE");
    });

    it("removes break statements without enclosing loops and records GM1000 metadata", () => {
        const source = ["break;", "", "var value = 42;"].join("\n");

        const ast = GMLParser.parse(source, {
            getLocations: true,
            simplifyLocations: false
        });

        applyFeatherFixes(ast, { sourceText: source });

        assert.ok(Array.isArray(ast.body));
        assert.strictEqual(
            ast.body.some((node) => node?.type === "BreakStatement"),
            false,
            "Expected orphaned break statement to be removed from the program body."
        );

        const recordedFixes = Array.isArray(ast._appliedFeatherDiagnostics)
            ? ast._appliedFeatherDiagnostics.filter(
                  (entry) => entry.id === "GM1000"
              )
            : [];

        assert.strictEqual(
            recordedFixes.length,
            1,
            "Expected a single GM1000 automatic fix entry to be recorded."
        );

        const [gm1000Fix] = recordedFixes;
        assert.ok(gm1000Fix);
        assert.strictEqual(gm1000Fix.automatic, true);
        assert.ok(gm1000Fix.range);
        assert.strictEqual(typeof gm1000Fix.range.start, "number");
        assert.strictEqual(typeof gm1000Fix.range.end, "number");
        assert.strictEqual(gm1000Fix.target, "break");
    });

    it("splits inline globalvar initializers into assignments", () => {
        const declarationSource = "globalvar gameManager;";
        const initializerSource = "gameManager = new GameManager();";

        const ast = GMLParser.parse(declarationSource, {
            getLocations: true,
            simplifyLocations: false
        });

        const initializerAst = GMLParser.parse(initializerSource, {
            getLocations: true,
            simplifyLocations: false
        });

        const globalVar = ast.body?.[0];
        const initializerExpression = initializerAst.body?.[0]?.right ?? null;

        assert.ok(globalVar, "Expected to parse a globalvar declaration.");
        assert.ok(
            initializerExpression,
            "Expected to parse the initializer expression."
        );

        const [declarator] = globalVar.declarations ?? [];
        assert.ok(
            declarator,
            "Expected the globalvar statement to expose a declarator."
        );

        declarator.init = initializerExpression;
        declarator.end = initializerExpression?.end ?? declarator.end;

        applyFeatherFixes(ast, {
            sourceText: `${declarationSource}\n${initializerSource}`
        });

        assert.strictEqual(
            declarator.init,
            null,
            "Expected the declarator initializer to be cleared."
        );
        assert.ok(Array.isArray(ast.body));
        assert.strictEqual(
            ast.body.length,
            2,
            "Expected the initializer to be emitted as a separate assignment."
        );

        const assignment = ast.body[1];
        assert.ok(assignment);
        assert.strictEqual(assignment.type, "AssignmentExpression");
        assert.strictEqual(assignment.operator, "=");
        assert.strictEqual(assignment.left?.type, "Identifier");
        assert.strictEqual(assignment.left?.name, "gameManager");
        assert.strictEqual(assignment.right, initializerExpression);

        const assignmentFixes = assignment._appliedFeatherDiagnostics;
        assert.ok(Array.isArray(assignmentFixes));
        assert.strictEqual(assignmentFixes.length, 1);
        assert.strictEqual(assignmentFixes[0].id, "GM1002");
        assert.strictEqual(assignmentFixes[0].target, "gameManager");

        const globalVarFixes = globalVar._appliedFeatherDiagnostics;
        assert.ok(Array.isArray(globalVarFixes));
        assert.strictEqual(
            globalVarFixes.some((entry) => entry.id === "GM1002"),
            true,
            "Expected the globalvar statement to record the GM1002 fix."
        );

        assert.ok(Array.isArray(ast._appliedFeatherDiagnostics));
        assert.strictEqual(
            ast._appliedFeatherDiagnostics.some(
                (entry) => entry.id === "GM1002"
            ),
            true,
            "Expected GM1002 metadata to be recorded on the program node."
        );
    });

    it("terminates var declarations flagged by GM2007 and records metadata", () => {
        const source = [
            "var missing",
            "var intact = 1;",
            "if (true)",
            "{",
            "    var inside",
            "    var withComment // comment",
            "}",
            ""
        ].join("\n");

        const ast = GMLParser.parse(source, {
            getLocations: true,
            simplifyLocations: false
        });

        applyFeatherFixes(ast, { sourceText: source });

        const allDeclarations = [];

        const collectDeclarations = (node) => {
            if (!node) {
                return;
            }

            if (Array.isArray(node)) {
                for (const entry of node) {
                    collectDeclarations(entry);
                }
                return;
            }

            if (typeof node !== "object") {
                return;
            }

            if (node.type === "VariableDeclaration" && node.kind === "var") {
                allDeclarations.push(node);
            }

            for (const value of Object.values(node)) {
                if (value && typeof value === "object") {
                    collectDeclarations(value);
                }
            }
        };

        collectDeclarations(ast);

        const flaggedDeclarations = allDeclarations.filter((node) => {
            const diagnostics = node._appliedFeatherDiagnostics ?? [];
            return diagnostics.some((entry) => entry.id === "GM2007");
        });

        assert.strictEqual(flaggedDeclarations.length, 3);

        const expectedTargets = new Set(["missing", "inside", "withComment"]);
        const observedTargets = new Set();

        for (const declaration of flaggedDeclarations) {
            const diagnostics = declaration._appliedFeatherDiagnostics ?? [];
            const gm2007 = diagnostics.find((entry) => entry.id === "GM2007");

            assert.ok(
                gm2007,
                "Expected GM2007 metadata to be recorded on the declaration."
            );
            assert.strictEqual(gm2007.automatic, true);
            assert.ok(gm2007.range);
            assert.strictEqual(typeof gm2007.range.start, "number");
            assert.strictEqual(typeof gm2007.range.end, "number");

            if (gm2007.target) {
                observedTargets.add(gm2007.target);
            }
        }

        assert.strictEqual(observedTargets.size, expectedTargets.size);

        for (const target of expectedTargets) {
            assert.strictEqual(
                observedTargets.has(target),
                true,
                `Expected GM2007 fix metadata for var declaration '${target}'.`
            );
        }

        const programDiagnostics = ast._appliedFeatherDiagnostics ?? [];
        const gm2007Diagnostics = programDiagnostics.filter(
            (entry) => entry.id === "GM2007"
        );

        assert.strictEqual(
            gm2007Diagnostics.length,
            flaggedDeclarations.length
        );
    });

    it("rewrites counted for-loops flagged by GM2004 into repeat statements", () => {
        const source = [
            "for (var i = 0; i < amount; i += 1) {",
            "    do_something();",
            "}",
            "",
            "for (count = 0; count < 3; ++count) {",
            '    show_debug_message("done");',
            "}",
            "",
            "for (var step = 0; step < compute_limit(); step = step + 1) {",
            "    trigger();",
            "}"
        ].join("\n");

        const ast = GMLParser.parse(source, {
            getLocations: true,
            simplifyLocations: false
        });

        applyFeatherFixes(ast, { sourceText: source });

        const programBody = Array.isArray(ast.body) ? ast.body : [];
        const repeatStatements = programBody.filter(
            (node) => node?.type === "RepeatStatement"
        );

        assert.strictEqual(
            repeatStatements.length,
            3,
            "Expected all loops to convert to repeat statements."
        );
        assert.strictEqual(
            programBody.some((node) => node?.type === "ForStatement"),
            false,
            "Expected no ForStatement nodes to remain after applying fixes."
        );

        const [firstRepeat, secondRepeat, thirdRepeat] = repeatStatements;

        assert.strictEqual(firstRepeat?.test?.type, "Identifier");
        assert.strictEqual(firstRepeat?.test?.name, "amount");
        assert.strictEqual(secondRepeat?.test?.type, "Literal");
        assert.strictEqual(secondRepeat?.test?.value, "3");
        assert.strictEqual(thirdRepeat?.test?.type, "CallExpression");
        assert.strictEqual(thirdRepeat?.test?.object?.name, "compute_limit");

        const appliedDiagnostics = ast._appliedFeatherDiagnostics ?? [];
        const gm2004Entries = appliedDiagnostics.filter(
            (entry) => entry.id === "GM2004"
        );

        assert.strictEqual(
            gm2004Entries.length,
            3,
            "Expected metadata to be recorded for each converted loop."
        );
        assert.deepStrictEqual(
            new Set(gm2004Entries.map((entry) => entry.target)),
            new Set(["i", "count", "step"])
        );

        for (const entry of gm2004Entries) {
            assert.strictEqual(entry.automatic, true);
            assert.ok(entry.range);
        }

        assert.strictEqual(
            firstRepeat?._appliedFeatherDiagnostics?.some(
                (entry) => entry.id === "GM2004"
            ),
            true,
            "Expected GM2004 metadata on the first repeat statement."
        );
        assert.strictEqual(
            secondRepeat?._appliedFeatherDiagnostics?.some(
                (entry) => entry.id === "GM2004"
            ),
            true,
            "Expected GM2004 metadata on the second repeat statement."
        );
        assert.strictEqual(
            thirdRepeat?._appliedFeatherDiagnostics?.some(
                (entry) => entry.id === "GM2004"
            ),
            true,
            "Expected GM2004 metadata on the third repeat statement."
        );
    });

    it("inserts the missing argument for GM1005 and records fix metadata", () => {
        const source = "draw_set_color();";

        const ast = GMLParser.parse(source, {
            getLocations: true,
            simplifyLocations: false
        });

        applyFeatherFixes(ast, { sourceText: source });

        const [firstStatement] = ast.body ?? [];
        const callExpression =
            firstStatement?.type === "ExpressionStatement"
                ? firstStatement.expression
                : firstStatement;

        assert.ok(callExpression);
        assert.ok(Array.isArray(callExpression.arguments));
        assert.strictEqual(callExpression.arguments.length, 1);

        const [argument] = callExpression.arguments;
        assert.ok(argument);
        assert.strictEqual(argument.type, "Identifier");
        assert.strictEqual(argument.name, "c_black");

        const appliedFixes = callExpression._appliedFeatherDiagnostics ?? [];
        assert.strictEqual(
            appliedFixes.some((entry) => entry.id === "GM1005"),
            true
        );

        assert.ok(Array.isArray(ast._appliedFeatherDiagnostics));
        assert.strictEqual(
            ast._appliedFeatherDiagnostics.some(
                (entry) => entry.id === "GM1005"
            ),
            true
        );
    });

    it("removes duplicate enum members and records fix metadata", () => {
        const source = [
            "enum FRUIT {",
            "    APPLE,",
            "    apple,",
            "    BANANA,",
            "    BANANA",
            "}",
            "",
            "var result = FRUIT.BANANA;"
        ].join("\n");

        const ast = GMLParser.parse(source, {
            getLocations: true,
            simplifyLocations: false
        });

        applyFeatherFixes(ast, { sourceText: source });

        const [enumDeclaration] = ast.body ?? [];
        assert.ok(enumDeclaration);
        assert.strictEqual(enumDeclaration.type, "EnumDeclaration");

        const members = Array.isArray(enumDeclaration.members)
            ? enumDeclaration.members
            : [];
        const memberNames = members.map((member) => member?.name?.name);

        assert.deepStrictEqual(
            memberNames,
            ["APPLE", "BANANA"],
            "Expected duplicate enum members to be removed."
        );

        const enumFixes = enumDeclaration._appliedFeatherDiagnostics ?? [];
        assert.strictEqual(enumFixes.length, 2);
        assert.strictEqual(
            enumFixes.every((entry) => entry.id === "GM1004"),
            true
        );
        assert.deepStrictEqual(
            enumFixes.map((entry) => entry.target),
            ["apple", "BANANA"]
        );

        const recordedIds = new Set(
            (ast._appliedFeatherDiagnostics ?? []).map((entry) => entry.id)
        );
        assert.strictEqual(
            recordedIds.has("GM1004"),
            true,
            "Expected GM1004 fix metadata on the program node."
        );
    });

    it("removes non-integer enum assignments and records GM1003 metadata", () => {
        const ast = {
            type: "Program",
            body: [
                {
                    type: "EnumDeclaration",
                    name: {
                        type: "Identifier",
                        name: "Fruit",
                        start: { index: 5 },
                        end: { index: 10 }
                    },
                    members: [
                        {
                            type: "EnumMember",
                            name: {
                                type: "Identifier",
                                name: "UNKNOWN",
                                start: { index: 15 },
                                end: { index: 22 }
                            },
                            initializer: "0",
                            start: { index: 15 },
                            end: { index: 26 }
                        },
                        {
                            type: "EnumMember",
                            name: {
                                type: "Identifier",
                                name: "APPLE",
                                start: { index: 30 },
                                end: { index: 35 }
                            },
                            initializer: '"apple"',
                            start: { index: 30 },
                            end: { index: 46 }
                        }
                    ],
                    start: { index: 0 },
                    end: { index: 50 }
                }
            ],
            start: { index: 0 },
            end: { index: 50 }
        };

        applyFeatherFixes(ast, { sourceText: "" });

        const [enumDeclaration] = ast.body ?? [];
        assert.ok(enumDeclaration);

        const [, appleMember] = enumDeclaration.members ?? [];
        assert.ok(appleMember);
        assert.strictEqual(appleMember.initializer, null);
        assert.strictEqual(appleMember._featherOriginalInitializer, '"apple"');

        const memberFixes = appleMember._appliedFeatherDiagnostics;
        assert.ok(Array.isArray(memberFixes));
        assert.strictEqual(memberFixes.length, 1);
        assert.strictEqual(memberFixes[0].id, "GM1003");
        assert.strictEqual(memberFixes[0].automatic, true);

        assert.ok(Array.isArray(ast._appliedFeatherDiagnostics));
        assert.strictEqual(
            ast._appliedFeatherDiagnostics.some(
                (entry) => entry.id === "GM1003"
            ),
            true,
            "Expected GM1003 metadata to be recorded on the program node."
        );
    });

    it("replaces read-only built-in assignments with local variables", () => {
        const source = [
            "function demo() {",
            '    working_directory = @"PlayerData";',
            '    var first = file_find_first(working_directory + @"/Screenshots/*.png", fa_archive);',
            "    return working_directory;",
            "}"
        ].join("\n");

        const ast = GMLParser.parse(source, {
            getLocations: true,
            simplifyLocations: false
        });

        applyFeatherFixes(ast, { sourceText: source });

        const [functionDeclaration] = ast.body ?? [];
        assert.ok(functionDeclaration);

        const blockBody = functionDeclaration.body?.body ?? [];
        assert.ok(Array.isArray(blockBody));
        assert.strictEqual(blockBody.length, 3);

        const [replacementDeclaration, callDeclaration, returnStatement] =
            blockBody;

        assert.ok(replacementDeclaration);
        assert.strictEqual(replacementDeclaration.type, "VariableDeclaration");

        const replacementDeclarator = replacementDeclaration.declarations?.[0];
        assert.ok(replacementDeclarator);
        const replacementName = replacementDeclarator.id?.name;
        assert.strictEqual(typeof replacementName, "string");
        assert.ok(replacementName.startsWith("__feather_working_directory"));

        const callInit = callDeclaration?.declarations?.[0]?.init;
        assert.ok(callInit);
        assert.strictEqual(callInit.type, "CallExpression");

        const firstArgument = callInit.arguments?.[0];
        assert.ok(firstArgument);
        assert.strictEqual(firstArgument.type, "BinaryExpression");
        assert.strictEqual(firstArgument.left?.type, "Identifier");
        assert.strictEqual(firstArgument.left.name, replacementName);

        assert.ok(returnStatement);
        assert.strictEqual(returnStatement.type, "ReturnStatement");
        assert.strictEqual(returnStatement.argument?.type, "Identifier");
        assert.strictEqual(returnStatement.argument.name, replacementName);

        const statementFixes =
            replacementDeclaration._appliedFeatherDiagnostics;
        assert.ok(Array.isArray(statementFixes));
        assert.strictEqual(statementFixes.length, 1);
        assert.strictEqual(statementFixes[0].id, "GM1008");
        assert.strictEqual(statementFixes[0].target, "working_directory");
        assert.strictEqual(statementFixes[0].automatic, true);

        const rootFixes = ast._appliedFeatherDiagnostics ?? [];
        assert.strictEqual(
            rootFixes.some((entry) => entry.id === "GM1008"),
            true,
            "Expected program metadata to include the GM1008 fix."
        );
    });

    it("replaces file attribute additions with bitwise OR operations", () => {
        const source = [
            "function scanArchives() {",
            "    var attributes = fa_readonly + fa_archive;",
            '    return file_find_first(@"/User Content/*.doc", attributes);',
            "}"
        ].join("\n");

        const ast = GMLParser.parse(source, {
            getLocations: true,
            simplifyLocations: false
        });

        applyFeatherFixes(ast, { sourceText: source });

        const [functionDeclaration] = ast.body ?? [];
        assert.ok(functionDeclaration);

        const declaration = functionDeclaration.body?.body?.[0];
        assert.ok(declaration);
        assert.strictEqual(declaration.type, "VariableDeclaration");

        const [declarator] = declaration.declarations ?? [];
        assert.ok(declarator);

        const initializer = declarator.init;
        assert.ok(initializer);
        assert.strictEqual(initializer.type, "BinaryExpression");
        assert.strictEqual(initializer.operator, "|");

        const appliedDiagnostics = Array.isArray(
            initializer._appliedFeatherDiagnostics
        )
            ? initializer._appliedFeatherDiagnostics
            : [];

        assert.strictEqual(
            appliedDiagnostics.some((entry) => entry.id === "GM1009"),
            true,
            "Expected GM1009 fix metadata for the converted file attribute addition."
        );
    });

    it("converts room navigation arithmetic into dedicated helpers", () => {
        const source = [
            "var next_room = room + 1;",
            "var previous_room = room - 1;",
            "room_goto(room + 1);"
        ].join("\n");

        const ast = GMLParser.parse(source, {
            getLocations: true,
            simplifyLocations: false
        });

        applyFeatherFixes(ast, { sourceText: source });

        const [nextDeclaration, previousDeclaration, gotoStatement] =
            ast.body ?? [];

        assert.ok(nextDeclaration);
        assert.strictEqual(nextDeclaration.type, "VariableDeclaration");

        const [nextDeclarator] = nextDeclaration.declarations ?? [];
        assert.ok(nextDeclarator);

        const nextInitializer = nextDeclarator.init;
        assert.ok(nextInitializer);
        assert.strictEqual(nextInitializer.type, "CallExpression");
        assert.strictEqual(nextInitializer.object?.name, "room_next");
        assert.ok(Array.isArray(nextInitializer.arguments));
        assert.strictEqual(nextInitializer.arguments.length, 1);

        const [nextArgument] = nextInitializer.arguments;
        assert.ok(nextArgument);
        assert.strictEqual(nextArgument.type, "Identifier");
        assert.strictEqual(nextArgument.name, "room");

        const nextFixes = Array.isArray(
            nextInitializer._appliedFeatherDiagnostics
        )
            ? nextInitializer._appliedFeatherDiagnostics
            : [];

        assert.strictEqual(
            nextFixes.some((entry) => entry.id === "GM1009"),
            true,
            "Expected GM1009 fix metadata for the converted room_next helper."
        );

        assert.ok(previousDeclaration);
        assert.strictEqual(previousDeclaration.type, "VariableDeclaration");

        const [previousDeclarator] = previousDeclaration.declarations ?? [];
        assert.ok(previousDeclarator);

        const previousInitializer = previousDeclarator.init;
        assert.ok(previousInitializer);
        assert.strictEqual(previousInitializer.type, "CallExpression");
        assert.strictEqual(previousInitializer.object?.name, "room_previous");
        assert.ok(Array.isArray(previousInitializer.arguments));
        assert.strictEqual(previousInitializer.arguments.length, 1);

        const [previousArgument] = previousInitializer.arguments;
        assert.ok(previousArgument);
        assert.strictEqual(previousArgument.type, "Identifier");
        assert.strictEqual(previousArgument.name, "room");

        const previousFixes = Array.isArray(
            previousInitializer._appliedFeatherDiagnostics
        )
            ? previousInitializer._appliedFeatherDiagnostics
            : [];

        assert.strictEqual(
            previousFixes.some((entry) => entry.id === "GM1009"),
            true,
            "Expected GM1009 fix metadata for the converted room_previous helper."
        );

        const expressionStatement =
            gotoStatement?.type === "ExpressionStatement"
                ? gotoStatement.expression
                : gotoStatement;

        assert.ok(expressionStatement);
        assert.strictEqual(expressionStatement.type, "CallExpression");
        assert.strictEqual(expressionStatement.object?.name, "room_goto_next");
        assert.ok(Array.isArray(expressionStatement.arguments));
        assert.strictEqual(expressionStatement.arguments.length, 0);

        const gotoFixes = Array.isArray(
            expressionStatement._appliedFeatherDiagnostics
        )
            ? expressionStatement._appliedFeatherDiagnostics
            : [];

        assert.strictEqual(
            gotoFixes.some((entry) => entry.id === "GM1009"),
            true,
            "Expected GM1009 fix metadata for the converted room_goto helper."
        );
    });

    it("annotates invalid assignment targets with GM1007 metadata", () => {
        const source = [
            "var origin = new Point(0, 0);",
            "",
            "new Point(0, 0) = 1;"
        ].join("\n");

        const ast = GMLParser.parse(source, {
            getLocations: true,
            simplifyLocations: false
        });

        applyFeatherFixes(ast, { sourceText: source });

        const programFixes = ast._appliedFeatherDiagnostics;
        assert.ok(Array.isArray(programFixes));
        const gm1007Fix = programFixes.find((entry) => entry.id === "GM1007");

        assert.ok(
            gm1007Fix,
            "Expected program-level metadata to include GM1007."
        );
        assert.strictEqual(gm1007Fix.automatic, false);
        assert.strictEqual(gm1007Fix.target, "new Point(0, 0)");
        assert.ok(gm1007Fix.range);
        assert.strictEqual(typeof gm1007Fix.range.start, "number");
        assert.strictEqual(typeof gm1007Fix.range.end, "number");
        assert.ok(gm1007Fix.range.end > gm1007Fix.range.start);
    });

    it("removes invalid assignment statements flagged by GM1007", () => {
        const source = [
            "var origin = new Point(0, 0);",
            "",
            "new Point(0, 0) = 1;"
        ].join("\n");

        const ast = GMLParser.parse(source, {
            getLocations: true,
            simplifyLocations: false
        });

        applyFeatherFixes(ast, { sourceText: source });

        const programBody = Array.isArray(ast.body) ? ast.body : [];

        assert.strictEqual(programBody.length, 1);
        assert.strictEqual(programBody[0]?.type, "VariableDeclaration");

        const remainingExpression = programBody.find(
            (node) => node?.type === "ExpressionStatement"
        );
        assert.strictEqual(remainingExpression, undefined);

        const programFixes = Array.isArray(ast._appliedFeatherDiagnostics)
            ? ast._appliedFeatherDiagnostics
            : [];

        assert.strictEqual(
            programFixes.some((entry) => entry.id === "GM1007"),
            true,
            "Expected program metadata to record the GM1007 fix."
        );
    });

    it("promotes local variables used within with(other) scopes", () => {
        const source = [
            "var atk = 1;",
            "",
            "with (other)",
            "{",
            "    hp -= atk;",
            "    apply_damage(atk);",
            "}",
            "",
            "with (other)",
            "{",
            "    apply_damage(atk);",
            "}"
        ].join("\n");

        const ast = GMLParser.parse(source, {
            getLocations: true,
            simplifyLocations: false
        });

        applyFeatherFixes(ast, { sourceText: source });

        const [promotedAssignment, firstWith, secondWith] = ast.body ?? [];

        assert.ok(promotedAssignment);
        assert.strictEqual(promotedAssignment.type, "AssignmentExpression");
        assert.strictEqual(promotedAssignment.operator, "=");
        assert.strictEqual(promotedAssignment.left?.name, "atk");

        const firstBody = firstWith?.body?.body ?? [];
        const [damageExpression, damageCall] = firstBody;

        assert.ok(damageExpression);
        assert.strictEqual(damageExpression.type, "AssignmentExpression");
        assert.strictEqual(damageExpression.right?.type, "MemberDotExpression");
        assert.strictEqual(damageExpression.right?.object?.name, "other");
        assert.strictEqual(damageExpression.right?.property?.name, "atk");

        assert.ok(damageCall);
        const firstCallArgument = damageCall.arguments?.[0];
        assert.strictEqual(firstCallArgument?.type, "MemberDotExpression");
        assert.strictEqual(firstCallArgument?.object?.name, "other");
        assert.strictEqual(firstCallArgument?.property?.name, "atk");

        const secondBody = secondWith?.body?.body ?? [];
        const [secondCall] = secondBody;
        const secondCallArgument = secondCall?.arguments?.[0];
        assert.strictEqual(secondCallArgument?.type, "MemberDotExpression");
        assert.strictEqual(secondCallArgument?.object?.name, "other");
        assert.strictEqual(secondCallArgument?.property?.name, "atk");

        const assignmentFixes =
            promotedAssignment?._appliedFeatherDiagnostics ?? [];
        assert.ok(
            assignmentFixes.some(
                (entry) => entry.id === "GM1013" && entry.automatic === true
            ),
            "Expected promoted assignment to record GM1013 metadata."
        );

        const memberFixes =
            damageExpression.right?._appliedFeatherDiagnostics ?? [];
        assert.ok(
            memberFixes.some(
                (entry) => entry.id === "GM1013" && entry.automatic === true
            ),
            "Expected member access to record GM1013 metadata."
        );

        const programFixes = ast._appliedFeatherDiagnostics ?? [];
        const automaticGm1013 = programFixes.filter(
            (entry) => entry.id === "GM1013" && entry.automatic === true
        );

        assert.ok(
            automaticGm1013.length >= 3,
            "Expected program metadata to include automatic GM1013 fixes."
        );
    });

    it("preserves function-scoped vars when resolving with(other) references", () => {
        const source = [
            "function AttackController() constructor {",
            "    static perform_attack = function() {",
            "        var base_atk = 1;",
            "",
            "        with (other)",
            "        {",
            "            var total_atk = base_atk + attack_bonus;",
            "        }",
            "    };",
            "}",
            ""
        ].join("\n");

        const ast = GMLParser.parse(source, {
            getLocations: true,
            simplifyLocations: false
        });

        applyFeatherFixes(ast, { sourceText: source });

        const constructor = ast.body?.[0];
        assert.ok(constructor);
        const staticDeclaration = constructor?.body?.body?.find(
            (node) => node?.type === "VariableDeclaration"
        );
        assert.ok(staticDeclaration);
        const staticInitializer = staticDeclaration.declarations?.[0]?.init;
        assert.ok(staticInitializer);
        const functionBody = staticInitializer.body?.body ?? [];
        const [varDeclaration, withStatement] = functionBody;

        assert.strictEqual(varDeclaration?.type, "VariableDeclaration");
        assert.strictEqual(varDeclaration?.kind, "var");

        const withBody = withStatement?.body?.body ?? [];
        const totalDeclaration = withBody?.[0];
        assert.strictEqual(totalDeclaration?.type, "VariableDeclaration");

        const initializer = totalDeclaration?.declarations?.[0]?.init;
        assert.strictEqual(initializer?.type, "BinaryExpression");
        assert.strictEqual(initializer?.left?.type, "Identifier");
        assert.strictEqual(initializer?.left?.name, "base_atk");

        const rightHand = initializer?.right;
        assert.strictEqual(rightHand?.type, "MemberDotExpression");
        assert.strictEqual(rightHand?.object?.name, "other");
        assert.strictEqual(rightHand?.property?.name, "attack_bonus");
    });

    it("coerces string literal operands flagged by GM1010", () => {
        const source = 'result = 5 + "5";';

        const ast = GMLParser.parse(source, {
            getLocations: true,
            simplifyLocations: false
        });

        applyFeatherFixes(ast, { sourceText: source });

        const [assignment] = ast.body ?? [];
        assert.ok(assignment);
        assert.strictEqual(assignment.type, "AssignmentExpression");

        const binary = assignment.right;
        assert.ok(binary);
        assert.strictEqual(binary.type, "BinaryExpression");
        assert.strictEqual(binary.operator, "+");

        const coerced = binary.right;
        assert.ok(coerced);
        assert.strictEqual(coerced.type, "CallExpression");
        assert.strictEqual(coerced.object?.type, "Identifier");
        assert.strictEqual(coerced.object?.name, "real");
        assert.ok(Array.isArray(coerced.arguments));
        assert.strictEqual(coerced.arguments.length, 1);
        assert.strictEqual(coerced.arguments[0]?.type, "Literal");
        assert.strictEqual(coerced.arguments[0]?.value, '"5"');

        const metadata = binary._appliedFeatherDiagnostics;
        assert.ok(Array.isArray(metadata));
        assert.strictEqual(metadata.length, 1);
        assert.strictEqual(metadata[0].id, "GM1010");
        assert.strictEqual(metadata[0].target, "+");
        assert.strictEqual(metadata[0].automatic, true);

        assert.ok(Array.isArray(ast._appliedFeatherDiagnostics));
        assert.strictEqual(
            ast._appliedFeatherDiagnostics.some(
                (entry) => entry.id === "GM1010"
            ),
            true,
            "Expected GM1010 metadata to be recorded on the program node."
        );
    });

    it("leaves non-numeric string operands unchanged when coercion is unnecessary", () => {
        const source = [
            'var base = @"PlayerData";',
            'var combined = base + @"/Screenshots/*.png";',
            'var appended = base + "/Manual";'
        ].join("\n");

        const ast = GMLParser.parse(source, {
            getLocations: true,
            simplifyLocations: false
        });

        applyFeatherFixes(ast, { sourceText: source });

        const [, combinedDeclaration, appendedDeclaration] = ast.body ?? [];

        const combinedInit = combinedDeclaration?.declarations?.[0]?.init;
        assert.ok(combinedInit);
        assert.strictEqual(combinedInit.type, "BinaryExpression");
        assert.strictEqual(combinedInit.right?.type, "Literal");
        assert.strictEqual(combinedInit.right?.value, '@"/Screenshots/*.png"');

        const appendedInit = appendedDeclaration?.declarations?.[0]?.init;
        assert.ok(appendedInit);
        assert.strictEqual(appendedInit.type, "BinaryExpression");
        assert.strictEqual(appendedInit.right?.type, "Literal");
        assert.strictEqual(appendedInit.right?.value, '"/Manual"');

        const combinedMetadata = combinedInit._appliedFeatherDiagnostics ?? [];
        const appendedMetadata = appendedInit._appliedFeatherDiagnostics ?? [];

        assert.strictEqual(combinedMetadata.length, 0);
        assert.strictEqual(appendedMetadata.length, 0);
    });

    it("converts string length property access into string_length calls", () => {
        const source = "var result = string(value).length;";

        const ast = GMLParser.parse(source, {
            getLocations: true,
            simplifyLocations: false
        });

        const declaration = ast.body?.[0]?.declarations?.[0];
        const originalInit = declaration?.init;

        assert.ok(originalInit);
        assert.strictEqual(originalInit.type, "MemberDotExpression");

        applyFeatherFixes(ast, { sourceText: source });

        const updatedInit = declaration?.init;

        assert.ok(updatedInit);
        assert.strictEqual(updatedInit.type, "CallExpression");
        assert.strictEqual(updatedInit.object?.type, "Identifier");
        assert.strictEqual(updatedInit.object?.name, "string_length");
        assert.ok(Array.isArray(updatedInit.arguments));
        assert.strictEqual(updatedInit.arguments.length, 1);
        assert.strictEqual(updatedInit.arguments[0], originalInit.object);

        const appliedFixes = updatedInit._appliedFeatherDiagnostics;
        assert.ok(Array.isArray(appliedFixes));
        const gm1012Fix = appliedFixes.find((entry) => entry.id === "GM1012");
        assert.ok(gm1012Fix);
        assert.strictEqual(gm1012Fix.target, "length");
    });

    it("corrects GM1021 typoed function calls using metadata guidance", () => {
        const source = [
            "function make_game(_genre) { /* ... */ }",
            "",
            'make_gaem("RPG");',
            "",
            "var _x = clam(x, 0, 100);"
        ].join("\n");

        const ast = GMLParser.parse(source, {
            getLocations: true,
            simplifyLocations: false
        });

        applyFeatherFixes(ast, { sourceText: source });

        const typoCall = ast.body?.find(
            (node) => node?.type === "CallExpression"
        );
        const variableDeclaration = ast.body?.find(
            (node) => node?.type === "VariableDeclaration"
        );
        const clampCall = variableDeclaration?.declarations?.[0]?.init;

        assert.ok(typoCall);
        assert.strictEqual(typoCall.type, "CallExpression");
        assert.strictEqual(typoCall.object?.name, "make_game");

        assert.ok(clampCall);
        assert.strictEqual(clampCall.type, "CallExpression");
        assert.strictEqual(clampCall.object?.name, "clamp");

        const typoFixes = typoCall._appliedFeatherDiagnostics;
        assert.ok(Array.isArray(typoFixes));
        assert.strictEqual(typoFixes.length, 1);
        assert.strictEqual(typoFixes[0].id, "GM1021");
        assert.strictEqual(typoFixes[0].target, "make_gaem");
        assert.strictEqual(typoFixes[0].replacement, "make_game");
        assert.strictEqual(typeof typoFixes[0].automatic, "boolean");
        assert.strictEqual(typoFixes[0].automatic, true);
        assert.ok(typoFixes[0].range);
        assert.strictEqual(typeof typoFixes[0].range.start, "number");
        assert.strictEqual(typeof typoFixes[0].range.end, "number");

        const clampFixes = clampCall._appliedFeatherDiagnostics;
        assert.ok(Array.isArray(clampFixes));
        assert.strictEqual(clampFixes.length, 1);
        assert.strictEqual(clampFixes[0].id, "GM1021");
        assert.strictEqual(clampFixes[0].target, "clam");
        assert.strictEqual(clampFixes[0].replacement, "clamp");
        assert.strictEqual(clampFixes[0].automatic, true);

        const appliedFixes = ast._appliedFeatherDiagnostics ?? [];
        const gm1021Entries = appliedFixes.filter(
            (entry) => entry?.id === "GM1021"
        );

        assert.strictEqual(gm1021Entries.length >= 2, true);
        for (const entry of gm1021Entries) {
            assert.strictEqual(entry.automatic, true);
        }
    });

    it("renames deprecated built-in variables and records fix metadata", () => {
        const source = [
            "score = 0;",
            "score = score + 1;",
            "player.score = score;",
            "var local_score = score;"
        ].join("\n");

        const ast = GMLParser.parse(source, {
            getLocations: true,
            simplifyLocations: false
        });

        applyFeatherFixes(ast, { sourceText: source });

        const [
            firstAssignment,
            secondAssignment,
            memberAssignment,
            declaration
        ] = ast.body ?? [];

        assert.ok(firstAssignment);
        assert.strictEqual(firstAssignment.type, "AssignmentExpression");
        assert.strictEqual(firstAssignment.left?.name, "points");
        assert.strictEqual(firstAssignment.right?.value, "0");

        assert.ok(secondAssignment);
        assert.strictEqual(secondAssignment.type, "AssignmentExpression");
        assert.strictEqual(secondAssignment.left?.name, "points");
        assert.strictEqual(secondAssignment.right?.type, "BinaryExpression");
        assert.strictEqual(secondAssignment.right?.left?.name, "points");

        assert.ok(memberAssignment);
        assert.strictEqual(memberAssignment.type, "AssignmentExpression");
        assert.strictEqual(memberAssignment.left?.property?.name, "score");
        assert.strictEqual(memberAssignment.right?.name, "points");

        assert.ok(declaration);
        assert.strictEqual(declaration.type, "VariableDeclaration");
        const [declarator] = declaration.declarations ?? [];
        assert.strictEqual(declarator?.id?.name, "local_score");
        assert.strictEqual(declarator?.init?.name, "points");

        const identifierMetadata =
            firstAssignment.left?._appliedFeatherDiagnostics;
        assert.ok(Array.isArray(identifierMetadata));
        assert.strictEqual(identifierMetadata.length > 0, true);
        assert.strictEqual(identifierMetadata[0].id, "GM1024");
        assert.strictEqual(identifierMetadata[0].target, "score");

        assert.ok(Array.isArray(ast._appliedFeatherDiagnostics));
        assert.strictEqual(
            ast._appliedFeatherDiagnostics.some(
                (entry) => entry.id === "GM1024"
            ),
            true
        );
    });

    it("replaces deprecated constants highlighted by GM1023", () => {
        const source = [
            "if (os_type == os_win32)",
            "{",
            "    return os_win32;",
            "}",
            ""
        ].join("\n");

        const ast = GMLParser.parse(source, {
            getLocations: true,
            simplifyLocations: false
        });

        applyFeatherFixes(ast, { sourceText: source });

        const [ifStatement] = ast.body ?? [];
        const comparison = ifStatement?.test?.expression;
        const conditionConstant = comparison?.right;
        const returnStatement = ifStatement?.consequent?.body?.[0];
        const returnArgument = returnStatement?.argument;

        assert.ok(conditionConstant);
        assert.strictEqual(conditionConstant.type, "Identifier");
        assert.strictEqual(conditionConstant.name, "os_windows");

        assert.ok(returnArgument);
        assert.strictEqual(returnArgument.type, "Identifier");
        assert.strictEqual(returnArgument.name, "os_windows");

        const identifierFixes = returnArgument._appliedFeatherDiagnostics ?? [];
        assert.ok(Array.isArray(identifierFixes));

        const gm1023Fix = identifierFixes.find(
            (entry) => entry.id === "GM1023"
        );
        assert.ok(
            gm1023Fix,
            "Expected GM1023 fix metadata to be attached to the identifier."
        );
        assert.strictEqual(gm1023Fix.target, "os_windows");
        assert.strictEqual(gm1023Fix.automatic, true);

        const programFixes = ast._appliedFeatherDiagnostics ?? [];
        assert.ok(
            programFixes.some((entry) => entry.id === "GM1023"),
            "Expected GM1023 fix metadata to be attached to the program node."
        );
    });

    it("rewrites postfix increment statements flagged by GM1026", () => {
        const source = "pi++;";

        const ast = GMLParser.parse(source, {
            getLocations: true,
            simplifyLocations: false
        });

        applyFeatherFixes(ast, { sourceText: source });

        const [variableDeclaration, incDecStatement] = ast.body ?? [];

        assert.ok(variableDeclaration);
        assert.strictEqual(variableDeclaration.type, "VariableDeclaration");
        assert.strictEqual(variableDeclaration.kind, "var");

        const [declarator] = variableDeclaration.declarations ?? [];
        assert.ok(declarator);
        assert.strictEqual(declarator.type, "VariableDeclarator");
        assert.strictEqual(declarator.init?.type, "Identifier");
        assert.strictEqual(declarator.init?.name, "pi");

        const identifierName = declarator.id?.name;
        assert.ok(typeof identifierName === "string");
        assert.ok(identifierName.startsWith("__featherFix_pi"));

        assert.ok(incDecStatement);
        assert.strictEqual(incDecStatement.type, "IncDecStatement");
        assert.strictEqual(incDecStatement.prefix, false);
        assert.strictEqual(incDecStatement.operator, "++");
        assert.strictEqual(incDecStatement.argument?.type, "Identifier");
        assert.strictEqual(incDecStatement.argument?.name, identifierName);

        const declarationMetadata =
            variableDeclaration._appliedFeatherDiagnostics;
        assert.ok(Array.isArray(declarationMetadata));
        assert.strictEqual(
            declarationMetadata.some((entry) => entry.id === "GM1026"),
            true
        );

        const statementMetadata = incDecStatement._appliedFeatherDiagnostics;
        assert.ok(Array.isArray(statementMetadata));
        assert.strictEqual(
            statementMetadata.some((entry) => entry.id === "GM1026"),
            true
        );

        const programMetadata = ast._appliedFeatherDiagnostics;
        assert.ok(Array.isArray(programMetadata));
        const gm1026 = programMetadata.find((entry) => entry.id === "GM1026");
        assert.ok(gm1026);
        assert.strictEqual(gm1026.automatic, true);
    });

    it("renames reserved identifiers and records fix metadata", () => {
        const source = [
            "#macro image_index 1",
            "",
            "var image_index = 1;",
            "static draw_text = 2;"
        ].join("\n");

        const ast = GMLParser.parse(source, {
            getLocations: true,
            simplifyLocations: false
        });

        applyFeatherFixes(ast, { sourceText: source });

        const [macro, varDeclaration, staticDeclaration] = ast.body ?? [];

        assert.ok(macro?.name);
        assert.strictEqual(macro.name.name, "_image_index");
        assert.strictEqual(
            macro._featherMacroText?.trimEnd(),
            "#macro _image_index 1"
        );
        assert.ok(Array.isArray(macro.name._appliedFeatherDiagnostics));
        assert.strictEqual(
            macro.name._appliedFeatherDiagnostics[0].id,
            "GM1030"
        );
        assert.strictEqual(
            macro.name._appliedFeatherDiagnostics[0].target,
            "image_index"
        );

        const varDeclarator = varDeclaration?.declarations?.[0];
        assert.ok(varDeclarator?.id);
        assert.strictEqual(varDeclarator.id.name, "_image_index");
        assert.ok(Array.isArray(varDeclarator.id._appliedFeatherDiagnostics));
        assert.strictEqual(
            varDeclarator.id._appliedFeatherDiagnostics[0].id,
            "GM1030"
        );
        assert.strictEqual(
            varDeclarator.id._appliedFeatherDiagnostics[0].target,
            "image_index"
        );

        const staticDeclarator = staticDeclaration?.declarations?.[0];
        assert.ok(staticDeclarator?.id);
        assert.strictEqual(staticDeclarator.id.name, "_draw_text");
        assert.ok(
            Array.isArray(staticDeclarator.id._appliedFeatherDiagnostics)
        );
        assert.strictEqual(
            staticDeclarator.id._appliedFeatherDiagnostics[0].id,
            "GM1030"
        );
        assert.strictEqual(
            staticDeclarator.id._appliedFeatherDiagnostics[0].target,
            "draw_text"
        );

        const appliedFixes = ast._appliedFeatherDiagnostics ?? [];
        assert.strictEqual(
            appliedFixes.some((entry) => entry.id === "GM1030"),
            true,
            "Expected GM1030 fix metadata to be attached to the program node."
        );
    });

    it("converts numeric string call arguments into numeric literals for GM1029", () => {
        const source =
            'draw_sprite(sprite_index, image_index, "1234", "5678");';

        const ast = GMLParser.parse(source, {
            getLocations: true,
            simplifyLocations: false
        });

        applyFeatherFixes(ast, { sourceText: source });

        const [callExpression] = ast.body ?? [];
        assert.ok(callExpression);

        const args = Array.isArray(callExpression?.arguments)
            ? callExpression.arguments
            : [];

        assert.strictEqual(args.length, 4);
        assert.strictEqual(args[2]?.type, "Literal");
        assert.strictEqual(args[3]?.type, "Literal");
        assert.strictEqual(args[2]?.value, "1234");
        assert.strictEqual(args[3]?.value, "5678");

        const literalMetadata = args[2]?._appliedFeatherDiagnostics;
        assert.ok(Array.isArray(literalMetadata));
        assert.strictEqual(literalMetadata.length, 1);

        const [metadata] = literalMetadata;
        const diagnostic = getFeatherDiagnosticById("GM1029");

        assert.strictEqual(metadata?.id, "GM1029");
        assert.strictEqual(metadata?.automatic, true);
        assert.strictEqual(metadata?.title, diagnostic?.title ?? null);
        assert.strictEqual(
            metadata?.description,
            diagnostic?.description ?? null
        );
        assert.strictEqual(
            metadata?.correction,
            diagnostic?.correction ?? null
        );
        assert.ok(metadata?.range);
        assert.strictEqual(typeof metadata.range.start, "number");
        assert.strictEqual(typeof metadata.range.end, "number");
    });

    it("normalizes multidimensional array indexing and records metadata", () => {
        const source = [
            "function fetch_value(_grid, _row, _column, _depth)",
            "{",
            "    var primary = _grid[_row, _column];",
            "    var tertiary = _grid[_row, _column, _depth];",
            "    return primary + tertiary;",
            "}",
            "",
            "var nested = matrix[0, 1, 2, 3];"
        ].join("\n");

        const ast = GMLParser.parse(source, {
            getLocations: true,
            simplifyLocations: false
        });

        applyFeatherFixes(ast, { sourceText: source });

        const functionDeclaration = ast.body?.[0];
        assert.ok(functionDeclaration?.body?.body);

        const [primaryDeclaration, tertiaryDeclaration, returnStatement] =
            functionDeclaration.body.body;

        const primaryInit = primaryDeclaration?.declarations?.[0]?.init;
        const tertiaryInit = tertiaryDeclaration?.declarations?.[0]?.init;

        assert.strictEqual(primaryInit?.type, "MemberIndexExpression");
        assert.strictEqual(primaryInit?.property?.length, 1);
        assert.strictEqual(primaryInit?.object?.type, "MemberIndexExpression");
        assert.strictEqual(primaryInit.object.property?.length, 1);
        assert.ok(Array.isArray(primaryInit._appliedFeatherDiagnostics));

        assert.strictEqual(tertiaryInit?.type, "MemberIndexExpression");
        assert.strictEqual(tertiaryInit?.property?.length, 1);
        assert.strictEqual(tertiaryInit?.object?.type, "MemberIndexExpression");
        assert.strictEqual(tertiaryInit.object.property?.length, 1);
        assert.strictEqual(
            tertiaryInit.object?.object?.type,
            "MemberIndexExpression"
        );
        assert.ok(Array.isArray(tertiaryInit._appliedFeatherDiagnostics));

        const globalDeclaration = ast.body?.[1]?.declarations?.[0];
        const nestedInit = globalDeclaration?.init;

        assert.strictEqual(nestedInit?.type, "MemberIndexExpression");
        assert.strictEqual(nestedInit?.property?.length, 1);
        assert.strictEqual(nestedInit?.object?.type, "MemberIndexExpression");
        assert.strictEqual(nestedInit?.object?.property?.length, 1);
        assert.strictEqual(
            nestedInit?.object?.object?.type,
            "MemberIndexExpression"
        );
        assert.strictEqual(
            nestedInit?.object?.object?.object?.type,
            "MemberIndexExpression"
        );
        assert.ok(Array.isArray(nestedInit._appliedFeatherDiagnostics));

        assert.ok(Array.isArray(ast._appliedFeatherDiagnostics));
        const normalizedFixes = ast._appliedFeatherDiagnostics.filter(
            (entry) => entry.id === "GM1036"
        );
        assert.strictEqual(normalizedFixes.length >= 3, true);

        for (const entry of normalizedFixes) {
            assert.strictEqual(entry.automatic, true);
        }

        assert.ok(returnStatement);
    });

    it("converts instance creation asset strings to identifiers and records metadata", () => {
        const source = 'instance_create_depth(x, y, -100, "obj_player");';

        const ast = GMLParser.parse(source, {
            getLocations: true,
            simplifyLocations: false
        });

        const [callExpression] = ast.body ?? [];
        assert.ok(callExpression);
        const originalArgument = callExpression?.arguments?.[3];
        assert.ok(originalArgument);
        assert.strictEqual(originalArgument.type, "Literal");

        applyFeatherFixes(ast, { sourceText: source });

        const updatedArgument = callExpression.arguments?.[3];
        assert.ok(updatedArgument);
        assert.strictEqual(updatedArgument.type, "Identifier");
        assert.strictEqual(updatedArgument.name, "obj_player");

        const metadata = updatedArgument._appliedFeatherDiagnostics;
        assert.ok(Array.isArray(metadata));
        assert.strictEqual(metadata.length, 1);
        const [entry] = metadata;
        assert.strictEqual(entry.id, "GM1041");
        assert.strictEqual(entry.target, "obj_player");
        assert.strictEqual(entry.automatic, true);
        assert.ok(entry.range);
        assert.strictEqual(typeof entry.range.start, "number");
        assert.strictEqual(typeof entry.range.end, "number");

        const programFixes = ast._appliedFeatherDiagnostics ?? [];
        assert.ok(Array.isArray(programFixes));
        assert.ok(
            programFixes.some(
                (detail) =>
                    detail.id === "GM1041" &&
                    detail.automatic === true &&
                    detail.target === "obj_player"
            )
        );
    });

    it("replaces invalid delete statements and records fix metadata", () => {
        const source = [
            "var values = [2, 403, 202, 303, 773, 573];",
            "",
            "delete values;"
        ].join("\n");

        const ast = GMLParser.parse(source, {
            getLocations: true,
            simplifyLocations: false
        });

        applyFeatherFixes(ast, { sourceText: source });

        assert.ok(Array.isArray(ast.body));
        assert.strictEqual(ast.body.length >= 2, true);

        const assignment = ast.body[1];
        assert.ok(assignment);
        assert.strictEqual(assignment.type, "AssignmentExpression");
        assert.ok(assignment.left);
        assert.strictEqual(assignment.left.type, "Identifier");
        assert.strictEqual(assignment.left.name, "values");
        assert.ok(assignment.right);
        assert.strictEqual(assignment.right.type, "Literal");
        assert.strictEqual(assignment.right.value, "undefined");

        const assignmentFixes = assignment._appliedFeatherDiagnostics;
        assert.ok(Array.isArray(assignmentFixes));
        assert.strictEqual(assignmentFixes.length > 0, true);
        assert.strictEqual(
            assignmentFixes.some((entry) => entry.id === "GM1052"),
            true,
            "Expected delete fixer metadata to be recorded on the assignment node."
        );

        const recordedFix = assignmentFixes.find(
            (entry) => entry.id === "GM1052"
        );
        assert.ok(recordedFix);
        assert.strictEqual(recordedFix.target, "values");
        assert.strictEqual(recordedFix.automatic, true);

        assert.ok(Array.isArray(ast._appliedFeatherDiagnostics));
        assert.strictEqual(
            ast._appliedFeatherDiagnostics.some(
                (entry) => entry.id === "GM1052"
            ),
            true,
            "Expected delete fixer metadata to be recorded on the program node."
        );
    });

    it("marks constructor declarations for functions instantiated with new", () => {
        const source = [
            "function item() {",
            "    return 42;",
            "}",
            "",
            "var sword = new item();"
        ].join("\n");

        const ast = GMLParser.parse(source, {
            getLocations: true,
            simplifyLocations: false
        });

        const [functionNode] = ast.body ?? [];

        assert.ok(functionNode);
        assert.strictEqual(functionNode.type, "FunctionDeclaration");

        applyFeatherFixes(ast, { sourceText: source });

        assert.strictEqual(functionNode.type, "ConstructorDeclaration");

        const functionFixes = functionNode._appliedFeatherDiagnostics;
        assert.ok(Array.isArray(functionFixes));
        assert.strictEqual(
            functionFixes.some((entry) => entry.id === "GM1058"),
            true
        );
        assert.strictEqual(
            functionFixes.some((entry) => entry.target === "item"),
            true,
            "Expected constructor fix metadata to target the function name."
        );

        const recordedIds = ast._appliedFeatherDiagnostics ?? [];
        assert.strictEqual(
            recordedIds.some((entry) => entry.id === "GM1058"),
            true,
            "Expected the program node to record the GM1058 constructor fix."
        );
    });

    it("removes duplicate function parameters and records metadata", () => {
        const source = [
            "function example(value, other, value, value) {",
            "    return value + other;",
            "}"
        ].join("\n");

        const ast = GMLParser.parse(source, {
            getLocations: true,
            simplifyLocations: false
        });

        applyFeatherFixes(ast, { sourceText: source });

        const [fn] = ast.body ?? [];
        assert.ok(fn);
        const params = Array.isArray(fn.params) ? fn.params : [];
        assert.deepStrictEqual(
            params.map((param) =>
                param?.type === "Identifier"
                    ? param.name
                    : (param?.left?.name ?? null)
            ),
            ["value", "other"]
        );

        const fnMetadata = fn._appliedFeatherDiagnostics ?? [];
        assert.strictEqual(fnMetadata.length, 2);
        for (const entry of fnMetadata) {
            assert.strictEqual(entry.id, "GM1059");
            assert.strictEqual(entry.target, "value");
            assert.strictEqual(entry.automatic, true);
        }

        const rootMetadata = ast._appliedFeatherDiagnostics ?? [];
        const gm1059Metadata = rootMetadata.filter(
            (entry) => entry.id === "GM1059"
        );
        assert.strictEqual(gm1059Metadata.length, 2);
        for (const entry of gm1059Metadata) {
            assert.strictEqual(entry.target, "value");
            assert.strictEqual(entry.automatic, true);
        }
    });

    it("removes duplicate constructor parameters flagged by GM1059", () => {
        const source = [
            "function Example(value, other, value) constructor {",
            "    return value + other;",
            "}"
        ].join("\n");

        const ast = GMLParser.parse(source, {
            getLocations: true,
            simplifyLocations: false
        });

        applyFeatherFixes(ast, { sourceText: source });

        const [ctor] = ast.body ?? [];
        assert.ok(ctor);
        assert.strictEqual(ctor.type, "ConstructorDeclaration");

        const params = Array.isArray(ctor.params) ? ctor.params : [];
        assert.deepStrictEqual(
            params.map((param) =>
                param?.type === "Identifier"
                    ? param.name
                    : (param?.left?.name ?? null)
            ),
            ["value", "other"]
        );

        const ctorMetadata = ctor._appliedFeatherDiagnostics ?? [];
        assert.strictEqual(ctorMetadata.length, 1);
        const [metadataEntry] = ctorMetadata;
        assert.ok(metadataEntry);
        assert.strictEqual(metadataEntry.id, "GM1059");
        assert.strictEqual(metadataEntry.target, "value");
        assert.strictEqual(metadataEntry.automatic, true);

        const rootMetadata = ast._appliedFeatherDiagnostics ?? [];
        const gm1059Metadata = rootMetadata.filter(
            (entry) => entry.id === "GM1059"
        );
        assert.strictEqual(gm1059Metadata.length, 1);
        const [rootEntry] = gm1059Metadata;
        assert.ok(rootEntry);
        assert.strictEqual(rootEntry.target, "value");
        assert.strictEqual(rootEntry.automatic, true);
    });

    it("adds missing enum members and records fix metadata", () => {
        const source = [
            "enum FRUIT {",
            "    NONE,",
            "    ORANGE,",
            "    SIZEOF",
            "}",
            "",
            "var best = FRUIT.KIWI;"
        ].join("\n");

        const ast = GMLParser.parse(source, {
            getLocations: true,
            simplifyLocations: false
        });

        applyFeatherFixes(ast, { sourceText: source });

        const [enumDeclaration] = ast.body ?? [];
        assert.ok(enumDeclaration);

        const members = Array.isArray(enumDeclaration.members)
            ? enumDeclaration.members
            : [];
        const memberNames = members.map((member) => member?.name?.name);

        assert.deepStrictEqual(memberNames, [
            "NONE",
            "ORANGE",
            "KIWI",
            "SIZEOF"
        ]);

        const kiwiMember = members.find(
            (member) => member?.name?.name === "KIWI"
        );
        assert.ok(kiwiMember);

        const memberFixes = kiwiMember._appliedFeatherDiagnostics;
        assert.ok(Array.isArray(memberFixes));
        assert.strictEqual(memberFixes.length, 1);
        assert.strictEqual(memberFixes[0].id, "GM1014");
        assert.strictEqual(memberFixes[0].target, "FRUIT.KIWI");

        const enumFixes = enumDeclaration._appliedFeatherDiagnostics;
        assert.ok(Array.isArray(enumFixes));
        assert.strictEqual(
            enumFixes.some((entry) => entry.id === "GM1014"),
            true
        );

        const programFixes = ast._appliedFeatherDiagnostics;
        assert.ok(Array.isArray(programFixes));
        assert.strictEqual(
            programFixes.some((entry) => entry.id === "GM1014"),
            true
        );
    });

    it("initialises missing enum member lists before adding fixes", () => {
        const enumDeclaration = {
            type: "EnumDeclaration",
            name: { type: "Identifier", name: "FRUIT" },
            members: null
        };
        const ast = {
            type: "Program",
            body: [
                enumDeclaration,
                {
                    type: "ExpressionStatement",
                    expression: {
                        type: "MemberDotExpression",
                        object: { type: "Identifier", name: "FRUIT" },
                        property: { type: "Identifier", name: "KIWI" }
                    }
                }
            ]
        };

        applyFeatherFixes(ast);

        assert.ok(Array.isArray(enumDeclaration.members));
        assert.deepStrictEqual(
            enumDeclaration.members.map((member) => member?.name?.name),
            ["KIWI"]
        );

        const metadata =
            enumDeclaration.members[0]?._appliedFeatherDiagnostics ?? [];
        assert.strictEqual(metadata.length, 1);
        const [entry] = metadata;
        assert.strictEqual(entry.id, "GM1014");
        assert.strictEqual(entry.target, "FRUIT.KIWI");
    });

    it("records manual Feather fix metadata for every diagnostic", () => {
        const source = "var value = 1;";

        const ast = GMLParser.parse(source, {
            getLocations: true,
            simplifyLocations: false
        });

        applyFeatherFixes(ast, { sourceText: source });

        assert.ok(Array.isArray(ast._appliedFeatherDiagnostics));

        const recordedIds = new Set(
            ast._appliedFeatherDiagnostics.map((entry) => entry.id)
        );
        const diagnostics = getFeatherMetadata().diagnostics ?? [];

        assert.strictEqual(
            recordedIds.size,
            diagnostics.length,
            "Expected manual Feather fix metadata to be captured for every diagnostic."
        );

        for (const id of ["GM2054", "GM2020", "GM2042", "GM1042"]) {
            assert.strictEqual(
                recordedIds.has(id),
                true,
                `Expected manual Feather fix metadata for diagnostic ${id}.`
            );
        }

        for (const entry of ast._appliedFeatherDiagnostics) {
            assert.strictEqual(
                Object.prototype.hasOwnProperty.call(entry, "automatic"),
                true,
                "Each Feather fix entry should indicate whether it was applied automatically."
            );
        }
    });

    it("ensures shader_set calls are followed by shader_reset and records metadata", () => {
        const source = [
            "shader_set(sh_fancy_lighting);",
            "",
            "vertex_submit(vb_my_world_model, pr_trianglelist, -1);"
        ].join("\n");

        const ast = GMLParser.parse(source, {
            getLocations: true,
            simplifyLocations: false
        });

        applyFeatherFixes(ast, { sourceText: source });

        const body = ast.body ?? [];
        assert.ok(Array.isArray(body));
        assert.ok(
            body.length >= 3,
            "Expected shader_reset call to be inserted after the draw call."
        );

        const drawCall = body[1];
        assert.strictEqual(drawCall?.type, "CallExpression");
        assert.strictEqual(drawCall?.object?.name, "vertex_submit");

        const shaderResetCall = body[2];
        assert.strictEqual(shaderResetCall?.type, "CallExpression");
        assert.strictEqual(shaderResetCall?.object?.name, "shader_reset");

        const appliedDiagnostics = ast._appliedFeatherDiagnostics ?? [];
        const gm2003 = appliedDiagnostics.find(
            (entry) => entry.id === "GM2003"
        );

        assert.ok(
            gm2003,
            "Expected GM2003 metadata to be recorded on the AST."
        );
        assert.strictEqual(gm2003.automatic, true);
        assert.ok(gm2003.range);
        assert.strictEqual(typeof gm2003.range.start, "number");
        assert.strictEqual(typeof gm2003.range.end, "number");

        const callDiagnostics =
            shaderResetCall._appliedFeatherDiagnostics ?? [];
        assert.strictEqual(
            callDiagnostics.some((entry) => entry.id === "GM2003"),
            true,
            "Expected shader_reset call to record GM2003 metadata."
        );
    });

    it("inserts surface target resets for GM2046 sequences and records metadata", () => {
        const source = [
            "/// Draw Event",
            "",
            "surface_set_target(sf);",
            "draw_clear_alpha(c_blue, 1);",
            "draw_circle(50, 50, 20, false);",
            "vertex_submit(vb, pr_trianglelist, surface_get_texture(sf));"
        ].join("\n");

        const ast = GMLParser.parse(source, {
            getLocations: true,
            simplifyLocations: false
        });

        applyFeatherFixes(ast, { sourceText: source });

        const body = Array.isArray(ast.body) ? ast.body : [];
        const setIndex = body.findIndex(
            (node) =>
                node?.type === "CallExpression" &&
                node.object?.name === "surface_set_target"
        );
        const resetIndex = body.findIndex(
            (node) =>
                node?.type === "CallExpression" &&
                node.object?.name === "surface_reset_target"
        );

        assert.ok(
            setIndex !== -1,
            "Expected surface_set_target call to be present in the AST."
        );
        assert.ok(
            resetIndex > setIndex,
            "Expected surface_reset_target to be inserted after the setter."
        );

        const resetCall = body[resetIndex];
        assert.ok(Array.isArray(resetCall?.arguments));
        assert.strictEqual(
            resetCall.arguments.length,
            0,
            "Reset call should not include arguments."
        );

        const vertexCall = body[resetIndex + 1];
        assert.strictEqual(
            vertexCall?.object?.name,
            "vertex_submit",
            "Expected reset call to appear before vertex submission."
        );

        const appliedDiagnostics = Array.isArray(ast._appliedFeatherDiagnostics)
            ? ast._appliedFeatherDiagnostics
            : [];
        const gm2046 = appliedDiagnostics.find(
            (entry) => entry.id === "GM2046"
        );

        assert.ok(
            gm2046,
            "Expected GM2046 metadata to be recorded on the AST."
        );
        assert.strictEqual(gm2046.automatic, true);
        assert.strictEqual(gm2046.target, "sf");

        const resetDiagnostics = Array.isArray(
            resetCall?._appliedFeatherDiagnostics
        )
            ? resetCall._appliedFeatherDiagnostics
            : [];

        assert.strictEqual(
            resetDiagnostics.some((entry) => entry.id === "GM2046"),
            true,
            "Expected GM2046 metadata to be attached to the inserted reset call."
        );
    });

    it("appends surface target resets after vertex submissions that draw to the active target", () => {
        const source = [
            "surface_set_target(sf);",
            "draw_clear_alpha(c_black, 1);",
            "draw_circle(10, 10, 20, false);",
            "vertex_submit(vb, pr_trianglelist, -1);"
        ].join("\n");

        const ast = GMLParser.parse(source, {
            getLocations: true,
            simplifyLocations: false
        });

        applyFeatherFixes(ast, { sourceText: source });

        const body = Array.isArray(ast.body) ? ast.body : [];
        const submitIndex = body.findIndex(
            (node) =>
                node?.type === "CallExpression" &&
                node.object?.name === "vertex_submit"
        );
        const resetIndex = body.findIndex(
            (node) =>
                node?.type === "CallExpression" &&
                node.object?.name === "surface_reset_target"
        );

        assert.ok(
            submitIndex !== -1,
            "Expected vertex_submit call to be present in the AST."
        );
        assert.ok(
            resetIndex !== -1,
            "Expected surface_reset_target call to be inserted."
        );
        assert.strictEqual(
            resetIndex,
            submitIndex + 1,
            "Expected reset call to be appended immediately after the vertex submission."
        );
    });

    it("captures metadata for deprecated function calls flagged by GM1017", () => {
        const source = [
            "/// @deprecated Use start_new_game instead.",
            "function make_game() {",
            "    return 1;",
            "}",
            "",
            "make_game();"
        ].join("\n");

        const ast = GMLParser.parse(source, {
            getLocations: true,
            simplifyLocations: false
        });

        applyFeatherFixes(ast, { sourceText: source });

        const callExpression = ast.body?.find(
            (node) => node?.type === "CallExpression"
        );

        assert.ok(
            callExpression,
            "Expected the sample program to include a call expression."
        );

        const fixes = callExpression._appliedFeatherDiagnostics;

        assert.ok(Array.isArray(fixes));
        assert.strictEqual(fixes.length, 1);

        const [fix] = fixes;

        assert.strictEqual(fix.id, "GM1017");
        assert.strictEqual(fix.target, "make_game");
        assert.strictEqual(fix.automatic, false);
        assert.ok(fix.range);
        assert.strictEqual(fix.range.start, getNodeStartIndex(callExpression));
        assert.strictEqual(fix.range.end, getNodeEndIndex(callExpression));

        const metadata = getFeatherMetadata();
        const diagnostic = metadata.diagnostics?.find(
            (entry) => entry?.id === "GM1017"
        );

        assert.ok(diagnostic);
        assert.strictEqual(fix.correction, diagnostic?.correction ?? null);

        const programFixIds = new Set(
            (ast._appliedFeatherDiagnostics ?? []).map((entry) => entry.id)
        );

        assert.strictEqual(
            programFixIds.has("GM1017"),
            true,
            "Expected the program node to record GM1017 fix metadata."
        );
    });

    it("corrects mismatched data structure accessors using metadata", () => {
        const metadata = getFeatherMetadata();
        const diagnostic = (metadata?.diagnostics ?? []).find(
            (entry) => entry?.id === "GM1028"
        );

        assert.ok(
            diagnostic,
            "Expected metadata for diagnostic GM1028 to exist."
        );
        assert.ok(
            typeof diagnostic.badExample === "string" &&
                diagnostic.badExample.includes("[?"),
            "Expected GM1028 bad example to include the incorrect accessor token."
        );
        assert.ok(
            typeof diagnostic.goodExample === "string" &&
                diagnostic.goodExample.includes("[|"),
            "Expected GM1028 good example to include the corrected accessor token."
        );

        const source = [
            "lst_instances = ds_list_create();",
            "",
            "if (instance_place_list(x, y, obj_enemy, lst_instances, true))",
            "{",
            "    var _ins = lst_instances[? 0];",
            "}"
        ].join("\n");

        const ast = GMLParser.parse(source, {
            getLocations: true,
            simplifyLocations: false
        });

        applyFeatherFixes(ast, { sourceText: source });

        const ifStatement = (ast.body ?? []).find(
            (node) => node?.type === "IfStatement"
        );
        const declaration = ifStatement?.consequent?.body?.[0];
        const declarator = declaration?.declarations?.[0];
        const accessorExpression = declarator?.init;

        assert.ok(accessorExpression, "Expected accessor expression to exist.");
        assert.strictEqual(accessorExpression.type, "MemberIndexExpression");
        assert.strictEqual(accessorExpression.accessor, "[|");

        const accessorFixes = Array.isArray(
            accessorExpression._appliedFeatherDiagnostics
        )
            ? accessorExpression._appliedFeatherDiagnostics
            : [];

        assert.strictEqual(
            accessorFixes.some((entry) => entry.id === "GM1028"),
            true,
            "Expected GM1028 fix metadata to be attached to the accessor expression."
        );

        const appliedFixes = Array.isArray(ast._appliedFeatherDiagnostics)
            ? ast._appliedFeatherDiagnostics
            : [];

        assert.strictEqual(
            appliedFixes.some((entry) => entry.id === "GM1028"),
            true,
            "Expected GM1028 fix metadata to be attached to the root program node."
        );
    });

    it("normalizes argument built-ins flagged by GM1032", () => {
        const metadata = getFeatherMetadata();
        const diagnostic = (metadata?.diagnostics ?? []).find(
            (entry) => entry?.id === "GM1032"
        );

        assert.ok(
            diagnostic,
            "Expected GM1032 diagnostic metadata to be available."
        );

        const source = [
            "function sample() {",
            "    var first = argument1;",
            "    var second = argument3;",
            "    return argument3 + argument4;",
            "}",
            ""
        ].join("\n");

        const ast = GMLParser.parse(source, {
            getLocations: true,
            simplifyLocations: false
        });

        const trackedIdentifiers = [];

        const collectArgumentIdentifiers = (node) => {
            if (!node) {
                return;
            }

            if (Array.isArray(node)) {
                for (const child of node) {
                    collectArgumentIdentifiers(child);
                }
                return;
            }

            if (typeof node !== "object") {
                return;
            }

            if (
                node.type === "Identifier" &&
                typeof node.name === "string" &&
                /^argument\d+$/.test(node.name)
            ) {
                trackedIdentifiers.push({
                    node,
                    originalName: node.name
                });
            }

            for (const value of Object.values(node)) {
                if (value && typeof value === "object") {
                    collectArgumentIdentifiers(value);
                }
            }
        };

        collectArgumentIdentifiers(ast);

        applyFeatherFixes(ast, { sourceText: source });

        const changedIdentifiers = trackedIdentifiers.filter(
            (entry) => entry.node.name !== entry.originalName
        );

        assert.strictEqual(
            changedIdentifiers.length > 0,
            true,
            "Expected some argument built-ins to be renamed."
        );

        const changedNames = changedIdentifiers
            .map((entry) => entry.node.name)
            .sort();
        const expectedNames = [
            "argument0",
            "argument1",
            "argument1",
            "argument2"
        ].sort();

        assert.deepStrictEqual(
            changedNames,
            expectedNames,
            "Argument built-ins should be reindexed without gaps starting from argument0."
        );

        for (const entry of changedIdentifiers) {
            const metadataEntries = entry.node._appliedFeatherDiagnostics;

            assert.ok(
                Array.isArray(metadataEntries),
                "Each rewritten argument identifier should include metadata."
            );
            assert.strictEqual(metadataEntries.length > 0, true);

            const [fixDetail] = metadataEntries;

            assert.strictEqual(fixDetail.id, "GM1032");
            assert.strictEqual(fixDetail.target, entry.node.name);
            assert.strictEqual(fixDetail.title, diagnostic.title);
            assert.strictEqual(fixDetail.correction, diagnostic.correction);
            assert.strictEqual(fixDetail.description, diagnostic.description);
            assert.strictEqual(fixDetail.automatic, true);
        }

        const applied = ast._appliedFeatherDiagnostics ?? [];
        assert.ok(applied.some((entry) => entry.id === "GM1032"));
    });

    it("replaces direct argument references with documented aliases for GM1032", () => {
        const source = [
            "/// @function sample2",
            "/// @param zero",
            "/// @param first",
            "/// @param two",
            "/// @param second",
            "function sample2() {",
            "    var first = argument1;",
            "    var second = argument3;",
            "    var zero = argument0;",
            "    var two = argument2;",
            "    return argument3 + argument4;",
            "}",
            ""
        ].join("\n");

        const ast = GMLParser.parse(source, {
            getLocations: true,
            simplifyLocations: false
        });

        applyFeatherFixes(ast, { sourceText: source });

        const [functionDeclaration] = ast.body ?? [];
        assert.strictEqual(functionDeclaration?.type, "FunctionDeclaration");

        const returnStatement = functionDeclaration?.body?.body?.find(
            (node) => node?.type === "ReturnStatement"
        );

        assert.ok(returnStatement, "Expected a return statement to exist.");

        const binaryExpression = returnStatement?.argument;
        assert.strictEqual(binaryExpression?.type, "BinaryExpression");

        const leftOperand = binaryExpression?.left;
        assert.strictEqual(leftOperand?.type, "Identifier");
        assert.strictEqual(leftOperand?.name, "second");

        const metadataEntries = Array.isArray(
            leftOperand?._appliedFeatherDiagnostics
        )
            ? leftOperand._appliedFeatherDiagnostics
            : [];

        assert.ok(
            metadataEntries.some((entry) => entry.id === "GM1032"),
            "Expected alias replacement to record GM1032 fix metadata."
        );
    });

    it("records duplicate semicolon fixes for GM1033", () => {
        const source = [
            "var value = 1;;",
            "var other = 2;",
            "",
            "function demo() {",
            "    ;;",
            "    var local = 3;;",
            "    switch (local) {",
            "        case 1:;;",
            "            break;",
            "    }",
            "}"
        ].join("\n");

        const ast = GMLParser.parse(source, {
            getLocations: true,
            simplifyLocations: false
        });

        applyFeatherFixes(ast, { sourceText: source });

        const metadata = Array.isArray(ast._appliedFeatherDiagnostics)
            ? ast._appliedFeatherDiagnostics
            : [];

        const gm1033Fixes = metadata.filter((entry) => entry.id === "GM1033");

        assert.ok(
            gm1033Fixes.length > 0,
            "Expected duplicate semicolons to be detected."
        );

        for (const fix of gm1033Fixes) {
            assert.strictEqual(
                typeof fix.range?.start === "number" &&
                    typeof fix.range?.end === "number",
                true,
                "Expected each GM1033 fix to include a range."
            );
        }
    });

    it("moves argument references into the preceding function body", () => {
        const source = [
            "function args()",
            "{",
            "}",
            "",
            "var _first_parameter = argument[0];",
            "var _argument_total = argument_count;"
        ].join("\n");

        const ast = GMLParser.parse(source, {
            getLocations: true,
            simplifyLocations: false
        });

        const [functionDeclaration, firstStatement, secondStatement] =
            ast.body ?? [];

        assert.ok(functionDeclaration);
        assert.strictEqual(functionDeclaration.type, "FunctionDeclaration");
        assert.strictEqual(typeof firstStatement, "object");
        assert.strictEqual(typeof secondStatement, "object");

        applyFeatherFixes(ast, { sourceText: source });

        assert.ok(Array.isArray(ast.body));
        assert.strictEqual(ast.body.length > 0, true);
        assert.strictEqual(ast.body[0], functionDeclaration);

        const functionBody = functionDeclaration?.body;
        assert.ok(functionBody);
        assert.strictEqual(functionBody.type, "BlockStatement");
        assert.ok(Array.isArray(functionBody.body));
        assert.strictEqual(functionBody.body.length >= 2, true);
        assert.strictEqual(functionBody.body.at(-2), firstStatement);
        assert.strictEqual(functionBody.body.at(-1), secondStatement);

        const firstFixes = firstStatement?._appliedFeatherDiagnostics;
        const secondFixes = secondStatement?._appliedFeatherDiagnostics;

        assert.ok(Array.isArray(firstFixes));
        assert.strictEqual(firstFixes.length, 1);
        assert.strictEqual(firstFixes[0].id, "GM1034");
        assert.strictEqual(firstFixes[0].target, "argument");

        assert.ok(Array.isArray(secondFixes));
        assert.strictEqual(secondFixes.length, 1);
        assert.strictEqual(secondFixes[0].id, "GM1034");
        assert.strictEqual(secondFixes[0].target, "argument_count");

        const programFixes = ast._appliedFeatherDiagnostics ?? [];
        const gm1034Fixes = programFixes.filter(
            (entry) => entry.id === "GM1034"
        );
        assert.strictEqual(gm1034Fixes.length, 2);
    });

    it("removes duplicate macro declarations and records fix metadata", () => {
        const source = [
            "#macro dbg show_debug_message",
            "#macro other value",
            "#macro dbg show_debug_message",
            "",
            'dbg("hi");'
        ].join("\n");

        const ast = GMLParser.parse(source, {
            getLocations: true,
            simplifyLocations: false
        });

        applyFeatherFixes(ast, { sourceText: source });

        const macros = Array.isArray(ast.body)
            ? ast.body.filter((node) => node?.type === "MacroDeclaration")
            : [];

        assert.strictEqual(
            macros.length,
            2,
            "Expected duplicate macro to be removed."
        );

        const recordedFixes = Array.isArray(ast._appliedFeatherDiagnostics)
            ? ast._appliedFeatherDiagnostics
            : [];

        assert.ok(recordedFixes.some((entry) => entry.id === "GM1038"));
        assert.ok(
            recordedFixes.some(
                (entry) =>
                    entry.id === "GM1038" &&
                    entry.target === "dbg" &&
                    entry.automatic !== false
            ),
            "Expected GM1038 fix metadata with automatic flag and target name."
        );
    });

    it("normalizes missing constructor parent clauses and records fix metadata", () => {
        const source = [
            "function Base() {",
            "    self.value = 1;",
            "}",
            "",
            "function Child() : Base() constructor {",
            "    constructor_apply();",
            "}",
            "",
            "function Orphan() : Missing() constructor {",
            "    constructor_apply();",
            "}"
        ].join("\n");

        const ast = GMLParser.parse(source, {
            getLocations: true,
            simplifyLocations: false
        });

        const [baseFunction, childConstructor, orphanConstructor] =
            ast.body ?? [];

        applyFeatherFixes(ast, { sourceText: source });

        assert.ok(baseFunction);
        assert.strictEqual(baseFunction.type, "ConstructorDeclaration");
        assert.strictEqual(baseFunction.parent, null);

        const baseFixes = baseFunction._appliedFeatherDiagnostics;
        assert.ok(Array.isArray(baseFixes));
        assert.strictEqual(baseFixes.length > 0, true);
        assert.strictEqual(
            baseFixes.some((entry) => entry.id === "GM1054"),
            true
        );

        assert.ok(childConstructor);
        assert.ok(childConstructor.parent);
        assert.strictEqual(childConstructor.parent.id, "Base");

        assert.ok(orphanConstructor);
        assert.strictEqual(orphanConstructor.parent, null);

        const orphanFixes = orphanConstructor._appliedFeatherDiagnostics;
        assert.ok(Array.isArray(orphanFixes));
        assert.strictEqual(orphanFixes.length > 0, true);
        assert.strictEqual(orphanFixes[0].id, "GM1054");
        assert.strictEqual(orphanFixes[0].target, "Missing");

        const recordedIds = new Set(
            ast._appliedFeatherDiagnostics?.map((entry) => entry.id)
        );
        assert.strictEqual(recordedIds.has("GM1054"), true);
    });

    it("assigns undefined defaults to required parameters following optional ones", () => {
        const source = [
            "function example(a, b = 1, c, d = 2) {",
            "    return a + b + c + d;",
            "}"
        ].join("\n");

        const ast = GMLParser.parse(source, {
            getLocations: true,
            simplifyLocations: false
        });

        applyFeatherFixes(ast, { sourceText: source });

        const [fn] = ast.body ?? [];
        assert.ok(fn);

        const params = Array.isArray(fn.params) ? fn.params : [];
        assert.strictEqual(params.length, 4);

        assert.strictEqual(params[0]?.type, "Identifier");
        assert.strictEqual(params[0]?.name, "a");

<<<<<<< HEAD
        assert.deepStrictEqual(parameterNames, ["a", "b", "c", "d"]);

        const defaultParameters = fn.params.filter(
            (param) => param?.type === "DefaultParameter"
        );
        assert.strictEqual(defaultParameters.length, 3);
        assert.strictEqual(defaultParameters[0].left?.name, "b");
        assert.strictEqual(defaultParameters[1].left?.name, "c");
        assert.strictEqual(defaultParameters[2].left?.name, "d");
        assert.strictEqual(
            defaultParameters[1]._featherOptionalParameter,
            true
        );
=======
        assert.strictEqual(params[1]?.type, "DefaultParameter");
        assert.strictEqual(params[1]?.left?.name, "b");

        assert.strictEqual(params[2]?.type, "DefaultParameter");
        assert.strictEqual(params[2]?.left?.name, "c");
        assert.strictEqual(params[2]?.right?.value, "undefined");

        assert.strictEqual(params[3]?.type, "DefaultParameter");
        assert.strictEqual(params[3]?.left?.name, "d");
>>>>>>> b581ca3f

        assert.ok(Array.isArray(fn._appliedFeatherDiagnostics));
        assert.strictEqual(fn._appliedFeatherDiagnostics.length, 1);
        assert.strictEqual(fn._appliedFeatherDiagnostics[0].id, "GM1056");
        assert.strictEqual(fn._appliedFeatherDiagnostics[0].target, "example");

        assert.ok(Array.isArray(ast._appliedFeatherDiagnostics));
        assert.strictEqual(
            ast._appliedFeatherDiagnostics.some(
                (entry) => entry.id === "GM1056"
            ),
            true,
            "Expected GM1056 metadata to be recorded on the program node."
        );
    });

    it("resets texture repeat flagged by GM2056 and records metadata", () => {
        const source = [
            "gpu_set_texrepeat(true);",
            "",
            "vertex_submit(vb_world, pr_trianglelist, tex);"
        ].join("\n");

        const ast = GMLParser.parse(source, {
            getLocations: true,
            simplifyLocations: false
        });

        applyFeatherFixes(ast, { sourceText: source });

        const separatorStatements = (ast.body ?? []).filter(
            (node) => node?.type === "EmptyStatement"
        );
        assert.strictEqual(
            separatorStatements.length,
            0,
            "Expected GM2056 fix to avoid inserting separator statements."
        );

        const statements = (ast.body ?? []).filter(
            (node) => node?.type !== "EmptyStatement"
        );
        const [setRepeatCall, submitCall, resetCall] = statements;

        assert.ok(setRepeatCall);
        assert.ok(submitCall);
        assert.ok(resetCall);
        assert.strictEqual(resetCall.type, "CallExpression");
        assert.strictEqual(resetCall.object?.name, "gpu_set_texrepeat");

        const args = Array.isArray(resetCall.arguments)
            ? resetCall.arguments
            : [];
        assert.strictEqual(args.length > 0, true);
        assert.strictEqual(args[0]?.type, "Literal");
        assert.strictEqual(args[0]?.value, "false");

        const appliedDiagnostics = ast._appliedFeatherDiagnostics ?? [];
        const gm2056 = appliedDiagnostics.find(
            (entry) => entry.id === "GM2056"
        );

        assert.ok(
            gm2056,
            "Expected GM2056 metadata to be recorded on the AST."
        );
        assert.strictEqual(gm2056.automatic, true);
        assert.strictEqual(gm2056.target, "gpu_set_texrepeat");
        assert.ok(gm2056.range);

        const resetMetadata = resetCall._appliedFeatherDiagnostics ?? [];
        assert.strictEqual(
            resetMetadata.some((entry) => entry.id === "GM2056"),
            true,
            "Expected GM2056 metadata to be recorded on the inserted reset call."
        );
    });

    it("re-enables blending flagged by GM2048 and records metadata", () => {
        const source = [
            "gpu_set_blendenable(false);",
            "",
            'draw_text(0, 0, "Hello!");'
        ].join("\n");

        const ast = GMLParser.parse(source, {
            getLocations: true,
            simplifyLocations: false
        });

        applyFeatherFixes(ast, { sourceText: source });

        const statements = (ast.body ?? []).filter(
            (node) => node?.type !== "EmptyStatement"
        );
        const [disableCall, drawCall, resetCall] = statements;

        assert.ok(disableCall);
        assert.ok(drawCall);
        assert.ok(resetCall);
        assert.strictEqual(resetCall.type, "CallExpression");
        assert.strictEqual(resetCall.object?.name, "gpu_set_blendenable");

        const args = Array.isArray(resetCall.arguments)
            ? resetCall.arguments
            : [];
        assert.strictEqual(args.length > 0, true);
        assert.strictEqual(args[0]?.type, "Literal");
        assert.strictEqual(args[0]?.value, "true");

        const appliedDiagnostics = ast._appliedFeatherDiagnostics ?? [];
        const gm2048 = appliedDiagnostics.find(
            (entry) => entry.id === "GM2048"
        );

        assert.ok(
            gm2048,
            "Expected GM2048 metadata to be recorded on the AST."
        );
        assert.strictEqual(gm2048.automatic, true);
        assert.strictEqual(gm2048.target, "gpu_set_blendenable");
        assert.ok(gm2048.range);

        const resetMetadata = resetCall._appliedFeatherDiagnostics ?? [];
        assert.strictEqual(
            resetMetadata.some((entry) => entry.id === "GM2048"),
            true,
            "Expected GM2048 metadata to be recorded on the inserted reset call."
        );
    });

    it("suppresses blank lines when inserting GM2048 resets", () => {
        const source = [
            "gpu_set_blendenable(false);",
            "",
            'draw_text(0, 0, "Hello!");'
        ].join("\n");

        const ast = GMLParser.parse(source, {
            getLocations: true,
            simplifyLocations: false
        });

        applyFeatherFixes(ast, { sourceText: source });

        const statements = ast.body ?? [];

        assert.deepStrictEqual(
            statements.map((node) => node?.type),
            ["CallExpression", "CallExpression", "CallExpression"]
        );

        const [disableCall, drawCall, resetCall] = statements;

        assert.strictEqual(disableCall.object?.name, "gpu_set_blendenable");
        assert.strictEqual(drawCall.object?.name, "draw_text");
        assert.strictEqual(resetCall.object?.name, "gpu_set_blendenable");
        assert.strictEqual(
            disableCall._featherSuppressFollowingEmptyLine,
            true
        );
        assert.strictEqual(resetCall._featherSuppressLeadingEmptyLine, true);
    });

    it("resets fog flagged by GM2050 and records metadata", () => {
        const source = [
            "gpu_set_fog(true, c_aqua, 0, 1000);",
            "",
            "draw_self();"
        ].join("\n");

        const ast = GMLParser.parse(source, {
            getLocations: true,
            simplifyLocations: false
        });

        applyFeatherFixes(ast, { sourceText: source });

        const statements = (ast.body ?? []).filter(
            (node) => node?.type !== "EmptyStatement"
        );
        const [setFogCall, drawCall, fogResetCall] = statements;

        assert.ok(setFogCall);
        assert.ok(drawCall);
        assert.ok(fogResetCall);
        assert.strictEqual(fogResetCall.type, "CallExpression");
        assert.strictEqual(fogResetCall.object?.name, "gpu_set_fog");
        assert.strictEqual(drawCall.type, "CallExpression");
        assert.strictEqual(drawCall.object?.name, "draw_self");

        const args = Array.isArray(fogResetCall.arguments)
            ? fogResetCall.arguments
            : [];
        assert.strictEqual(args.length, 4);
        assert.strictEqual(args[0]?.type, "Literal");
        assert.strictEqual(args[0]?.value, "false");
        assert.strictEqual(args[1]?.type, "Identifier");
        assert.strictEqual(args[1]?.name, "c_black");
        assert.strictEqual(args[2]?.type, "Literal");
        assert.strictEqual(args[2]?.value, "0");
        assert.strictEqual(args[3]?.type, "Literal");
        assert.strictEqual(args[3]?.value, "1");

        const appliedDiagnostics = ast._appliedFeatherDiagnostics ?? [];
        const gm2050 = appliedDiagnostics.find(
            (entry) => entry.id === "GM2050"
        );

        assert.ok(
            gm2050,
            "Expected GM2050 metadata to be recorded on the AST."
        );
        assert.strictEqual(gm2050.automatic, true);
        assert.strictEqual(gm2050.target, "gpu_set_fog");
        assert.ok(gm2050.range);

        const resetMetadata = fogResetCall._appliedFeatherDiagnostics ?? [];
        assert.strictEqual(
            resetMetadata.some((entry) => entry.id === "GM2050"),
            true,
            "Expected GM2050 metadata to be recorded on the inserted reset call."
        );
    });

    it("resets alpha test enable flagged by GM2053 and records metadata", () => {
        const source = [
            "/// Draw Event",
            "",
            "gpu_set_alphatestenable(true);",
            "",
            "draw_self();"
        ].join("\n");

        const ast = GMLParser.parse(source, {
            getLocations: true,
            simplifyLocations: false
        });

        applyFeatherFixes(ast, { sourceText: source });

        const statements = (ast.body ?? []).filter(
            (node) => node?.type !== "EmptyStatement"
        );
        const [enableCall, drawCall, resetCall] = statements;

        assert.ok(enableCall);
        assert.ok(drawCall);
        assert.ok(resetCall);
        assert.strictEqual(enableCall.type, "CallExpression");
        assert.strictEqual(enableCall.object?.name, "gpu_set_alphatestenable");

        assert.strictEqual(drawCall.type, "CallExpression");
        assert.strictEqual(drawCall.object?.name, "draw_self");

        assert.strictEqual(resetCall.type, "CallExpression");
        assert.strictEqual(resetCall.object?.name, "gpu_set_alphatestenable");

        const args = Array.isArray(resetCall.arguments)
            ? resetCall.arguments
            : [];
        assert.strictEqual(args.length > 0, true);
        const [firstArg] = args;
        assert.ok(firstArg);
        assert.strictEqual(firstArg.type, "Literal");
        assert.strictEqual(
            firstArg.value === false || firstArg.value === "false",
            true
        );

        const appliedDiagnostics = ast._appliedFeatherDiagnostics ?? [];
        const gm2053 = appliedDiagnostics.find(
            (entry) => entry.id === "GM2053"
        );

        assert.ok(
            gm2053,
            "Expected GM2053 metadata to be recorded on the AST."
        );
        assert.strictEqual(gm2053.automatic, true);
        assert.strictEqual(gm2053.target, "gpu_set_alphatestenable");
        assert.ok(gm2053.range);

        const resetMetadata = resetCall._appliedFeatherDiagnostics ?? [];
        assert.strictEqual(
            resetMetadata.some((entry) => entry.id === "GM2053"),
            true,
            "Expected GM2053 metadata to be recorded on the inserted reset call."
        );
    });

    it("suppresses blank lines when resetting alpha test enable flagged by GM2053", () => {
        const source = [
            "/// Draw Event",
            "",
            "gpu_set_alphatestenable(true);",
            "",
            "draw_self();"
        ].join("\n");

        const ast = GMLParser.parse(source, {
            getLocations: true,
            simplifyLocations: false
        });

        applyFeatherFixes(ast, { sourceText: source });

        const statements = (ast.body ?? []).filter(
            (node) => node?.type !== "EmptyStatement"
        );

        const [enableCall, drawCall, resetCall] = statements;

        assert.ok(enableCall);
        assert.ok(drawCall);
        assert.ok(resetCall);
        assert.strictEqual(
            enableCall?._featherSuppressFollowingEmptyLine,
            true,
            "Expected enabling call to suppress following blank lines."
        );
        assert.strictEqual(
            drawCall?._featherSuppressLeadingEmptyLine,
            true,
            "Expected draw call to suppress leading blank lines."
        );
    });

    it("formats alpha test resets without inserting extra blank lines", async () => {
        const source = [
            "/// Draw Event",
            "",
            "gpu_set_alphatestenable(true);",
            "",
            "draw_self();"
        ].join("\n");

        const formatted = await prettier.format(source, {
            parser: "gml-parse",
            plugins: [pluginPath],
            applyFeatherFixes: true
        });

        const expected = [
            "/// Draw Event",
            "",
            "gpu_set_alphatestenable(true);",
            "draw_self();",
            "gpu_set_alphatestenable(false);"
        ].join("\n");

        assert.strictEqual(formatted.trimEnd(), expected);
    });

    it("ensures vertex format definitions are closed and records metadata", () => {
        const source = [
            "/// Create Event",
            "",
            "vertex_format_begin();",
            "",
            "vertex_format_add_position_3d();",
            "vertex_format_add_colour();",
            "vertex_format_add_texcoord();"
        ].join("\n");

        const ast = GMLParser.parse(source, {
            getLocations: true,
            simplifyLocations: false
        });

        applyFeatherFixes(ast, { sourceText: source });

        const body = Array.isArray(ast.body) ? ast.body : [];
        const insertedCall = body.at(-1);

        assert.ok(insertedCall);
        assert.strictEqual(insertedCall.type, "CallExpression");
        assert.strictEqual(insertedCall.object?.name, "vertex_format_end");

        const appliedDiagnostics = ast._appliedFeatherDiagnostics ?? [];
        const gm2015 = appliedDiagnostics.find(
            (entry) => entry.id === "GM2015"
        );

        assert.ok(
            gm2015,
            "Expected GM2015 metadata to be recorded on the AST."
        );
        assert.strictEqual(gm2015.automatic, true);
        assert.ok(gm2015.range);

        const nodeDiagnostics = insertedCall._appliedFeatherDiagnostics ?? [];
        assert.strictEqual(
            nodeDiagnostics.some((entry) => entry.id === "GM2015"),
            true,
            "Expected GM2015 metadata to be attached to the inserted call."
        );
    });

    it("removes incomplete vertex format definitions before subsequent begins and records metadata", () => {
        const source = [
            "vertex_format_begin();",
            "vertex_format_add_position_3d();",
            "vertex_format_begin();",
            "vertex_format_add_texcoord();",
            "format = vertex_format_end();"
        ].join("\n");

        const ast = GMLParser.parse(source, {
            getLocations: true,
            simplifyLocations: false
        });

        applyFeatherFixes(ast, { sourceText: source });

        const programBody = Array.isArray(ast.body) ? ast.body : [];
        assert.strictEqual(programBody.length, 3);
        assert.strictEqual(
            programBody.filter(
                (node) =>
                    node?.type === "CallExpression" &&
                    node?.object?.name === "vertex_format_begin"
            ).length,
            1,
            "Expected only a single vertex_format_begin call to remain."
        );
        assert.strictEqual(
            programBody.some(
                (node) =>
                    node?.type === "CallExpression" &&
                    node?.object?.name === "vertex_format_add_position_3d"
            ),
            false,
            "Incomplete vertex format statements should be removed."
        );

        const appliedDiagnostics = ast._appliedFeatherDiagnostics ?? [];
        const gm2012 = appliedDiagnostics.find(
            (entry) => entry.id === "GM2012"
        );

        assert.ok(
            gm2012,
            "Expected GM2012 metadata to be recorded on the AST."
        );
        assert.strictEqual(gm2012.automatic, true);
    });

    it("removes dangling vertex_format_end statements before beginning a new definition", () => {
        const source = [
            "vertex_format_end();",
            "vertex_format_begin();",
            "vertex_format_add_texcoord();",
            "format = vertex_format_end();"
        ].join("\n");

        const ast = GMLParser.parse(source, {
            getLocations: true,
            simplifyLocations: false
        });

        applyFeatherFixes(ast, { sourceText: source });

        const programBody = Array.isArray(ast.body) ? ast.body : [];
        const callNames = programBody
            .map(getCallExpressionName)
            .filter(Boolean);

        assert.strictEqual(
            callNames.at(0),
            "vertex_format_begin",
            "Expected the stray vertex_format_end statement to be removed before formatting begins."
        );

        assert.strictEqual(
            callNames.filter((name) => name === "vertex_format_end").length,
            0,
            "Top-level vertex_format_end calls should be removed when no preceding begin exists."
        );
    });

    it("inserts missing vertex_end before subsequent begins and records metadata", () => {
        const source = [
            "vertex_begin(vb, format);",
            "vertex_position_3d(vb, x, y, z);",
            "vertex_begin(vb, format);",
            "vertex_color(vb, c_white, 1);",
            "vertex_end(vb);"
        ].join("\n");

        const ast = GMLParser.parse(source, {
            getLocations: true,
            simplifyLocations: false
        });

        applyFeatherFixes(ast, { sourceText: source });

        const programBody = Array.isArray(ast.body) ? ast.body : [];
        assert.strictEqual(programBody.length, 6);

        const insertedCall = programBody[2];
        assert.ok(insertedCall);
        assert.strictEqual(insertedCall.type, "CallExpression");
        assert.strictEqual(insertedCall.object?.name, "vertex_end");

        const args = Array.isArray(insertedCall.arguments)
            ? insertedCall.arguments
            : [];
        assert.strictEqual(args[0]?.name, "vb");

        const appliedDiagnostics = ast._appliedFeatherDiagnostics ?? [];
        const gm2008 = appliedDiagnostics.find(
            (entry) => entry.id === "GM2008"
        );

        assert.ok(
            gm2008,
            "Expected GM2008 metadata to be recorded on the AST."
        );
        assert.strictEqual(gm2008.automatic, true);
        assert.ok(gm2008.range);

        const insertedMetadata = insertedCall._appliedFeatherDiagnostics ?? [];
        assert.strictEqual(
            insertedMetadata.some((entry) => entry.id === "GM2008"),
            true,
            "Inserted vertex_end call should include GM2008 metadata."
        );
    });

    it("harmonizes texture ternaries flagged by GM1063 and records metadata", () => {
        const source = [
            "/// Create Event",
            "",
            "tex = (texture_defined) ? sprite_get_texture(sprite_index, 0) : -1;",
            "",
            "/// Draw Event",
            "",
            "vertex_submit(vb, pr_trianglelist, tex);"
        ].join("\n");

        const ast = GMLParser.parse(source, {
            getLocations: true,
            simplifyLocations: false
        });

        const [assignment] = ast.body ?? [];
        assert.ok(assignment?.right?.type === "TernaryExpression");
        assert.strictEqual(
            assignment.right.alternate.type === "UnaryExpression",
            true
        );

        applyFeatherFixes(ast, { sourceText: source });

        const fixedTernary = assignment?.right;
        assert.ok(fixedTernary);
        assert.strictEqual(fixedTernary.alternate?.type, "Identifier");
        assert.strictEqual(fixedTernary.alternate?.name, "pointer_null");

        const appliedDiagnostics = ast._appliedFeatherDiagnostics ?? [];
        const gm1063 = appliedDiagnostics.find(
            (entry) => entry.id === "GM1063"
        );

        assert.ok(
            gm1063,
            "Expected GM1063 metadata to be recorded on the AST."
        );
        assert.strictEqual(gm1063.automatic, true);
        assert.strictEqual(gm1063.target, "tex");
        assert.ok(gm1063.range);

        const ternaryDiagnostics =
            fixedTernary._appliedFeatherDiagnostics ?? [];
        assert.strictEqual(
            ternaryDiagnostics.some((entry) => entry.id === "GM1063"),
            true
        );
    });

    it("closes vertex buffers flagged by GM2011 and records metadata", () => {
        const source = [
            "/// Create Event",
            "",
            "vb = vertex_create_buffer();",
            "",
            "vertex_begin(vb, format);",
            "vertex_position_3d(vb, 0, 0, 0);",
            "",
            "/// Draw Event",
            "",
            "vertex_submit(vb, pr_pointlist, -1);"
        ].join("\n");

        const ast = GMLParser.parse(source, {
            getLocations: true,
            simplifyLocations: false
        });

        applyFeatherFixes(ast, { sourceText: source });

        const body = Array.isArray(ast.body) ? ast.body : [];
        const vertexBeginIndex = body.findIndex(
            (node) => node?.object?.name === "vertex_begin"
        );
        const vertexEndIndex = body.findIndex(
            (node) => node?.object?.name === "vertex_end"
        );
        const vertexSubmitIndex = body.findIndex(
            (node) => node?.object?.name === "vertex_submit"
        );

        assert.ok(
            vertexBeginIndex !== -1,
            "Expected vertex_begin call in parsed AST."
        );
        assert.ok(
            vertexEndIndex !== -1,
            "Expected vertex_end call to be inserted by fixer."
        );
        assert.ok(
            vertexSubmitIndex !== -1,
            "Expected vertex_submit call in parsed AST."
        );
        assert.ok(
            vertexEndIndex > vertexBeginIndex,
            "vertex_end call should appear after vertex_begin."
        );
        assert.ok(
            vertexEndIndex < vertexSubmitIndex,
            "vertex_end call should appear before vertex_submit."
        );

        const appliedDiagnostics = ast._appliedFeatherDiagnostics ?? [];
        const gm2011 = appliedDiagnostics.find(
            (entry) => entry.id === "GM2011"
        );

        assert.ok(
            gm2011,
            "Expected GM2011 metadata to be recorded on the AST."
        );
        assert.strictEqual(gm2011.automatic, true);
        assert.strictEqual(gm2011.target, "vb");
        assert.ok(gm2011.range);

        const vertexEndNode = body[vertexEndIndex];
        const nodeDiagnostics = vertexEndNode?._appliedFeatherDiagnostics ?? [];

        assert.strictEqual(
            nodeDiagnostics.some((entry) => entry.id === "GM2011"),
            true,
            "Expected GM2011 metadata on inserted vertex_end call."
        );
    });

    it("inserts a draw_primitive_begin call when fixing GM2028 and records metadata", () => {
        const source = ["/// Draw Event", "", "draw_primitive_end();"].join(
            "\n"
        );

        const ast = GMLParser.parse(source, {
            getLocations: true,
            simplifyLocations: false
        });

        applyFeatherFixes(ast, { sourceText: source });

        const body = Array.isArray(ast.body) ? ast.body : [];
        assert.strictEqual(body.length, 2);

        const [beginCall, endCall] = body;
        assert.ok(beginCall);
        assert.strictEqual(beginCall.type, "CallExpression");
        assert.strictEqual(beginCall.object?.name, "draw_primitive_begin");

        const beginArgs = Array.isArray(beginCall.arguments)
            ? beginCall.arguments
            : [];
        assert.strictEqual(beginArgs.length, 1);
        assert.strictEqual(beginArgs[0]?.type, "Identifier");
        assert.strictEqual(beginArgs[0]?.name, "pr_linelist");

        assert.ok(endCall);
        assert.strictEqual(endCall.type, "CallExpression");
        assert.strictEqual(endCall.object?.name, "draw_primitive_end");

        const appliedDiagnostics = ast._appliedFeatherDiagnostics ?? [];
        const gm2028 = appliedDiagnostics.find(
            (entry) => entry.id === "GM2028"
        );

        assert.ok(
            gm2028,
            "Expected GM2028 metadata to be recorded on the AST."
        );
        assert.strictEqual(gm2028.automatic, true);

        const beginDiagnostics = beginCall._appliedFeatherDiagnostics ?? [];
        assert.strictEqual(
            beginDiagnostics.some((entry) => entry.id === "GM2028"),
            true
        );
    });

    it("resets gpu_set_cullmode calls flagged by GM2051 and records metadata", () => {
        const source = [
            "/// Draw Event",
            "",
            "gpu_set_cullmode(cull_clockwise);",
            "",
            "vertex_submit(vb, pr_trianglelist, tex);"
        ].join("\n");

        const ast = GMLParser.parse(source, {
            getLocations: true,
            simplifyLocations: false
        });

        applyFeatherFixes(ast, { sourceText: source });

        const body = ast.body ?? [];
        assert.strictEqual(body.length >= 3, true);

        const vertexCall = body[1];
        assert.ok(vertexCall);
        assert.strictEqual(vertexCall.type, "CallExpression");
        assert.strictEqual(vertexCall.object?.name, "vertex_submit");

        const resetCall = body[2];
        assert.ok(resetCall);
        assert.strictEqual(resetCall.type, "CallExpression");
        assert.strictEqual(resetCall.object?.name, "gpu_set_cullmode");
        assert.strictEqual(resetCall.arguments?.[0]?.name, "cull_noculling");

        const callDiagnostics = resetCall._appliedFeatherDiagnostics ?? [];
        assert.strictEqual(
            callDiagnostics.some((entry) => entry.id === "GM2051"),
            true
        );

        const appliedDiagnostics = ast._appliedFeatherDiagnostics ?? [];
        const gm2051 = appliedDiagnostics.find(
            (entry) => entry.id === "GM2051"
        );
        assert.ok(
            gm2051,
            "Expected GM2051 metadata to be recorded on the AST."
        );
        assert.strictEqual(gm2051.automatic, true);
        assert.ok(gm2051.range);
    });

    it("normalizes simple syntax errors flagged by GM1100 and records metadata", () => {
        const source = ["var _this * something;", "", "    = 48;"].join("\n");

        const { sourceText, metadata } =
            preprocessSourceForFeatherFixes(source);

        assert.notStrictEqual(
            sourceText,
            source,
            "Expected GM1100 preprocessor to modify the source text."
        );
        assert.ok(
            metadata?.GM1100?.length > 0,
            "Expected GM1100 metadata to be recorded by the preprocessor."
        );

        const ast = GMLParser.parse(sourceText, {
            getLocations: true,
            simplifyLocations: false
        });

        applyFeatherFixes(ast, {
            sourceText,
            preprocessedFixMetadata: metadata
        });

        const statement = (ast.body ?? []).find(
            (node) => node?.type !== "EmptyStatement"
        );
        const declaration = statement;

        assert.ok(declaration);
        assert.strictEqual(declaration.type, "VariableDeclaration");
        assert.strictEqual(Array.isArray(declaration.declarations), true);

        const declarationFixes = declaration._appliedFeatherDiagnostics ?? [];
        assert.strictEqual(
            declarationFixes.some((entry) => entry.id === "GM1100"),
            true
        );

        const programDiagnostics = ast._appliedFeatherDiagnostics ?? [];
        const gm1100Entries = programDiagnostics.filter(
            (entry) => entry.id === "GM1100"
        );

        assert.ok(
            gm1100Entries.length > 0,
            "Expected GM1100 metadata to be recorded on the program node."
        );

        for (const entry of gm1100Entries) {
            assert.strictEqual(entry.automatic, true);
            assert.strictEqual(entry.title, "Syntax Error");
            assert.strictEqual(
                entry.description?.includes("syntax error"),
                true
            );
        }
    });

    it("normalizes zero denominators flagged by GM1015 and records metadata", () => {
        const source = [
            "var total = 10 / 0;",
            "total /= 0;",
            "total = total % (0);",
            "total %= (-0);"
        ].join("\n");

        const ast = GMLParser.parse(source, {
            getLocations: true,
            simplifyLocations: false
        });

        applyFeatherFixes(ast, { sourceText: source });

        const [declaration, assignment, moduloAssignment, moduloCompound] =
            ast.body ?? [];

        const binary = declaration?.declarations?.[0]?.init;
        assert.strictEqual(binary?.type, "BinaryExpression");
        assert.strictEqual(binary?.right?.type, "Literal");
        assert.strictEqual(binary?.right?.value, "1");

        assert.strictEqual(assignment?.type, "AssignmentExpression");
        assert.strictEqual(assignment?.right?.type, "Literal");
        assert.strictEqual(assignment?.right?.value, "1");

        const moduloBinary = moduloAssignment?.right;
        assert.strictEqual(moduloBinary?.type, "BinaryExpression");
        assert.strictEqual(
            moduloBinary?.right?.type,
            "ParenthesizedExpression"
        );
        assert.strictEqual(moduloBinary?.right?.expression?.type, "Literal");
        assert.strictEqual(moduloBinary?.right?.expression?.value, "1");

        const moduloCompoundRight = moduloCompound?.right;
        assert.strictEqual(
            moduloCompoundRight?.type,
            "ParenthesizedExpression"
        );
        const moduloCompoundUnary = moduloCompoundRight?.expression;
        assert.strictEqual(moduloCompoundUnary?.type, "UnaryExpression");
        assert.strictEqual(moduloCompoundUnary?.argument?.type, "Literal");
        assert.strictEqual(moduloCompoundUnary?.argument?.value, "1");

        const binaryFixes = binary?._appliedFeatherDiagnostics ?? [];
        const divideAssignFixes = assignment?._appliedFeatherDiagnostics ?? [];
        const moduloBinaryFixes =
            moduloBinary?._appliedFeatherDiagnostics ?? [];
        const moduloCompoundFixes =
            moduloCompound?._appliedFeatherDiagnostics ?? [];

        assert.strictEqual(
            binaryFixes.some((fix) => fix.id === "GM1015"),
            true
        );
        assert.strictEqual(
            divideAssignFixes.some((fix) => fix.id === "GM1015"),
            true
        );
        assert.strictEqual(
            moduloBinaryFixes.some((fix) => fix.id === "GM1015"),
            true
        );
        assert.strictEqual(
            moduloCompoundFixes.some((fix) => fix.id === "GM1015"),
            true
        );

        const applied = ast._appliedFeatherDiagnostics ?? [];
        const gm1015Fixes = applied.filter((entry) => entry.id === "GM1015");

        assert.strictEqual(gm1015Fixes.length >= 4, true);

        for (const entry of gm1015Fixes) {
            assert.strictEqual(entry.target, "0");
            assert.notStrictEqual(entry.range, null);
            assert.strictEqual(entry.automatic, true);
        }
    });

    it("removes stray boolean literal statements flagged by GM1016 and records metadata", () => {
        const topLevelLiteral = {
            type: "ExpressionStatement",
            expression: {
                type: "Literal",
                value: "true",
                start: { index: 0 },
                end: { index: 3 }
            },
            start: { index: 0 },
            end: { index: 4 }
        };

        const nestedLiteral = {
            type: "ExpressionStatement",
            expression: {
                type: "Literal",
                value: "false",
                start: { index: 18 },
                end: { index: 22 }
            },
            start: { index: 18 },
            end: { index: 24 }
        };

        const ast = {
            type: "Program",
            body: [
                topLevelLiteral,
                {
                    type: "IfStatement",
                    test: {
                        type: "Literal",
                        value: "true",
                        start: { index: 10 },
                        end: { index: 13 }
                    },
                    consequent: {
                        type: "BlockStatement",
                        body: [nestedLiteral],
                        start: { index: 16 },
                        end: { index: 25 }
                    },
                    alternate: null,
                    start: { index: 6 },
                    end: { index: 25 }
                }
            ],
            start: { index: 0 },
            end: { index: 25 }
        };

        applyFeatherFixes(ast, { sourceText: "true;\nif (true) { false; }" });

        assert.strictEqual(
            ast.body.length,
            1,
            "Expected stray boolean literal to be removed from the program body."
        );

        const [ifStatement] = ast.body;
        assert.ok(ifStatement);
        assert.strictEqual(
            Array.isArray(ifStatement.consequent?.body)
                ? ifStatement.consequent.body.length
                : -1,
            0,
            "Expected stray boolean literal to be removed from block statements."
        );

        const rootDiagnostics = ast._appliedFeatherDiagnostics ?? [];
        const rootGM1016 = rootDiagnostics.filter(
            (entry) => entry.id === "GM1016"
        );
        assert.strictEqual(
            rootGM1016.length,
            2,
            "Expected GM1016 metadata to be recorded for each removed statement."
        );

        const blockDiagnostics =
            ifStatement.consequent?._appliedFeatherDiagnostics ?? [];
        assert.strictEqual(
            blockDiagnostics.some((entry) => entry.id === "GM1016"),
            true,
            "Expected GM1016 metadata to be attached to the containing block."
        );

        for (const entry of rootGM1016) {
            assert.strictEqual(
                entry.automatic,
                true,
                "GM1016 fixes should be marked as automatic."
            );
            assert.ok(
                entry.range,
                "GM1016 fixes should capture the removed node's range."
            );
        }
    });

    it("preprocesses stray boolean literal statements flagged by GM1016", () => {
        const source = [
            "/// Feather GM1016 sample",
            "true;",
            "if (condition) {",
            "    false;",
            "    value = 1;",
            "}",
            ""
        ].join("\n");

        const { sourceText, metadata } =
            preprocessSourceForFeatherFixes(source);

        assert.notStrictEqual(
            sourceText,
            source,
            "Expected GM1016 preprocessor to remove boolean literal statements."
        );

        assert.ok(
            metadata?.GM1016?.length === 2,
            "Expected GM1016 metadata entries for each removed statement."
        );

        const ast = GMLParser.parse(sourceText, {
            getLocations: true,
            simplifyLocations: false
        });

        applyFeatherFixes(ast, {
            sourceText,
            preprocessedFixMetadata: metadata
        });

        const statements = ast.body ?? [];

        assert.strictEqual(
            statements.length,
            1,
            "Expected only the conditional statement to remain at the top level."
        );

        const [ifStatement] = statements;
        assert.ok(ifStatement?.type === "IfStatement");

        const blockBody = ifStatement?.consequent?.body ?? [];

        assert.strictEqual(
            blockBody.length,
            1,
            "Expected nested boolean literal statements to be removed."
        );

        const rootDiagnostics = ast._appliedFeatherDiagnostics ?? [];
        const gm1016Fixes = rootDiagnostics.filter(
            (entry) => entry.id === "GM1016"
        );

        assert.strictEqual(
            gm1016Fixes.length,
            2,
            "Expected GM1016 metadata to be recorded for each removed literal."
        );

        for (const fix of gm1016Fixes) {
            assert.strictEqual(fix.automatic, true);
            assert.ok(fix.range);
        }

        const blockDiagnostics =
            ifStatement.consequent?._appliedFeatherDiagnostics ?? [];

        assert.strictEqual(
            blockDiagnostics.some((entry) => entry.id === "GM1016"),
            true,
            "Expected GM1016 metadata to be attached to the containing block."
        );
    });

    it("deduplicates local variables flagged by GM2044 and records metadata", () => {
        const source = [
            "function demo() {",
            "    var total = 1;",
            "    var total = 2;",
            "    var count;",
            "    var count;",
            "    if (true) {",
            "        var temp = 0;",
            "        var temp = 1;",
            "    }",
            "}",
            ""
        ].join("\n");

        const ast = GMLParser.parse(source, {
            getLocations: true,
            simplifyLocations: false
        });

        applyFeatherFixes(ast, { sourceText: source });

        const functionNode = ast.body?.[0];
        assert.ok(functionNode?.type === "FunctionDeclaration");

        const statements = functionNode?.body?.body ?? [];
        assert.strictEqual(statements.length, 4);

        const totalDeclaration = statements[0];
        assert.ok(totalDeclaration?.type === "VariableDeclaration");
        assert.strictEqual(
            totalDeclaration.declarations?.[0]?.id?.name,
            "total"
        );

        const totalAssignment = statements[1];
        assert.ok(totalAssignment?.type === "AssignmentExpression");
        assert.strictEqual(totalAssignment.left?.name, "total");

        const countDeclarations = statements.filter(
            (node) =>
                node?.type === "VariableDeclaration" &&
                node.declarations?.[0]?.id?.name === "count"
        );
        assert.strictEqual(countDeclarations.length, 1);

        const ifStatement = statements[3];
        assert.strictEqual(ifStatement?.type, "IfStatement");

        const innerStatements = ifStatement?.consequent?.body ?? [];
        assert.strictEqual(innerStatements.length, 2);

        const innerAssignment = innerStatements[1];
        assert.ok(innerAssignment?.type === "AssignmentExpression");
        assert.strictEqual(innerAssignment.left?.name, "temp");

        const programDiagnostics = ast._appliedFeatherDiagnostics ?? [];
        const gm2044Entries = programDiagnostics.filter(
            (entry) => entry.id === "GM2044"
        );

        assert.ok(
            gm2044Entries.length >= 2,
            "Expected GM2044 metadata to be recorded at the program level."
        );
        assert.strictEqual(
            gm2044Entries.every((entry) => entry.automatic === true),
            true
        );

        const assignmentDiagnostics =
            innerAssignment._appliedFeatherDiagnostics ?? [];
        assert.strictEqual(
            assignmentDiagnostics.some((entry) => entry.id === "GM2044"),
            true,
            "Expected inserted assignment to record GM2044 metadata."
        );
    });

    it("inserts a file_find_close call before nested file_find_first invocations flagged by GM2031", () => {
        const source = [
            "var _look_for_description = true;",
            "",
            'var _file = file_find_first("/game_data/*.bin", fa_none);',
            "",
            "if (_look_for_description)",
            "{",
            '    _file2 = file_find_first("/game_data/*.json", fa_none);',
            "}",
            "",
            "file_find_close();"
        ].join("\n");

        const ast = GMLParser.parse(source, {
            getLocations: true,
            simplifyLocations: false
        });

        applyFeatherFixes(ast, { sourceText: source });

        const appliedDiagnostics = ast._appliedFeatherDiagnostics ?? [];
        assert.strictEqual(
            appliedDiagnostics.some((entry) => entry.id === "GM2031"),
            true,
            "Expected GM2031 metadata to be recorded on the AST."
        );

        const ifStatement = ast.body?.find(
            (node) => node?.type === "IfStatement"
        );
        assert.ok(ifStatement, "Expected an if statement in the parsed AST.");

        const consequentBody = ifStatement?.consequent?.body ?? [];
        assert.strictEqual(consequentBody.length, 2);

        const [firstStatement, secondStatement] = consequentBody;
        assert.strictEqual(firstStatement?.type, "CallExpression");
        assert.strictEqual(firstStatement?.object?.name, "file_find_close");

        const closeDiagnostics =
            firstStatement?._appliedFeatherDiagnostics ?? [];
        assert.strictEqual(
            closeDiagnostics.some((entry) => entry.id === "GM2031"),
            true,
            "Expected GM2031 metadata on the inserted file_find_close call."
        );

        assert.strictEqual(secondStatement?.type, "AssignmentExpression");
        assert.strictEqual(secondStatement?.right?.type, "CallExpression");
        assert.strictEqual(
            secondStatement?.right?.object?.name,
            "file_find_first"
        );
    });

    it("moves gpu_pop_state calls flagged by GM2035 outside of conditionals and records metadata", () => {
        const source = [
            "gpu_push_state();",
            "",
            "if (show_name)",
            "{",
            "    draw_text(x, y, name);",
            "    gpu_pop_state();",
            "}",
            "",
            "draw_sprite(sprite_index, 0, x, y);"
        ].join("\n");

        const ast = GMLParser.parse(source, {
            getLocations: true,
            simplifyLocations: false
        });

        applyFeatherFixes(ast, { sourceText: source });

        const body = Array.isArray(ast.body) ? ast.body : [];

        const ifIndex = body.findIndex((node) => node?.type === "IfStatement");
        assert.notStrictEqual(
            ifIndex,
            -1,
            "Expected the sample to include an if statement."
        );

        const ifStatement = body[ifIndex];
        const consequentBody = Array.isArray(ifStatement?.consequent?.body)
            ? ifStatement.consequent.body
            : [];

        assert.strictEqual(
            consequentBody.some(
                (node) =>
                    node?.type === "CallExpression" &&
                    node?.object?.name === "gpu_pop_state"
            ),
            false,
            "Expected gpu_pop_state call to be removed from the conditional branch."
        );

        const insertedCall = body[ifIndex + 1];

        assert.ok(
            insertedCall,
            "Expected gpu_pop_state call to be inserted after the if statement."
        );
        assert.strictEqual(insertedCall?.type, "CallExpression");
        assert.strictEqual(insertedCall?.object?.name, "gpu_pop_state");

        const appliedDiagnostics = ast._appliedFeatherDiagnostics ?? [];
        const gm2035 = appliedDiagnostics.find(
            (entry) => entry.id === "GM2035"
        );

        assert.ok(
            gm2035,
            "Expected GM2035 metadata to be recorded on the AST."
        );
        assert.strictEqual(gm2035.automatic, true);

        const callDiagnostics = insertedCall?._appliedFeatherDiagnostics ?? [];
        assert.strictEqual(
            callDiagnostics.some((entry) => entry.id === "GM2035"),
            true,
            "Expected the inserted call to record GM2035 metadata."
        );
    });

    it("hoists multiple call arguments flagged by GM2023 and records metadata", () => {
        const source =
            "vertex_position_3d(vb, buffer_read(buff, buffer_f32), buffer_read(buff, buffer_f32), buffer_read(buff, buffer_f32));";

        const ast = GMLParser.parse(source, {
            getLocations: true,
            simplifyLocations: false
        });

        applyFeatherFixes(ast, { sourceText: source });

        const body = Array.isArray(ast.body) ? ast.body : [];

        assert.strictEqual(
            body.length >= 4,
            true,
            "Expected temporaries to be hoisted before the call expression."
        );

        for (let index = 0; index < 3; index += 1) {
            const declaration = body[index];
            assert.ok(declaration);
            assert.strictEqual(declaration.type, "VariableDeclaration");

            const declarators = Array.isArray(declaration.declarations)
                ? declaration.declarations
                : [];
            assert.strictEqual(declarators.length, 1);

            const [declarator] = declarators;
            assert.strictEqual(declarator?.id?.type, "Identifier");
            assert.strictEqual(
                declarator?.id?.name,
                `__feather_call_arg_${index}`
            );
            assert.strictEqual(declarator?.init?.type, "CallExpression");

            const declarationDiagnostics =
                declaration._appliedFeatherDiagnostics ?? [];
            assert.strictEqual(
                declarationDiagnostics.some((entry) => entry.id === "GM2023"),
                true,
                "Expected GM2023 metadata on each hoisted declaration."
            );
        }

        const callStatement = body.at(-1);
        assert.ok(callStatement);
        assert.strictEqual(callStatement.type, "CallExpression");

        const args = Array.isArray(callStatement.arguments)
            ? callStatement.arguments
            : [];
        assert.strictEqual(args.length, 4);
        assert.strictEqual(args[0]?.type, "Identifier");
        assert.strictEqual(args[0]?.name, "vb");
        assert.strictEqual(args[1]?.name, "__feather_call_arg_0");
        assert.strictEqual(args[2]?.name, "__feather_call_arg_1");
        assert.strictEqual(args[3]?.name, "__feather_call_arg_2");

        const appliedDiagnostics = ast._appliedFeatherDiagnostics ?? [];
        const gm2023 = appliedDiagnostics.find(
            (entry) => entry.id === "GM2023"
        );

        assert.ok(
            gm2023,
            "Expected GM2023 metadata to be recorded on the AST."
        );
        assert.strictEqual(gm2023.automatic, true);
        assert.strictEqual(gm2023.target, "vertex_position_3d");

        const callDiagnostics = callStatement._appliedFeatherDiagnostics ?? [];
        assert.strictEqual(
            callDiagnostics.some((entry) => entry.id === "GM2023"),
            true,
            "Expected GM2023 metadata on the transformed call expression."
        );
    });

    it("maintains GM2023 hoist order for nested call arguments", () => {
        const source = "foo(bar(quux(baz(), qux()), corge()), grault());";

        const ast = GMLParser.parse(source, {
            getLocations: true,
            simplifyLocations: false
        });

        applyFeatherFixes(ast, { sourceText: source });

        const body = Array.isArray(ast.body) ? ast.body : [];

        assert.strictEqual(
            body.length >= 7,
            true,
            "Expected temporaries to be hoisted before the call expression."
        );

        const expectedDeclarations = [
            ["__feather_call_arg_0", "baz"],
            ["__feather_call_arg_1", "qux"],
            ["__feather_call_arg_2", "quux"],
            ["__feather_call_arg_3", "corge"],
            ["__feather_call_arg_4", "bar"],
            ["__feather_call_arg_5", "grault"]
        ];

        for (const [index, [name, callee]] of expectedDeclarations.entries()) {
            const declaration = body[index];
            assert.ok(
                declaration,
                `Expected declaration for ${name} at index ${index}.`
            );
            assert.strictEqual(declaration.type, "VariableDeclaration");

            const declarators = Array.isArray(declaration.declarations)
                ? declaration.declarations
                : [];
            assert.strictEqual(declarators.length, 1);

            const [declarator] = declarators;

            assert.strictEqual(declarator?.id?.type, "Identifier");
            assert.strictEqual(
                declarator?.id?.name,
                name,
                `Expected declaration name ${name}.`
            );

            const init = declarator?.init;
            assert.ok(init);
            assert.strictEqual(init.type, "CallExpression");
            assert.strictEqual(init?.object?.name, callee);
        }

        const callExpression = body.at(-1);
        assert.ok(callExpression);
        assert.strictEqual(callExpression.type, "CallExpression");
        assert.strictEqual(callExpression?.object?.name, "foo");

        const callArgs = Array.isArray(callExpression.arguments)
            ? callExpression.arguments
            : [];

        assert.strictEqual(callArgs.length, 2);
        assert.strictEqual(callArgs[0]?.type, "Identifier");
        assert.strictEqual(callArgs[0]?.name, "__feather_call_arg_4");
        assert.strictEqual(callArgs[1]?.type, "Identifier");
        assert.strictEqual(callArgs[1]?.name, "__feather_call_arg_5");
    });

    it("coalesces undefined fallbacks flagged by GM2061", () => {
        const source = [
            "array = modify_array(array);",
            "",
            "if (array == undefined) array = [];"
        ].join("\n");

        const ast = GMLParser.parse(source, {
            getLocations: true,
            simplifyLocations: false
        });

        applyFeatherFixes(ast, { sourceText: source });

        const body = Array.isArray(ast.body) ? ast.body : [];
        assert.strictEqual(body.length, 1);

        const [assignment] = body;
        assert.ok(assignment);
        assert.strictEqual(assignment.type, "AssignmentExpression");
        assert.strictEqual(assignment.operator, "=");

        const coalesced = assignment.right;
        assert.ok(coalesced);
        assert.strictEqual(coalesced.type, "BinaryExpression");
        assert.strictEqual(coalesced.operator, "??");

        const appliedDiagnostics = ast._appliedFeatherDiagnostics ?? [];
        const gm2061 = appliedDiagnostics.find(
            (entry) => entry.id === "GM2061"
        );
        assert.ok(
            gm2061,
            "Expected GM2061 metadata to be recorded on the AST."
        );
        assert.strictEqual(gm2061.automatic, true);
        assert.strictEqual(gm2061.target, "array");
        assert.ok(gm2061.range);

        const assignmentDiagnostics =
            assignment._appliedFeatherDiagnostics ?? [];
        assert.strictEqual(
            assignmentDiagnostics.some((entry) => entry.id === "GM2061"),
            true
        );
    });

    it("replaces undefined guards with nullish assignment for GM2061", () => {
        const source = "if (value == undefined) value = compute();";

        const ast = GMLParser.parse(source, {
            getLocations: true,
            simplifyLocations: false
        });

        applyFeatherFixes(ast, { sourceText: source });

        const body = Array.isArray(ast.body) ? ast.body : [];
        assert.strictEqual(body.length, 1);

        const [assignment] = body;
        assert.ok(assignment);
        assert.strictEqual(assignment.type, "AssignmentExpression");
        assert.strictEqual(assignment.operator, "??=");

        const appliedDiagnostics = ast._appliedFeatherDiagnostics ?? [];
        const gm2061 = appliedDiagnostics.find(
            (entry) => entry.id === "GM2061"
        );
        assert.ok(
            gm2061,
            "Expected GM2061 metadata to be recorded on the AST."
        );
        assert.strictEqual(gm2061.target, "value");

        const assignmentDiagnostics =
            assignment._appliedFeatherDiagnostics ?? [];
        assert.strictEqual(
            assignmentDiagnostics.some((entry) => entry.id === "GM2061"),
            true
        );
    });

    it("resets colour write enable after disabling channels and records metadata", () => {
        const source = [
            "/// Draw Event",
            "",
            "gpu_set_colourwriteenable(true, true, true, false);",
            "",
            "draw_sprite(sprite_index, 0, x, y);"
        ].join("\n");

        const ast = GMLParser.parse(source, {
            getLocations: true,
            simplifyLocations: false
        });

        applyFeatherFixes(ast, { sourceText: source });

        const body = (ast.body ?? []).filter(
            (node) => node?.type !== "EmptyStatement"
        );
        assert.ok(
            body.length >= 3,
            "Expected colour write enable reset to be inserted."
        );

        const [disableCall, drawCall, resetCall] = body;

        assert.strictEqual(disableCall?.type, "CallExpression");
        assert.strictEqual(
            disableCall?.object?.name,
            "gpu_set_colourwriteenable"
        );
        assert.strictEqual(drawCall?.type, "CallExpression");
        assert.strictEqual(drawCall?.object?.name, "draw_sprite");
        assert.strictEqual(resetCall?.type, "CallExpression");
        assert.strictEqual(
            resetCall?.object?.name,
            "gpu_set_colourwriteenable"
        );

        const resetArgs = Array.isArray(resetCall?.arguments)
            ? resetCall.arguments
            : [];
        assert.strictEqual(resetArgs.length >= 4, true);
        for (let index = 0; index < 4; index += 1) {
            const argument = resetArgs[index];
            assert.strictEqual(argument?.type, "Literal");
            assert.strictEqual(argument?.value, "true");
        }

        const appliedDiagnostics = ast._appliedFeatherDiagnostics ?? [];
        const gm2052 = appliedDiagnostics.find(
            (entry) => entry.id === "GM2052"
        );

        assert.ok(
            gm2052,
            "Expected GM2052 metadata to be recorded on the AST."
        );
        assert.strictEqual(gm2052.automatic, true);
        assert.ok(gm2052.range);

        const callDiagnostics = resetCall?._appliedFeatherDiagnostics ?? [];
        assert.strictEqual(
            callDiagnostics.some((entry) => entry.id === "GM2052"),
            true
        );
    });

    it("resets gpu_set_cullmode calls flagged by GM2051 and records metadata", () => {
        const source = [
            "/// Draw Event",
            "",
            "gpu_set_cullmode(cull_clockwise);",
            "",
            "vertex_submit(vb, pr_trianglelist, tex);"
        ].join("\n");

        const ast = GMLParser.parse(source, {
            getLocations: true,
            simplifyLocations: false
        });

        applyFeatherFixes(ast, { sourceText: source });

        const body = ast.body ?? [];
        assert.strictEqual(body.length >= 3, true);

        const vertexCall = body[1];
        assert.ok(vertexCall);
        assert.strictEqual(vertexCall.type, "CallExpression");
        assert.strictEqual(vertexCall.object?.name, "vertex_submit");

        const resetCall = body[2];
        assert.ok(resetCall);
        assert.strictEqual(resetCall.type, "CallExpression");
        assert.strictEqual(resetCall.object?.name, "gpu_set_cullmode");
        assert.strictEqual(resetCall.arguments?.[0]?.name, "cull_noculling");

        const callDiagnostics = resetCall._appliedFeatherDiagnostics ?? [];
        assert.strictEqual(
            callDiagnostics.some((entry) => entry.id === "GM2051"),
            true
        );

        const appliedDiagnostics = ast._appliedFeatherDiagnostics ?? [];
        const gm2051 = appliedDiagnostics.find(
            (entry) => entry.id === "GM2051"
        );
        assert.ok(
            gm2051,
            "Expected GM2051 metadata to be recorded on the AST."
        );
        assert.strictEqual(gm2051.automatic, true);
        assert.ok(gm2051.range);
    });

    it("balances gpu_push_state/gpu_pop_state pairs flagged by GM2042", () => {
        const source = [
            "if (situation_1)",
            "{",
            "    gpu_push_state();",
            "    gpu_push_state();",
            "",
            '    draw_text(x, y, "Hi");',
            "",
            "    gpu_pop_state();",
            "}",
            "",
            "if (situation_2)",
            "{",
            "    gpu_push_state();",
            "",
            "    draw_circle(x, y, 10, false);",
            "",
            "    gpu_pop_state();",
            "    gpu_pop_state();",
            "}",
            ""
        ].join("\n");

        const ast = GMLParser.parse(source, {
            getLocations: true,
            simplifyLocations: false
        });

        applyFeatherFixes(ast, { sourceText: source });

        const [firstIf, secondIf] = ast.body ?? [];
        assert.ok(firstIf?.consequent?.type === "BlockStatement");
        assert.ok(secondIf?.consequent?.type === "BlockStatement");

        const firstBlockStatements = firstIf.consequent.body ?? [];
        const secondBlockStatements = secondIf.consequent.body ?? [];

        const firstBlockPushes = firstBlockStatements.filter(
            (node) =>
                node?.type === "CallExpression" &&
                node.object?.name === "gpu_push_state"
        );
        const firstBlockPops = firstBlockStatements.filter(
            (node) =>
                node?.type === "CallExpression" &&
                node.object?.name === "gpu_pop_state"
        );

        assert.strictEqual(firstBlockPushes.length, 2);
        assert.strictEqual(firstBlockPops.length, 2);

        const secondBlockPushes = secondBlockStatements.filter(
            (node) =>
                node?.type === "CallExpression" &&
                node.object?.name === "gpu_push_state"
        );
        const secondBlockPops = secondBlockStatements.filter(
            (node) =>
                node?.type === "CallExpression" &&
                node.object?.name === "gpu_pop_state"
        );

        assert.strictEqual(secondBlockPushes.length, 1);
        assert.strictEqual(secondBlockPops.length, 1);

        const appliedDiagnostics = ast._appliedFeatherDiagnostics ?? [];
        const gm2042 = appliedDiagnostics.find(
            (entry) => entry.id === "GM2042"
        );

        assert.ok(
            gm2042,
            "Expected GM2042 metadata to be recorded on the AST."
        );
        assert.strictEqual(gm2042.automatic, true);
    });

    it("removes orphaned event_inherited calls flagged by GM2040 and records metadata", () => {
        const source = [
            "/// Room Start Event",
            "",
            "if (should_run)",
            "{",
            "    event_inherited();",
            '    show_debug_message("branch");',
            "}",
            "",
            "event_inherited();",
            "",
            'show_debug_message("Ready");'
        ].join("\n");

        const ast = GMLParser.parse(source, {
            getLocations: true,
            simplifyLocations: false
        });

        applyFeatherFixes(ast, { sourceText: source });

        const statements = Array.isArray(ast.body) ? ast.body : [];
        assert.strictEqual(
            statements.some((statement) => isEventInheritedCall(statement)),
            false,
            "Expected top-level event_inherited calls to be removed."
        );

        const branch = statements.find(
            (statement) => statement?.type === "IfStatement"
        );
        assert.ok(branch);

        const branchBody = Array.isArray(branch?.consequent?.body)
            ? branch.consequent.body
            : [];
        assert.strictEqual(
            branchBody.some((statement) => isEventInheritedCall(statement)),
            false,
            "Expected event_inherited calls inside blocks to be removed."
        );

        const appliedDiagnostics = Array.isArray(ast._appliedFeatherDiagnostics)
            ? ast._appliedFeatherDiagnostics
            : [];
        const gm2040Fixes = appliedDiagnostics.filter(
            (entry) => entry.id === "GM2040"
        );

        assert.strictEqual(
            gm2040Fixes.length,
            2,
            "Expected two GM2040 fixes to be recorded."
        );

        for (const entry of gm2040Fixes) {
            assert.strictEqual(
                entry.automatic,
                true,
                "GM2040 fixes should be automatic."
            );
            assert.strictEqual(entry.target, "event_inherited");
            assert.ok(
                entry.range,
                "GM2040 fixes should include range metadata."
            );
        }
    });

    it("removes stray file_find_next calls flagged by GM2033", () => {
        const source = [
            "fnames = [];",
            "",
            'var _fname = file_find_first("*.txt", fa_none);',
            "",
            'while (_fname != "")',
            "{",
            "    array_push(fnames, _fname);",
            "",
            "    _fname = file_find_next();",
            "}",
            "",
            "file_find_close();",
            "",
            "file_find_next();"
        ].join("\n");

        const ast = GMLParser.parse(source, {
            getLocations: true,
            simplifyLocations: false
        });

        applyFeatherFixes(ast, { sourceText: source });

        const statements = Array.isArray(ast.body) ? ast.body : [];
        assert.strictEqual(
            statements.some(
                (statement) =>
                    statement?.type === "CallExpression" &&
                    statement?.object?.name === "file_find_next"
            ),
            false,
            "Expected trailing file_find_next() call to be removed."
        );

        const diagnostics = ast._appliedFeatherDiagnostics ?? [];
        const gm2033 = diagnostics.find((entry) => entry.id === "GM2033");

        assert.ok(
            gm2033,
            "Expected GM2033 metadata to be recorded on the AST."
        );
        assert.strictEqual(gm2033.automatic, true);
        assert.strictEqual(gm2033.target, "file_find_next");
        assert.ok(gm2033.range);
    });

    it("moves draw_primitive_end calls outside flagged GM2030 conditionals", () => {
        const source = [
            "draw_primitive_begin(pr_linelist);",
            "",
            "if (should_draw)",
            "{",
            "    draw_primitive_end();",
            "}",
            "else",
            "{",
            "    draw_vertex(0, 0);",
            "}",
            "",
            'draw_text(0, 0, "done");'
        ].join("\n");

        const ast = GMLParser.parse(source, {
            getLocations: true,
            simplifyLocations: false
        });

        const statements = ast.body ?? [];
        assert.strictEqual(statements.length >= 3, true);

        const conditional = statements[1];
        assert.ok(conditional?.type === "IfStatement");

        applyFeatherFixes(ast, { sourceText: source });

        const [beginCall, fixedConditional, trailingCall] = ast.body ?? [];
        assert.ok(isCallExpression(beginCall));
        assert.ok(fixedConditional?.type === "IfStatement");
        assert.ok(isCallExpression(trailingCall));
        assert.strictEqual(trailingCall.object?.name, "draw_primitive_end");

        const consequentBody = fixedConditional.consequent?.body ?? [];
        const alternateBody = fixedConditional.alternate?.body ?? [];

        assert.strictEqual(consequentBody.some(isDrawPrimitiveEndName), false);
        assert.strictEqual(alternateBody.some(isDrawPrimitiveEndName), false);

        const conditionalDiagnostics =
            trailingCall._appliedFeatherDiagnostics ?? [];
        assert.strictEqual(
            conditionalDiagnostics.some((entry) => entry.id === "GM2030"),
            true,
            "Expected GM2030 metadata to be recorded on the lifted call."
        );

        const appliedDiagnostics = ast._appliedFeatherDiagnostics ?? [];
        assert.strictEqual(
            appliedDiagnostics.some((entry) => entry.id === "GM2030"),
            true,
            "Expected GM2030 metadata to be recorded on the program node."
        );
    });

    it("wraps draw vertex calls flagged by GM2029 and records metadata", () => {
        const source = [
            "/// Draw Event",
            "",
            "draw_vertex(room_width / 4, room_height / 4);",
            "draw_vertex(room_width / 2, room_height / 4);",
            "draw_vertex(room_width / 4, room_height / 2);",
            "",
            "draw_primitive_begin(pr_trianglelist);",
            "draw_primitive_end();"
        ].join("\n");

        const ast = GMLParser.parse(source, {
            getLocations: true,
            simplifyLocations: false
        });

        applyFeatherFixes(ast, { sourceText: source });

        const statements = Array.isArray(ast.body) ? ast.body : [];
        assert.ok(
            statements.length >= 5,
            "Expected the sample program to include draw calls."
        );

        const [firstStatement] = statements;
        assert.strictEqual(
            firstStatement?.object?.name,
            "draw_primitive_begin"
        );

        const vertexCalls = statements.filter(
            (node) =>
                node?.type === "CallExpression" &&
                node.object?.name?.startsWith("draw_vertex")
        );
        assert.strictEqual(
            vertexCalls.length >= 3,
            true,
            "Expected draw_vertex calls to remain present."
        );

        for (const vertex of vertexCalls) {
            const vertexDiagnostics = vertex?._appliedFeatherDiagnostics ?? [];
            assert.strictEqual(
                vertexDiagnostics.some(
                    (entry) => entry.id === "GM2029" && entry.automatic === true
                ),
                true,
                "Expected each draw_vertex call to record GM2029 metadata."
            );
        }

        const appliedDiagnostics = ast._appliedFeatherDiagnostics ?? [];
        assert.strictEqual(
            appliedDiagnostics.some((entry) => entry.id === "GM2029"),
            true,
            "Expected GM2029 metadata to be recorded on the AST."
        );

        const lastStatement = statements.at(-1);
        assert.strictEqual(lastStatement?.object?.name, "draw_primitive_end");
    });

    it("resets draw_set_halign calls flagged by GM2026 and records metadata", () => {
        const source = [
            "draw_set_halign(fa_right);",
            "",
            'draw_text(room_width - 5, 5, "In the top-right corner");'
        ].join("\n");

        const ast = GMLParser.parse(source, {
            getLocations: true,
            simplifyLocations: false
        });

        applyFeatherFixes(ast, { sourceText: source });

        const calls = Array.isArray(ast.body)
            ? ast.body.filter((node) => node?.type === "CallExpression")
            : [];

        assert.strictEqual(calls.length, 3);

        const resetCall = calls.at(-1);
        assert.ok(resetCall);
        assert.strictEqual(resetCall.object?.name, "draw_set_halign");
        assert.ok(Array.isArray(resetCall.arguments));
        assert.strictEqual(resetCall.arguments[0]?.name, "fa_left");

        const appliedDiagnostics = ast._appliedFeatherDiagnostics ?? [];
        const gm2026 = appliedDiagnostics.find(
            (entry) => entry.id === "GM2026"
        );

        assert.ok(
            gm2026,
            "Expected GM2026 metadata to be recorded on the AST."
        );
        assert.strictEqual(gm2026.automatic, true);
        assert.strictEqual(gm2026.target, "draw_set_halign");
        assert.ok(gm2026.range);

        const resetDiagnostics = resetCall._appliedFeatherDiagnostics ?? [];
        assert.strictEqual(
            resetDiagnostics.some((entry) => entry.id === "GM2026"),
            true
        );
    });

    it("converts GM2016 assignments to local declarations outside the Create event", () => {
        const source = [
            "/// Create Event",
            "",
            "health = 100;",
            "",
            "/// Step Event",
            "",
            "ammo = 0;",
            "",
            "ammo += 1;"
        ].join("\n");

        const ast = GMLParser.parse(source, {
            getLocations: true,
            simplifyLocations: false
        });

        applyFeatherFixes(ast, { sourceText: source });

        const [createAssignment, localizedVariable, additiveAssignment] =
            ast.body ?? [];

        assert.ok(createAssignment);
        assert.strictEqual(createAssignment.type, "AssignmentExpression");

        assert.ok(localizedVariable);
        assert.strictEqual(localizedVariable.type, "VariableDeclaration");
        assert.strictEqual(localizedVariable.kind, "var");

        const declarations = localizedVariable.declarations ?? [];
        assert.strictEqual(Array.isArray(declarations), true);
        assert.strictEqual(declarations.length, 1);

        const declarator = declarations[0];
        assert.ok(declarator);
        assert.strictEqual(declarator.id?.name, "ammo");
        assert.ok(additiveAssignment);
        assert.strictEqual(additiveAssignment.type, "AssignmentExpression");
        assert.strictEqual(additiveAssignment.operator, "+=");

        const appliedDiagnostics = ast._appliedFeatherDiagnostics ?? [];
        const gm2016 = appliedDiagnostics.find(
            (entry) => entry.id === "GM2016"
        );

        assert.ok(
            gm2016,
            "Expected GM2016 metadata to be recorded on the AST."
        );
        assert.strictEqual(gm2016.automatic, true);
        assert.strictEqual(gm2016.target, "ammo");
        assert.ok(gm2016.range);

        const declarationDiagnostics =
            localizedVariable._appliedFeatherDiagnostics ?? [];
        assert.strictEqual(
            declarationDiagnostics.some((entry) => entry.id === "GM2016"),
            true,
            "Expected GM2016 metadata to be recorded on the transformed declaration."
        );
    });

    it("does not localize GM2016 assignments when the identifier is read before assignment", () => {
        const source = [
            "/// Draw Event",
            "",
            "if (!surface_exists(sf_canvas))",
            "{",
            "    sf_canvas = surface_create(512, 512);",
            "}",
            "",
            "surface_set_target(sf_canvas);",
            "draw_clear_alpha(c_white, 0);",
            "draw_rectangle(4, 4, 40, 40);"
        ].join("\n");

        const ast = GMLParser.parse(source, {
            getLocations: true,
            simplifyLocations: false
        });

        applyFeatherFixes(ast, { sourceText: source });

        const body = Array.isArray(ast.body) ? ast.body : [];

        assert.strictEqual(Array.isArray(body), true);
        assert.ok(body.length >= 4);
        assert.notStrictEqual(body[0]?.type, "VariableDeclaration");

        const appliedDiagnostics = ast._appliedFeatherDiagnostics ?? [];
        const gm2016Entries = appliedDiagnostics.filter(
            (entry) => entry.id === "GM2016"
        );

        assert.strictEqual(
            gm2016Entries.some((entry) => entry?.automatic === true),
            false,
            "GM2016 metadata should not record an automatic fix when localization is skipped."
        );

        const hasSfCanvasDeclaration = body.some(
            (node) =>
                node?.type === "VariableDeclaration" &&
                Array.isArray(node.declarations) &&
                node.declarations.some(
                    (declarator) => declarator?.id?.name === "sf_canvas"
                )
        );

        assert.strictEqual(hasSfCanvasDeclaration, false);
    });

    it("closes vertex buffers flagged by GM2011 and records metadata", () => {
        const source = [
            "/// Create Event",
            "",
            "vb = vertex_create_buffer();",
            "",
            "vertex_begin(vb, format);",
            "vertex_position_3d(vb, 0, 0, 0);",
            "",
            "/// Draw Event",
            "",
            "vertex_submit(vb, pr_pointlist, -1);"
        ].join("\n");

        const ast = GMLParser.parse(source, {
            getLocations: true,
            simplifyLocations: false
        });

        applyFeatherFixes(ast, { sourceText: source });

        const body = Array.isArray(ast.body) ? ast.body : [];
        const vertexBeginIndex = body.findIndex(
            (node) => node?.object?.name === "vertex_begin"
        );
        const vertexEndIndex = body.findIndex(
            (node) => node?.object?.name === "vertex_end"
        );
        const vertexSubmitIndex = body.findIndex(
            (node) => node?.object?.name === "vertex_submit"
        );

        assert.ok(
            vertexBeginIndex !== -1,
            "Expected vertex_begin call in parsed AST."
        );
        assert.ok(
            vertexEndIndex !== -1,
            "Expected vertex_end call to be inserted by fixer."
        );
        assert.ok(
            vertexSubmitIndex !== -1,
            "Expected vertex_submit call in parsed AST."
        );
        assert.ok(
            vertexEndIndex > vertexBeginIndex,
            "vertex_end call should appear after vertex_begin."
        );
        assert.ok(
            vertexEndIndex < vertexSubmitIndex,
            "vertex_end call should appear before vertex_submit."
        );

        const appliedDiagnostics = ast._appliedFeatherDiagnostics ?? [];
        const gm2011 = appliedDiagnostics.find(
            (entry) => entry.id === "GM2011"
        );

        assert.ok(
            gm2011,
            "Expected GM2011 metadata to be recorded on the AST."
        );
        assert.strictEqual(gm2011.automatic, true);
        assert.strictEqual(gm2011.target, "vb");
        assert.ok(gm2011.range);

        const vertexEndNode = body[vertexEndIndex];
        const nodeDiagnostics = vertexEndNode?._appliedFeatherDiagnostics ?? [];

        assert.strictEqual(
            nodeDiagnostics.some((entry) => entry.id === "GM2011"),
            true,
            "Expected GM2011 metadata on inserted vertex_end call."
        );
    });

    it("inserts vertex_begin before vertex_end flagged by GM2009 and records metadata", () => {
        const source = "vertex_end(vb);";

        const ast = GMLParser.parse(source, {
            getLocations: true,
            simplifyLocations: false
        });

        applyFeatherFixes(ast, { sourceText: source });

        const body = Array.isArray(ast.body) ? ast.body : [];
        assert.strictEqual(
            body.length,
            2,
            "Expected vertex_begin to be inserted before vertex_end."
        );

        const vertexBegin = body[0];
        const vertexEnd = body[1];

        assert.ok(vertexBegin?.type === "CallExpression");
        assert.strictEqual(vertexBegin.object?.name, "vertex_begin");

        const beginArgs = Array.isArray(vertexBegin.arguments)
            ? vertexBegin.arguments
            : [];
        assert.strictEqual(beginArgs.length > 0, true);
        assert.strictEqual(beginArgs[0]?.name, "vb");
        assert.strictEqual(beginArgs[1]?.name, "format");

        assert.ok(vertexEnd?.type === "CallExpression");
        assert.strictEqual(vertexEnd.object?.name, "vertex_end");

        const appliedDiagnostics = Array.isArray(ast._appliedFeatherDiagnostics)
            ? ast._appliedFeatherDiagnostics
            : [];
        const gm2009 = appliedDiagnostics.find(
            (entry) => entry.id === "GM2009"
        );

        assert.ok(
            gm2009,
            "Expected GM2009 metadata to be recorded on the AST."
        );
        assert.strictEqual(gm2009.automatic, true);
        assert.strictEqual(gm2009.target, "vb");
        assert.ok(gm2009.range);
        assert.strictEqual(typeof gm2009.range.start, "number");
        assert.strictEqual(typeof gm2009.range.end, "number");

        const beginMetadata = vertexBegin?._appliedFeatherDiagnostics ?? [];
        assert.strictEqual(
            beginMetadata.some((entry) => entry.id === "GM2009"),
            true
        );

        const endMetadata = vertexEnd?._appliedFeatherDiagnostics ?? [];
        assert.strictEqual(
            endMetadata.some((entry) => entry.id === "GM2009"),
            true
        );
    });

    it("inserts missing vertex_end calls flagged by GM2008 and records metadata", () => {
        const source = [
            "vertex_begin(vb, format);",
            "vertex_position_3d(vb, x, y, z);",
            "vertex_begin(vb, format);",
            "vertex_color(vb, c_white, 1);",
            "vertex_end(vb);"
        ].join("\n");

        const ast = GMLParser.parse(source, {
            getLocations: true,
            simplifyLocations: false
        });

        applyFeatherFixes(ast, { sourceText: source });

        const statements = Array.isArray(ast.body) ? ast.body : [];
        assert.strictEqual(statements.length, 6);

        const insertedCall = statements[2];
        assert.ok(insertedCall);
        assert.strictEqual(insertedCall.type, "CallExpression");
        assert.strictEqual(insertedCall.object?.name, "vertex_end");
        assert.strictEqual(Array.isArray(insertedCall.arguments), true);
        assert.strictEqual(insertedCall.arguments[0]?.name, "vb");

        const gm2008Metadata = ast._appliedFeatherDiagnostics?.find(
            (entry) => entry.id === "GM2008"
        );
        assert.ok(
            gm2008Metadata,
            "Expected GM2008 metadata to be recorded on the AST."
        );
        assert.strictEqual(gm2008Metadata.automatic, true);
        assert.strictEqual(gm2008Metadata.target, "vb");
        assert.ok(gm2008Metadata.range);

        const insertedMetadata = insertedCall._appliedFeatherDiagnostics ?? [];
        assert.strictEqual(
            insertedMetadata.some((entry) => entry.id === "GM2008"),
            true
        );
    });

    it("inserts surface_reset_target after surface_set_target flagged by GM2005 and records metadata", () => {
        const source = [
            "/// Draw Event",
            "",
            "surface_set_target(sf_canvas);",
            "draw_clear_alpha(c_white, 0);",
            "draw_rectangle(4, 4, 40, 40);"
        ].join("\n");

        const ast = GMLParser.parse(source, {
            getLocations: true,
            simplifyLocations: false
        });

        applyFeatherFixes(ast, { sourceText: source });

        const body = Array.isArray(ast.body) ? ast.body : [];
        const setTargetIndex = body.findIndex(
            (node) =>
                node?.type === "CallExpression" &&
                node.object?.name === "surface_set_target"
        );

        assert.ok(
            setTargetIndex !== -1,
            "Expected surface_set_target call in test fixture AST."
        );

        const resetCallIndex = body.findIndex(
            (node, index) =>
                index > setTargetIndex &&
                node?.type === "CallExpression" &&
                node.object?.name === "surface_reset_target"
        );

        assert.ok(
            resetCallIndex > setTargetIndex,
            "Expected surface_reset_target call to be inserted after surface_set_target."
        );

        const resetCall = body[resetCallIndex];

        assert.ok(
            resetCall,
            "Expected surface_reset_target call to be inserted after surface_set_target."
        );
        assert.strictEqual(resetCall.type, "CallExpression");
        assert.strictEqual(resetCall.object?.name, "surface_reset_target");
        assert.ok(Array.isArray(resetCall.arguments));
        assert.strictEqual(resetCall.arguments.length, 0);

        const appliedDiagnostics = ast._appliedFeatherDiagnostics ?? [];
        const gm2005 = appliedDiagnostics.find(
            (entry) => entry.id === "GM2005"
        );

        assert.ok(
            gm2005,
            "Expected GM2005 metadata to be recorded on the AST."
        );
        assert.strictEqual(gm2005.automatic, true);
        assert.strictEqual(gm2005.target, "surface_set_target");
        assert.ok(gm2005.range);

        const resetDiagnostics = resetCall._appliedFeatherDiagnostics ?? [];
        assert.strictEqual(
            resetDiagnostics.some((entry) => entry.id === "GM2005"),
            true
        );
    });

    it("resets blend modes flagged by GM2000 and records metadata", () => {
        const source = [
            "/// Draw Event",
            "",
            "gpu_set_blendmode(bm_add);",
            "",
            "draw_self();"
        ].join("\n");

        const ast = GMLParser.parse(source, {
            getLocations: true,
            simplifyLocations: false
        });

        applyFeatherFixes(ast, { sourceText: source });

        const statements = Array.isArray(ast.body) ? ast.body : [];
        const callExpressions = statements.filter(
            (statement) => statement?.type === "CallExpression"
        );
        assert.strictEqual(
            callExpressions.length >= 3,
            true,
            "Expected blend mode reset to be inserted after draw calls."
        );

        const originalCall = callExpressions[0];
        assert.ok(originalCall);
        assert.strictEqual(originalCall.object?.name, "gpu_set_blendmode");

        const resetCall = callExpressions.at(-1);
        assert.ok(resetCall);
        assert.strictEqual(resetCall.object?.name, "gpu_set_blendmode");

        const drawCalls = callExpressions.slice(1, -1);
        assert.strictEqual(
            drawCalls.length > 0,
            true,
            "Expected at least one draw call between blend mode changes."
        );
        for (const drawCall of drawCalls) {
            assert.strictEqual(
                drawCall.object?.name?.startsWith("draw_"),
                true
            );
        }

        const [resetArgument] = Array.isArray(resetCall.arguments)
            ? resetCall.arguments
            : [];
        assert.ok(resetArgument);
        assert.strictEqual(resetArgument.type, "Identifier");
        assert.strictEqual(resetArgument.name, "bm_normal");

        const resetDiagnostics = resetCall._appliedFeatherDiagnostics ?? [];
        assert.strictEqual(
            resetDiagnostics.some((entry) => entry.id === "GM2000"),
            true
        );

        const appliedDiagnostics = ast._appliedFeatherDiagnostics ?? [];
        const gm2000 = appliedDiagnostics.find(
            (entry) => entry.id === "GM2000"
        );
        assert.ok(
            gm2000,
            "Expected GM2000 metadata to be recorded on the AST."
        );
        assert.strictEqual(gm2000.automatic, true);
        assert.strictEqual(gm2000.target, "gpu_set_blendmode");
        assert.ok(gm2000.range);
    });

    it("removes redeclared global functions flagged by GM1064 and records metadata", () => {
        const source = [
            "function make_game() {",
            '    show_debug_message("first");',
            "}",
            "",
            "function make_game() {",
            '    show_debug_message("second");',
            "}",
            "",
            "function keep() {",
            "    return 1;",
            "}",
            ""
        ].join("\n");

        const ast = GMLParser.parse(source, {
            getLocations: true,
            simplifyLocations: false
        });

        applyFeatherFixes(ast, { sourceText: source });

        const programBody = Array.isArray(ast.body) ? ast.body : [];
        assert.strictEqual(
            programBody.length,
            2,
            "Expected duplicate declaration to be removed."
        );

        const [remainingFunction] = programBody;
        assert.ok(remainingFunction);
        assert.strictEqual(remainingFunction.type, "FunctionDeclaration");
        assert.strictEqual(remainingFunction.id, "make_game");
        assert.strictEqual(
            remainingFunction._suppressSyntheticReturnsDoc,
            undefined,
            "Expected surviving declaration to continue receiving synthetic returns docs when no comments exist."
        );

        const appliedDiagnostics = ast._appliedFeatherDiagnostics ?? [];
        const gm1064 = appliedDiagnostics.find(
            (entry) => entry.id === "GM1064"
        );

        assert.ok(
            gm1064,
            "Expected GM1064 metadata to be recorded on the AST."
        );
        assert.strictEqual(gm1064.automatic, true);
        assert.strictEqual(gm1064.target, "make_game");
        assert.ok(gm1064.range);

        const functionDiagnostics =
            remainingFunction._appliedFeatherDiagnostics ?? [];
        assert.strictEqual(
            functionDiagnostics.some((entry) => entry.id === "GM1064"),
            true
        );
    });

    it("records manual metadata for GM2025 user event references", () => {
        const source = [
            "function trigger() {",
            "    event_user(4);",
            "    event_perform(ev_user, 7);",
            "    event_perform_object(other, ev_other, ev_user3);",
            "}"
        ].join("\n");

        const ast = GMLParser.parse(source, {
            getLocations: true,
            simplifyLocations: false
        });

        const functionNode = ast.body?.[0];
        const statements = functionNode?.body?.body ?? [];
        const [directCall, performCall, performObjectCall] = statements;

        applyFeatherFixes(ast, { sourceText: source });

        const assertUserEventMetadata = (node, expectedTarget) => {
            assert.ok(node, `Expected call expression for ${expectedTarget}.`);
            const fixes = node._appliedFeatherDiagnostics ?? [];
            const gm2025 = fixes.find((entry) => entry.id === "GM2025");

            assert.ok(
                gm2025,
                `Expected GM2025 metadata for ${expectedTarget}.`
            );
            assert.strictEqual(gm2025.automatic, false);
            assert.strictEqual(gm2025.target, expectedTarget);
            assert.ok(gm2025.range);
        };

        assertUserEventMetadata(directCall, "User Event 4");
        assertUserEventMetadata(performCall, "User Event 7");
        assertUserEventMetadata(performObjectCall, "User Event 3");

        const gm2025Entries = (ast._appliedFeatherDiagnostics ?? []).filter(
            (entry) => entry.id === "GM2025"
        );

        assert.strictEqual(gm2025Entries.length, 3);
        for (const entry of gm2025Entries) {
            assert.strictEqual(entry.automatic, false);
        }
    });
});

function isCallExpression(node) {
    return !!node && node.type === "CallExpression";
}

function isDrawPrimitiveEndName(node) {
    return isCallExpression(node) && node.object?.name === "draw_primitive_end";
}<|MERGE_RESOLUTION|>--- conflicted
+++ resolved
@@ -2618,13 +2618,30 @@
         const params = Array.isArray(fn.params) ? fn.params : [];
         assert.strictEqual(params.length, 4);
 
+        const parameterNames = params.map((param) => {
+            if (param?.type === "DefaultParameter") {
+                return param.left?.name ?? null;
+            }
+
+            return param?.name ?? null;
+        });
+
+        assert.deepStrictEqual(parameterNames, ["a", "b", "c", "d"]);
+
         assert.strictEqual(params[0]?.type, "Identifier");
         assert.strictEqual(params[0]?.name, "a");
 
-<<<<<<< HEAD
-        assert.deepStrictEqual(parameterNames, ["a", "b", "c", "d"]);
-
-        const defaultParameters = fn.params.filter(
+        assert.strictEqual(params[1]?.type, "DefaultParameter");
+        assert.strictEqual(params[1]?.left?.name, "b");
+
+        assert.strictEqual(params[2]?.type, "DefaultParameter");
+        assert.strictEqual(params[2]?.left?.name, "c");
+        assert.strictEqual(params[2]?.right?.value, "undefined");
+
+        assert.strictEqual(params[3]?.type, "DefaultParameter");
+        assert.strictEqual(params[3]?.left?.name, "d");
+
+        const defaultParameters = params.filter(
             (param) => param?.type === "DefaultParameter"
         );
         assert.strictEqual(defaultParameters.length, 3);
@@ -2635,17 +2652,6 @@
             defaultParameters[1]._featherOptionalParameter,
             true
         );
-=======
-        assert.strictEqual(params[1]?.type, "DefaultParameter");
-        assert.strictEqual(params[1]?.left?.name, "b");
-
-        assert.strictEqual(params[2]?.type, "DefaultParameter");
-        assert.strictEqual(params[2]?.left?.name, "c");
-        assert.strictEqual(params[2]?.right?.value, "undefined");
-
-        assert.strictEqual(params[3]?.type, "DefaultParameter");
-        assert.strictEqual(params[3]?.left?.name, "d");
->>>>>>> b581ca3f
 
         assert.ok(Array.isArray(fn._appliedFeatherDiagnostics));
         assert.strictEqual(fn._appliedFeatherDiagnostics.length, 1);
