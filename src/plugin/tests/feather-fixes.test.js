import assert from "node:assert/strict";

import { describe, it } from "node:test";

import GMLParser from "gamemaker-language-parser";

import {
    getNodeEndIndex,
    getNodeStartIndex
} from "../../shared/ast-locations.js";

import {
    getFeatherMetadata,
    getFeatherDiagnosticById
} from "../src/feather/metadata.js";
import {
    applyFeatherFixes,
    getFeatherDiagnosticFixers,
    preprocessSourceForFeatherFixes
} from "../src/ast-transforms/apply-feather-fixes.js";

function isEventInheritedCall(node) {
    if (!node || node.type !== "CallExpression") {
        return false;
    }

    const callee = node.object;

    return callee?.type === "Identifier" && callee.name === "event_inherited";
}

describe("Feather diagnostic fixer registry", () => {
    it("registers a fixer entry for every diagnostic", () => {
        const metadata = getFeatherMetadata();
        const diagnostics = Array.isArray(metadata?.diagnostics)
            ? metadata.diagnostics
            : [];
        const registry = getFeatherDiagnosticFixers();

        assert.strictEqual(
            registry.size,
            diagnostics.length,
            "Expected the fixer registry to include every Feather diagnostic."
        );

        for (const diagnostic of diagnostics) {
            assert.ok(
                registry.has(diagnostic.id),
                `Missing fixer entry for Feather diagnostic ${diagnostic.id}.`
            );
        }
    });
});

describe("applyFeatherFixes transform", () => {
    it("removes trailing macro semicolons and records fix metadata", () => {
        const source = ["#macro SAMPLE value;", "", "var data = SAMPLE;"].join(
            "\n"
        );

        const ast = GMLParser.parse(source, {
            getLocations: true,
            simplifyLocations: false
        });

        const [macro] = ast.body ?? [];
        applyFeatherFixes(ast, { sourceText: source });

        assert.ok(Array.isArray(ast._appliedFeatherDiagnostics));
        assert.strictEqual(
            ast._appliedFeatherDiagnostics.some(
                (entry) => entry.id === "GM1051"
            ),
            true,
            "Expected macro fixer metadata to be recorded on the program node."
        );

        assert.ok(macro);
        assert.ok(Array.isArray(macro.tokens));
        assert.strictEqual(macro.tokens.includes(";"), false);
        assert.strictEqual(typeof macro._featherMacroText, "string");
        assert.strictEqual(
            macro._featherMacroText.trimEnd(),
            "#macro SAMPLE value"
        );

        const macroFixes = macro._appliedFeatherDiagnostics;
        assert.ok(Array.isArray(macroFixes));
        assert.strictEqual(macroFixes.length, 1);
        assert.strictEqual(macroFixes[0].target, "SAMPLE");
    });

    it("removes trailing macro semicolons before inline comments", () => {
        const source = [
            "#macro SAMPLE value; // comment",
            "",
            "var data = SAMPLE;"
        ].join("\n");

        const ast = GMLParser.parse(source, {
            getLocations: true,
            simplifyLocations: false
        });

        const [macro] = ast.body ?? [];
        applyFeatherFixes(ast, { sourceText: source });

        assert.ok(macro);
        assert.ok(Array.isArray(macro.tokens));
        assert.strictEqual(macro.tokens.includes(";"), false);
        assert.strictEqual(typeof macro._featherMacroText, "string");
        assert.strictEqual(
            macro._featherMacroText.trimEnd(),
            "#macro SAMPLE value // comment"
        );

        const macroFixes = macro._appliedFeatherDiagnostics;
        assert.ok(Array.isArray(macroFixes));
        assert.strictEqual(macroFixes.length, 1);
        assert.strictEqual(macroFixes[0].target, "SAMPLE");
    });

    it("inserts the missing argument for GM1005 and records fix metadata", () => {
        const source = "draw_set_color();";

        const ast = GMLParser.parse(source, {
            getLocations: true,
            simplifyLocations: false
        });

        applyFeatherFixes(ast, { sourceText: source });

        const [firstStatement] = ast.body ?? [];
        const callExpression =
            firstStatement?.type === "ExpressionStatement"
                ? firstStatement.expression
                : firstStatement;

        assert.ok(callExpression);
        assert.ok(Array.isArray(callExpression.arguments));
        assert.strictEqual(callExpression.arguments.length, 1);

        const [argument] = callExpression.arguments;
        assert.ok(argument);
        assert.strictEqual(argument.type, "Identifier");
        assert.strictEqual(argument.name, "c_black");

        const appliedFixes = callExpression._appliedFeatherDiagnostics ?? [];
        assert.strictEqual(
            appliedFixes.some((entry) => entry.id === "GM1005"),
            true
        );

        assert.ok(Array.isArray(ast._appliedFeatherDiagnostics));
        assert.strictEqual(
            ast._appliedFeatherDiagnostics.some(
                (entry) => entry.id === "GM1005"
            ),
            true
        );
    });

    it("removes duplicate enum members and records fix metadata", () => {
        const source = [
            "enum FRUIT {",
            "    APPLE,",
            "    apple,",
            "    BANANA,",
            "    BANANA",
            "}",
            "",
            "var result = FRUIT.BANANA;"
        ].join("\n");

        const ast = GMLParser.parse(source, {
            getLocations: true,
            simplifyLocations: false
        });

        applyFeatherFixes(ast, { sourceText: source });

        const [enumDeclaration] = ast.body ?? [];
        assert.ok(enumDeclaration);
        assert.strictEqual(enumDeclaration.type, "EnumDeclaration");

        const members = Array.isArray(enumDeclaration.members)
            ? enumDeclaration.members
            : [];
        const memberNames = members.map((member) => member?.name?.name);

        assert.deepStrictEqual(
            memberNames,
            ["APPLE", "BANANA"],
            "Expected duplicate enum members to be removed."
        );

        const enumFixes = enumDeclaration._appliedFeatherDiagnostics ?? [];
        assert.strictEqual(enumFixes.length, 2);
        assert.strictEqual(
            enumFixes.every((entry) => entry.id === "GM1004"),
            true
        );
        assert.deepStrictEqual(
            enumFixes.map((entry) => entry.target),
            ["apple", "BANANA"]
        );

        const recordedIds = new Set(
            (ast._appliedFeatherDiagnostics ?? []).map((entry) => entry.id)
        );
        assert.strictEqual(
            recordedIds.has("GM1004"),
            true,
            "Expected GM1004 fix metadata on the program node."
        );
    });

    it("replaces read-only built-in assignments with local variables", () => {
        const source = [
            "function demo() {",
            '    working_directory = @"PlayerData";',
            '    var first = file_find_first(working_directory + @"/Screenshots/*.png", fa_archive);',
            "    return working_directory;",
            "}"
        ].join("\n");

        const ast = GMLParser.parse(source, {
            getLocations: true,
            simplifyLocations: false
        });

        applyFeatherFixes(ast, { sourceText: source });

        const [functionDeclaration] = ast.body ?? [];
        assert.ok(functionDeclaration);

        const blockBody = functionDeclaration.body?.body ?? [];
        assert.ok(Array.isArray(blockBody));
        assert.strictEqual(blockBody.length, 3);

        const [replacementDeclaration, callDeclaration, returnStatement] =
            blockBody;

        assert.ok(replacementDeclaration);
        assert.strictEqual(replacementDeclaration.type, "VariableDeclaration");

        const replacementDeclarator = replacementDeclaration.declarations?.[0];
        assert.ok(replacementDeclarator);
        const replacementName = replacementDeclarator.id?.name;
        assert.strictEqual(typeof replacementName, "string");
        assert.ok(replacementName.startsWith("__feather_working_directory"));

        const callInit = callDeclaration?.declarations?.[0]?.init;
        assert.ok(callInit);
        assert.strictEqual(callInit.type, "CallExpression");

        const firstArgument = callInit.arguments?.[0];
        assert.ok(firstArgument);
        assert.strictEqual(firstArgument.type, "BinaryExpression");
        assert.strictEqual(firstArgument.left?.type, "Identifier");
        assert.strictEqual(firstArgument.left.name, replacementName);

        assert.ok(returnStatement);
        assert.strictEqual(returnStatement.type, "ReturnStatement");
        assert.strictEqual(returnStatement.argument?.type, "Identifier");
        assert.strictEqual(returnStatement.argument.name, replacementName);

        const statementFixes =
            replacementDeclaration._appliedFeatherDiagnostics;
        assert.ok(Array.isArray(statementFixes));
        assert.strictEqual(statementFixes.length, 1);
        assert.strictEqual(statementFixes[0].id, "GM1008");
        assert.strictEqual(statementFixes[0].target, "working_directory");
        assert.strictEqual(statementFixes[0].automatic, true);

        const rootFixes = ast._appliedFeatherDiagnostics ?? [];
        assert.strictEqual(
            rootFixes.some((entry) => entry.id === "GM1008"),
            true,
            "Expected program metadata to include the GM1008 fix."
        );
    });

    it("replaces file attribute additions with bitwise OR operations", () => {
        const source = [
            "function scanArchives() {",
            "    var attributes = fa_readonly + fa_archive;",
            '    return file_find_first(@"/User Content/*.doc", attributes);',
            "}"
        ].join("\n");

        const ast = GMLParser.parse(source, {
            getLocations: true,
            simplifyLocations: false
        });

        applyFeatherFixes(ast, { sourceText: source });

        const [functionDeclaration] = ast.body ?? [];
        assert.ok(functionDeclaration);

        const declaration = functionDeclaration.body?.body?.[0];
        assert.ok(declaration);
        assert.strictEqual(declaration.type, "VariableDeclaration");

        const [declarator] = declaration.declarations ?? [];
        assert.ok(declarator);

        const initializer = declarator.init;
        assert.ok(initializer);
        assert.strictEqual(initializer.type, "BinaryExpression");
        assert.strictEqual(initializer.operator, "|");

        const appliedDiagnostics = Array.isArray(
            initializer._appliedFeatherDiagnostics
        )
            ? initializer._appliedFeatherDiagnostics
            : [];

        assert.strictEqual(
            appliedDiagnostics.some((entry) => entry.id === "GM1009"),
            true,
            "Expected GM1009 fix metadata for the converted file attribute addition."
        );
    });

    it("converts room navigation arithmetic into dedicated helpers", () => {
        const source = [
            "var next_room = room + 1;",
            "var previous_room = room - 1;",
            "room_goto(room + 1);"
        ].join("\n");

        const ast = GMLParser.parse(source, {
            getLocations: true,
            simplifyLocations: false
        });

        applyFeatherFixes(ast, { sourceText: source });

        const [nextDeclaration, previousDeclaration, gotoStatement] =
            ast.body ?? [];

        assert.ok(nextDeclaration);
        assert.strictEqual(nextDeclaration.type, "VariableDeclaration");

        const [nextDeclarator] = nextDeclaration.declarations ?? [];
        assert.ok(nextDeclarator);

        const nextInitializer = nextDeclarator.init;
        assert.ok(nextInitializer);
        assert.strictEqual(nextInitializer.type, "CallExpression");
        assert.strictEqual(nextInitializer.object?.name, "room_next");
        assert.ok(Array.isArray(nextInitializer.arguments));
        assert.strictEqual(nextInitializer.arguments.length, 1);

        const [nextArgument] = nextInitializer.arguments;
        assert.ok(nextArgument);
        assert.strictEqual(nextArgument.type, "Identifier");
        assert.strictEqual(nextArgument.name, "room");

        const nextFixes = Array.isArray(
            nextInitializer._appliedFeatherDiagnostics
        )
            ? nextInitializer._appliedFeatherDiagnostics
            : [];

        assert.strictEqual(
            nextFixes.some((entry) => entry.id === "GM1009"),
            true,
            "Expected GM1009 fix metadata for the converted room_next helper."
        );

        assert.ok(previousDeclaration);
        assert.strictEqual(previousDeclaration.type, "VariableDeclaration");

        const [previousDeclarator] = previousDeclaration.declarations ?? [];
        assert.ok(previousDeclarator);

        const previousInitializer = previousDeclarator.init;
        assert.ok(previousInitializer);
        assert.strictEqual(previousInitializer.type, "CallExpression");
        assert.strictEqual(previousInitializer.object?.name, "room_previous");
        assert.ok(Array.isArray(previousInitializer.arguments));
        assert.strictEqual(previousInitializer.arguments.length, 1);

        const [previousArgument] = previousInitializer.arguments;
        assert.ok(previousArgument);
        assert.strictEqual(previousArgument.type, "Identifier");
        assert.strictEqual(previousArgument.name, "room");

        const previousFixes = Array.isArray(
            previousInitializer._appliedFeatherDiagnostics
        )
            ? previousInitializer._appliedFeatherDiagnostics
            : [];

        assert.strictEqual(
            previousFixes.some((entry) => entry.id === "GM1009"),
            true,
            "Expected GM1009 fix metadata for the converted room_previous helper."
        );

        const expressionStatement =
            gotoStatement?.type === "ExpressionStatement"
                ? gotoStatement.expression
                : gotoStatement;

        assert.ok(expressionStatement);
        assert.strictEqual(expressionStatement.type, "CallExpression");
        assert.strictEqual(expressionStatement.object?.name, "room_goto_next");
        assert.ok(Array.isArray(expressionStatement.arguments));
        assert.strictEqual(expressionStatement.arguments.length, 0);

        const gotoFixes = Array.isArray(
            expressionStatement._appliedFeatherDiagnostics
        )
            ? expressionStatement._appliedFeatherDiagnostics
            : [];

        assert.strictEqual(
            gotoFixes.some((entry) => entry.id === "GM1009"),
            true,
            "Expected GM1009 fix metadata for the converted room_goto helper."
        );
    });

    it("annotates invalid assignment targets with GM1007 metadata", () => {
        const source = [
            "var origin = new Point(0, 0);",
            "",
            "new Point(0, 0) = 1;"
        ].join("\n");

        const ast = GMLParser.parse(source, {
            getLocations: true,
            simplifyLocations: false
        });

        applyFeatherFixes(ast, { sourceText: source });

        const assignment = ast.body?.find(
            (node) =>
                node?.type === "AssignmentExpression" &&
                node.left?.type === "NewExpression"
        );

        assert.ok(
            assignment,
            "Expected to locate the invalid assignment expression."
        );

        const assignmentFixes = assignment._appliedFeatherDiagnostics;
        assert.ok(Array.isArray(assignmentFixes));
        assert.strictEqual(assignmentFixes.length, 1);

        const [fix] = assignmentFixes;
        assert.strictEqual(fix.id, "GM1007");
        assert.strictEqual(fix.automatic, false);
        assert.strictEqual(fix.target, "new Point(0, 0)");
        assert.ok(fix.range);
        assert.strictEqual(typeof fix.range.start, "number");
        assert.strictEqual(typeof fix.range.end, "number");
        assert.ok(fix.range.end > fix.range.start);

        const programFixes = ast._appliedFeatherDiagnostics;
        assert.ok(Array.isArray(programFixes));
        assert.strictEqual(
            programFixes.some((entry) => entry.id === "GM1007"),
            true,
            "Expected program-level metadata to include GM1007."
        );
    });

    it("promotes local variables used within with(other) scopes", () => {
        const source = [
            "var atk = 1;",
            "",
            "with (other)",
            "{",
            "    hp -= atk;",
            "    apply_damage(atk);",
            "}",
            "",
            "with (other)",
            "{",
            "    apply_damage(atk);",
            "}"
        ].join("\n");

        const ast = GMLParser.parse(source, {
            getLocations: true,
            simplifyLocations: false
        });

        applyFeatherFixes(ast, { sourceText: source });

        const [promotedAssignment, firstWith, secondWith] = ast.body ?? [];

        assert.ok(promotedAssignment);
        assert.strictEqual(promotedAssignment.type, "AssignmentExpression");
        assert.strictEqual(promotedAssignment.operator, "=");
        assert.strictEqual(promotedAssignment.left?.name, "atk");

        const firstBody = firstWith?.body?.body ?? [];
        const [damageExpression, damageCall] = firstBody;

        assert.ok(damageExpression);
        assert.strictEqual(damageExpression.type, "AssignmentExpression");
        assert.strictEqual(damageExpression.right?.type, "MemberDotExpression");
        assert.strictEqual(damageExpression.right?.object?.name, "other");
        assert.strictEqual(damageExpression.right?.property?.name, "atk");

        assert.ok(damageCall);
        const firstCallArgument = damageCall.arguments?.[0];
        assert.strictEqual(firstCallArgument?.type, "MemberDotExpression");
        assert.strictEqual(firstCallArgument?.object?.name, "other");
        assert.strictEqual(firstCallArgument?.property?.name, "atk");

        const secondBody = secondWith?.body?.body ?? [];
        const [secondCall] = secondBody;
        const secondCallArgument = secondCall?.arguments?.[0];
        assert.strictEqual(secondCallArgument?.type, "MemberDotExpression");
        assert.strictEqual(secondCallArgument?.object?.name, "other");
        assert.strictEqual(secondCallArgument?.property?.name, "atk");

        const assignmentFixes =
            promotedAssignment?._appliedFeatherDiagnostics ?? [];
        assert.ok(
            assignmentFixes.some(
                (entry) => entry.id === "GM1013" && entry.automatic === true
            ),
            "Expected promoted assignment to record GM1013 metadata."
        );

        const memberFixes =
            damageExpression.right?._appliedFeatherDiagnostics ?? [];
        assert.ok(
            memberFixes.some(
                (entry) => entry.id === "GM1013" && entry.automatic === true
            ),
            "Expected member access to record GM1013 metadata."
        );

        const programFixes = ast._appliedFeatherDiagnostics ?? [];
        const automaticGm1013 = programFixes.filter(
            (entry) => entry.id === "GM1013" && entry.automatic === true
        );

        assert.ok(
            automaticGm1013.length >= 3,
            "Expected program metadata to include automatic GM1013 fixes."
        );
    });

    it("coerces string literal operands flagged by GM1010", () => {
        const source = 'result = 5 + "5";';

        const ast = GMLParser.parse(source, {
            getLocations: true,
            simplifyLocations: false
        });

        applyFeatherFixes(ast, { sourceText: source });

        const [assignment] = ast.body ?? [];
        assert.ok(assignment);
        assert.strictEqual(assignment.type, "AssignmentExpression");

        const binary = assignment.right;
        assert.ok(binary);
        assert.strictEqual(binary.type, "BinaryExpression");
        assert.strictEqual(binary.operator, "+");

        const coerced = binary.right;
        assert.ok(coerced);
        assert.strictEqual(coerced.type, "CallExpression");
        assert.strictEqual(coerced.object?.type, "Identifier");
        assert.strictEqual(coerced.object?.name, "real");
        assert.ok(Array.isArray(coerced.arguments));
        assert.strictEqual(coerced.arguments.length, 1);
        assert.strictEqual(coerced.arguments[0]?.type, "Literal");
        assert.strictEqual(coerced.arguments[0]?.value, '"5"');

        const metadata = binary._appliedFeatherDiagnostics;
        assert.ok(Array.isArray(metadata));
        assert.strictEqual(metadata.length, 1);
        assert.strictEqual(metadata[0].id, "GM1010");
        assert.strictEqual(metadata[0].target, "+");
        assert.strictEqual(metadata[0].automatic, true);

        assert.ok(Array.isArray(ast._appliedFeatherDiagnostics));
        assert.strictEqual(
            ast._appliedFeatherDiagnostics.some(
                (entry) => entry.id === "GM1010"
            ),
            true,
            "Expected GM1010 metadata to be recorded on the program node."
        );
    });

    it("leaves non-numeric string operands unchanged when coercion is unnecessary", () => {
        const source = [
            'var base = @"PlayerData";',
            'var combined = base + @"/Screenshots/*.png";',
            'var appended = base + "/Manual";'
        ].join("\n");

        const ast = GMLParser.parse(source, {
            getLocations: true,
            simplifyLocations: false
        });

        applyFeatherFixes(ast, { sourceText: source });

        const [, combinedDeclaration, appendedDeclaration] = ast.body ?? [];

        const combinedInit = combinedDeclaration?.declarations?.[0]?.init;
        assert.ok(combinedInit);
        assert.strictEqual(combinedInit.type, "BinaryExpression");
        assert.strictEqual(combinedInit.right?.type, "Literal");
        assert.strictEqual(combinedInit.right?.value, '@"/Screenshots/*.png"');

        const appendedInit = appendedDeclaration?.declarations?.[0]?.init;
        assert.ok(appendedInit);
        assert.strictEqual(appendedInit.type, "BinaryExpression");
        assert.strictEqual(appendedInit.right?.type, "Literal");
        assert.strictEqual(appendedInit.right?.value, '"/Manual"');

        const combinedMetadata = combinedInit._appliedFeatherDiagnostics ?? [];
        const appendedMetadata = appendedInit._appliedFeatherDiagnostics ?? [];

        assert.strictEqual(combinedMetadata.length, 0);
        assert.strictEqual(appendedMetadata.length, 0);
    });

    it("converts string length property access into string_length calls", () => {
        const source = "var result = string(value).length;";

        const ast = GMLParser.parse(source, {
            getLocations: true,
            simplifyLocations: false
        });

        const declaration = ast.body?.[0]?.declarations?.[0];
        const originalInit = declaration?.init;

        assert.ok(originalInit);
        assert.strictEqual(originalInit.type, "MemberDotExpression");

        applyFeatherFixes(ast, { sourceText: source });

        const updatedInit = declaration?.init;

        assert.ok(updatedInit);
        assert.strictEqual(updatedInit.type, "CallExpression");
        assert.strictEqual(updatedInit.object?.type, "Identifier");
        assert.strictEqual(updatedInit.object?.name, "string_length");
        assert.ok(Array.isArray(updatedInit.arguments));
        assert.strictEqual(updatedInit.arguments.length, 1);
        assert.strictEqual(updatedInit.arguments[0], originalInit.object);

        const appliedFixes = updatedInit._appliedFeatherDiagnostics;
        assert.ok(Array.isArray(appliedFixes));
        const gm1012Fix = appliedFixes.find((entry) => entry.id === "GM1012");
        assert.ok(gm1012Fix);
        assert.strictEqual(gm1012Fix.target, "length");
    });

    it("corrects GM1021 typoed function calls using metadata guidance", () => {
        const source = [
            "function make_game(_genre) { /* ... */ }",
            "",
            'make_gaem("RPG");',
            "",
            "var _x = clam(x, 0, 100);"
        ].join("\n");

        const ast = GMLParser.parse(source, {
            getLocations: true,
            simplifyLocations: false
        });

        applyFeatherFixes(ast, { sourceText: source });

        const typoCall = ast.body?.find(
            (node) => node?.type === "CallExpression"
        );
        const variableDeclaration = ast.body?.find(
            (node) => node?.type === "VariableDeclaration"
        );
        const clampCall = variableDeclaration?.declarations?.[0]?.init;

        assert.ok(typoCall);
        assert.strictEqual(typoCall.type, "CallExpression");
        assert.strictEqual(typoCall.object?.name, "make_game");

        assert.ok(clampCall);
        assert.strictEqual(clampCall.type, "CallExpression");
        assert.strictEqual(clampCall.object?.name, "clamp");

        const typoFixes = typoCall._appliedFeatherDiagnostics;
        assert.ok(Array.isArray(typoFixes));
        assert.strictEqual(typoFixes.length, 1);
        assert.strictEqual(typoFixes[0].id, "GM1021");
        assert.strictEqual(typoFixes[0].target, "make_gaem");
        assert.strictEqual(typoFixes[0].replacement, "make_game");
        assert.strictEqual(typeof typoFixes[0].automatic, "boolean");
        assert.strictEqual(typoFixes[0].automatic, true);
        assert.ok(typoFixes[0].range);
        assert.strictEqual(typeof typoFixes[0].range.start, "number");
        assert.strictEqual(typeof typoFixes[0].range.end, "number");

        const clampFixes = clampCall._appliedFeatherDiagnostics;
        assert.ok(Array.isArray(clampFixes));
        assert.strictEqual(clampFixes.length, 1);
        assert.strictEqual(clampFixes[0].id, "GM1021");
        assert.strictEqual(clampFixes[0].target, "clam");
        assert.strictEqual(clampFixes[0].replacement, "clamp");
        assert.strictEqual(clampFixes[0].automatic, true);

        const appliedFixes = ast._appliedFeatherDiagnostics ?? [];
        const gm1021Entries = appliedFixes.filter(
            (entry) => entry?.id === "GM1021"
        );

        assert.strictEqual(gm1021Entries.length >= 2, true);
        gm1021Entries.forEach((entry) => {
            assert.strictEqual(entry.automatic, true);
        });
    });

<<<<<<< HEAD
    it("closes vertex buffers flagged by GM2011 and records metadata", () => {
        const source = [
            "/// Create Event",
            "",
            "vb = vertex_create_buffer();",
            "",
            "vertex_begin(vb, format);",
            "vertex_position_3d(vb, 0, 0, 0);",
            "",
            "/// Draw Event",
            "",
            "vertex_submit(vb, pr_pointlist, -1);"
=======
    it("renames deprecated built-in variables and records fix metadata", () => {
        const source = [
            "score = 0;",
            "score = score + 1;",
            "player.score = score;",
            "var local_score = score;"
        ].join("\n");

        const ast = GMLParser.parse(source, {
            getLocations: true,
            simplifyLocations: false
        });

        applyFeatherFixes(ast, { sourceText: source });

        const [
            firstAssignment,
            secondAssignment,
            memberAssignment,
            declaration
        ] = ast.body ?? [];

        assert.ok(firstAssignment);
        assert.strictEqual(firstAssignment.type, "AssignmentExpression");
        assert.strictEqual(firstAssignment.left?.name, "points");
        assert.strictEqual(firstAssignment.right?.value, "0");

        assert.ok(secondAssignment);
        assert.strictEqual(secondAssignment.type, "AssignmentExpression");
        assert.strictEqual(secondAssignment.left?.name, "points");
        assert.strictEqual(secondAssignment.right?.type, "BinaryExpression");
        assert.strictEqual(secondAssignment.right?.left?.name, "points");

        assert.ok(memberAssignment);
        assert.strictEqual(memberAssignment.type, "AssignmentExpression");
        assert.strictEqual(memberAssignment.left?.property?.name, "score");
        assert.strictEqual(memberAssignment.right?.name, "points");

        assert.ok(declaration);
        assert.strictEqual(declaration.type, "VariableDeclaration");
        const [declarator] = declaration.declarations ?? [];
        assert.strictEqual(declarator?.id?.name, "local_score");
        assert.strictEqual(declarator?.init?.name, "points");

        const identifierMetadata =
            firstAssignment.left?._appliedFeatherDiagnostics;
        assert.ok(Array.isArray(identifierMetadata));
        assert.strictEqual(identifierMetadata.length > 0, true);
        assert.strictEqual(identifierMetadata[0].id, "GM1024");
        assert.strictEqual(identifierMetadata[0].target, "score");

        assert.ok(Array.isArray(ast._appliedFeatherDiagnostics));
        assert.strictEqual(
            ast._appliedFeatherDiagnostics.some(
                (entry) => entry.id === "GM1024"
            ),
            true
        );
    });

    it("replaces deprecated constants highlighted by GM1023", () => {
        const source = [
            "if (os_type == os_win32)",
            "{",
            "    return os_win32;",
            "}",
            ""
        ].join("\n");

        const ast = GMLParser.parse(source, {
            getLocations: true,
            simplifyLocations: false
        });

        applyFeatherFixes(ast, { sourceText: source });

        const [ifStatement] = ast.body ?? [];
        const comparison = ifStatement?.test?.expression;
        const conditionConstant = comparison?.right;
        const returnStatement = ifStatement?.consequent?.body?.[0];
        const returnArgument = returnStatement?.argument;

        assert.ok(conditionConstant);
        assert.strictEqual(conditionConstant.type, "Identifier");
        assert.strictEqual(conditionConstant.name, "os_windows");

        assert.ok(returnArgument);
        assert.strictEqual(returnArgument.type, "Identifier");
        assert.strictEqual(returnArgument.name, "os_windows");

        const identifierFixes = returnArgument._appliedFeatherDiagnostics ?? [];
        assert.ok(Array.isArray(identifierFixes));

        const gm1023Fix = identifierFixes.find(
            (entry) => entry.id === "GM1023"
        );
        assert.ok(
            gm1023Fix,
            "Expected GM1023 fix metadata to be attached to the identifier."
        );
        assert.strictEqual(gm1023Fix.target, "os_windows");
        assert.strictEqual(gm1023Fix.automatic, true);

        const programFixes = ast._appliedFeatherDiagnostics ?? [];
        assert.ok(
            programFixes.some((entry) => entry.id === "GM1023"),
            "Expected GM1023 fix metadata to be attached to the program node."
        );
    });

    it("rewrites postfix increment statements flagged by GM1026", () => {
        const source = "pi++;";

        const ast = GMLParser.parse(source, {
            getLocations: true,
            simplifyLocations: false
        });

        applyFeatherFixes(ast, { sourceText: source });

        const [variableDeclaration, incDecStatement] = ast.body ?? [];

        assert.ok(variableDeclaration);
        assert.strictEqual(variableDeclaration.type, "VariableDeclaration");
        assert.strictEqual(variableDeclaration.kind, "var");

        const [declarator] = variableDeclaration.declarations ?? [];
        assert.ok(declarator);
        assert.strictEqual(declarator.type, "VariableDeclarator");
        assert.strictEqual(declarator.init?.type, "Identifier");
        assert.strictEqual(declarator.init?.name, "pi");

        const identifierName = declarator.id?.name;
        assert.ok(typeof identifierName === "string");
        assert.ok(identifierName.startsWith("__featherFix_pi"));

        assert.ok(incDecStatement);
        assert.strictEqual(incDecStatement.type, "IncDecStatement");
        assert.strictEqual(incDecStatement.prefix, false);
        assert.strictEqual(incDecStatement.operator, "++");
        assert.strictEqual(incDecStatement.argument?.type, "Identifier");
        assert.strictEqual(incDecStatement.argument?.name, identifierName);

        const declarationMetadata =
            variableDeclaration._appliedFeatherDiagnostics;
        assert.ok(Array.isArray(declarationMetadata));
        assert.strictEqual(
            declarationMetadata.some((entry) => entry.id === "GM1026"),
            true
        );

        const statementMetadata = incDecStatement._appliedFeatherDiagnostics;
        assert.ok(Array.isArray(statementMetadata));
        assert.strictEqual(
            statementMetadata.some((entry) => entry.id === "GM1026"),
            true
        );

        const programMetadata = ast._appliedFeatherDiagnostics;
        assert.ok(Array.isArray(programMetadata));
        const gm1026 = programMetadata.find((entry) => entry.id === "GM1026");
        assert.ok(gm1026);
        assert.strictEqual(gm1026.automatic, true);
    });

    it("renames reserved identifiers and records fix metadata", () => {
        const source = [
            "#macro image_index 1",
            "",
            "var image_index = 1;",
            "static draw_text = 2;"
        ].join("\n");

        const ast = GMLParser.parse(source, {
            getLocations: true,
            simplifyLocations: false
        });

        applyFeatherFixes(ast, { sourceText: source });

        const [macro, varDeclaration, staticDeclaration] = ast.body ?? [];

        assert.ok(macro?.name);
        assert.strictEqual(macro.name.name, "_image_index");
        assert.strictEqual(
            macro._featherMacroText?.trimEnd(),
            "#macro _image_index 1"
        );
        assert.ok(Array.isArray(macro.name._appliedFeatherDiagnostics));
        assert.strictEqual(
            macro.name._appliedFeatherDiagnostics[0].id,
            "GM1030"
        );
        assert.strictEqual(
            macro.name._appliedFeatherDiagnostics[0].target,
            "image_index"
        );

        const varDeclarator = varDeclaration?.declarations?.[0];
        assert.ok(varDeclarator?.id);
        assert.strictEqual(varDeclarator.id.name, "_image_index");
        assert.ok(Array.isArray(varDeclarator.id._appliedFeatherDiagnostics));
        assert.strictEqual(
            varDeclarator.id._appliedFeatherDiagnostics[0].id,
            "GM1030"
        );
        assert.strictEqual(
            varDeclarator.id._appliedFeatherDiagnostics[0].target,
            "image_index"
        );

        const staticDeclarator = staticDeclaration?.declarations?.[0];
        assert.ok(staticDeclarator?.id);
        assert.strictEqual(staticDeclarator.id.name, "_draw_text");
        assert.ok(
            Array.isArray(staticDeclarator.id._appliedFeatherDiagnostics)
        );
        assert.strictEqual(
            staticDeclarator.id._appliedFeatherDiagnostics[0].id,
            "GM1030"
        );
        assert.strictEqual(
            staticDeclarator.id._appliedFeatherDiagnostics[0].target,
            "draw_text"
        );

        const appliedFixes = ast._appliedFeatherDiagnostics ?? [];
        assert.strictEqual(
            appliedFixes.some((entry) => entry.id === "GM1030"),
            true,
            "Expected GM1030 fix metadata to be attached to the program node."
        );
    });

    it("converts numeric string call arguments into numeric literals for GM1029", () => {
        const source =
            'draw_sprite(sprite_index, image_index, "1234", "5678");';

        const ast = GMLParser.parse(source, {
            getLocations: true,
            simplifyLocations: false
        });

        applyFeatherFixes(ast, { sourceText: source });

        const [callExpression] = ast.body ?? [];
        assert.ok(callExpression);

        const args = Array.isArray(callExpression?.arguments)
            ? callExpression.arguments
            : [];

        assert.strictEqual(args.length, 4);
        assert.strictEqual(args[2]?.type, "Literal");
        assert.strictEqual(args[3]?.type, "Literal");
        assert.strictEqual(args[2]?.value, "1234");
        assert.strictEqual(args[3]?.value, "5678");

        const literalMetadata = args[2]?._appliedFeatherDiagnostics;
        assert.ok(Array.isArray(literalMetadata));
        assert.strictEqual(literalMetadata.length, 1);

        const [metadata] = literalMetadata;
        const diagnostic = getFeatherDiagnosticById("GM1029");

        assert.strictEqual(metadata?.id, "GM1029");
        assert.strictEqual(metadata?.automatic, true);
        assert.strictEqual(metadata?.title, diagnostic?.title ?? null);
        assert.strictEqual(
            metadata?.description,
            diagnostic?.description ?? null
        );
        assert.strictEqual(
            metadata?.correction,
            diagnostic?.correction ?? null
        );
        assert.ok(metadata?.range);
        assert.strictEqual(typeof metadata.range.start, "number");
        assert.strictEqual(typeof metadata.range.end, "number");
    });

    it("normalizes multidimensional array indexing and records metadata", () => {
        const source = [
            "function fetch_value(_grid, _row, _column, _depth)",
            "{",
            "    var primary = _grid[_row, _column];",
            "    var tertiary = _grid[_row, _column, _depth];",
            "    return primary + tertiary;",
            "}",
            "",
            "var nested = matrix[0, 1, 2, 3];"
        ].join("\n");

        const ast = GMLParser.parse(source, {
            getLocations: true,
            simplifyLocations: false
        });

        applyFeatherFixes(ast, { sourceText: source });

        const functionDeclaration = ast.body?.[0];
        assert.ok(functionDeclaration?.body?.body);

        const [primaryDeclaration, tertiaryDeclaration, returnStatement] =
            functionDeclaration.body.body;

        const primaryInit = primaryDeclaration?.declarations?.[0]?.init;
        const tertiaryInit = tertiaryDeclaration?.declarations?.[0]?.init;

        assert.strictEqual(primaryInit?.type, "MemberIndexExpression");
        assert.strictEqual(primaryInit?.property?.length, 1);
        assert.strictEqual(primaryInit?.object?.type, "MemberIndexExpression");
        assert.strictEqual(primaryInit.object.property?.length, 1);
        assert.ok(Array.isArray(primaryInit._appliedFeatherDiagnostics));

        assert.strictEqual(tertiaryInit?.type, "MemberIndexExpression");
        assert.strictEqual(tertiaryInit?.property?.length, 1);
        assert.strictEqual(tertiaryInit?.object?.type, "MemberIndexExpression");
        assert.strictEqual(tertiaryInit.object.property?.length, 1);
        assert.strictEqual(
            tertiaryInit.object?.object?.type,
            "MemberIndexExpression"
        );
        assert.ok(Array.isArray(tertiaryInit._appliedFeatherDiagnostics));

        const globalDeclaration = ast.body?.[1]?.declarations?.[0];
        const nestedInit = globalDeclaration?.init;

        assert.strictEqual(nestedInit?.type, "MemberIndexExpression");
        assert.strictEqual(nestedInit?.property?.length, 1);
        assert.strictEqual(nestedInit?.object?.type, "MemberIndexExpression");
        assert.strictEqual(nestedInit?.object?.property?.length, 1);
        assert.strictEqual(
            nestedInit?.object?.object?.type,
            "MemberIndexExpression"
        );
        assert.strictEqual(
            nestedInit?.object?.object?.object?.type,
            "MemberIndexExpression"
        );
        assert.ok(Array.isArray(nestedInit._appliedFeatherDiagnostics));

        assert.ok(Array.isArray(ast._appliedFeatherDiagnostics));
        const normalizedFixes = ast._appliedFeatherDiagnostics.filter(
            (entry) => entry.id === "GM1036"
        );
        assert.strictEqual(normalizedFixes.length >= 3, true);

        for (const entry of normalizedFixes) {
            assert.strictEqual(entry.automatic, true);
        }

        assert.ok(returnStatement);
    });

    it("converts instance creation asset strings to identifiers and records metadata", () => {
        const source = 'instance_create_depth(x, y, -100, "obj_player");';

        const ast = GMLParser.parse(source, {
            getLocations: true,
            simplifyLocations: false
        });

        const [callExpression] = ast.body ?? [];
        assert.ok(callExpression);
        const originalArgument = callExpression?.arguments?.[3];
        assert.ok(originalArgument);
        assert.strictEqual(originalArgument.type, "Literal");

        applyFeatherFixes(ast, { sourceText: source });

        const updatedArgument = callExpression.arguments?.[3];
        assert.ok(updatedArgument);
        assert.strictEqual(updatedArgument.type, "Identifier");
        assert.strictEqual(updatedArgument.name, "obj_player");

        const metadata = updatedArgument._appliedFeatherDiagnostics;
        assert.ok(Array.isArray(metadata));
        assert.strictEqual(metadata.length, 1);
        const [entry] = metadata;
        assert.strictEqual(entry.id, "GM1041");
        assert.strictEqual(entry.target, "obj_player");
        assert.strictEqual(entry.automatic, true);
        assert.ok(entry.range);
        assert.strictEqual(typeof entry.range.start, "number");
        assert.strictEqual(typeof entry.range.end, "number");

        const programFixes = ast._appliedFeatherDiagnostics ?? [];
        assert.ok(Array.isArray(programFixes));
        assert.ok(
            programFixes.some(
                (detail) =>
                    detail.id === "GM1041" &&
                    detail.automatic === true &&
                    detail.target === "obj_player"
            )
        );
    });

    it("replaces invalid delete statements and records fix metadata", () => {
        const source = [
            "var values = [2, 403, 202, 303, 773, 573];",
            "",
            "delete values;"
        ].join("\n");

        const ast = GMLParser.parse(source, {
            getLocations: true,
            simplifyLocations: false
        });

        applyFeatherFixes(ast, { sourceText: source });

        assert.ok(Array.isArray(ast.body));
        assert.strictEqual(ast.body.length >= 2, true);

        const assignment = ast.body[1];
        assert.ok(assignment);
        assert.strictEqual(assignment.type, "AssignmentExpression");
        assert.ok(assignment.left);
        assert.strictEqual(assignment.left.type, "Identifier");
        assert.strictEqual(assignment.left.name, "values");
        assert.ok(assignment.right);
        assert.strictEqual(assignment.right.type, "Literal");
        assert.strictEqual(assignment.right.value, "undefined");

        const assignmentFixes = assignment._appliedFeatherDiagnostics;
        assert.ok(Array.isArray(assignmentFixes));
        assert.strictEqual(assignmentFixes.length >= 1, true);
        assert.strictEqual(
            assignmentFixes.some((entry) => entry.id === "GM1052"),
            true,
            "Expected delete fixer metadata to be recorded on the assignment node."
        );

        const recordedFix = assignmentFixes.find(
            (entry) => entry.id === "GM1052"
        );
        assert.ok(recordedFix);
        assert.strictEqual(recordedFix.target, "values");
        assert.strictEqual(recordedFix.automatic, true);

        assert.ok(Array.isArray(ast._appliedFeatherDiagnostics));
        assert.strictEqual(
            ast._appliedFeatherDiagnostics.some(
                (entry) => entry.id === "GM1052"
            ),
            true,
            "Expected delete fixer metadata to be recorded on the program node."
        );
    });

    it("marks constructor declarations for functions instantiated with new", () => {
        const source = [
            "function item() {",
            "    return 42;",
            "}",
            "",
            "var sword = new item();"
        ].join("\n");

        const ast = GMLParser.parse(source, {
            getLocations: true,
            simplifyLocations: false
        });

        const [functionNode] = ast.body ?? [];

        assert.ok(functionNode);
        assert.strictEqual(functionNode.type, "FunctionDeclaration");

        applyFeatherFixes(ast, { sourceText: source });

        assert.strictEqual(functionNode.type, "ConstructorDeclaration");

        const functionFixes = functionNode._appliedFeatherDiagnostics;
        assert.ok(Array.isArray(functionFixes));
        assert.strictEqual(
            functionFixes.some((entry) => entry.id === "GM1058"),
            true
        );
        assert.strictEqual(
            functionFixes.some((entry) => entry.target === "item"),
            true,
            "Expected constructor fix metadata to target the function name."
        );

        const recordedIds = ast._appliedFeatherDiagnostics ?? [];
        assert.strictEqual(
            recordedIds.some((entry) => entry.id === "GM1058"),
            true,
            "Expected the program node to record the GM1058 constructor fix."
        );
    });

    it("removes duplicate function parameters and records metadata", () => {
        const source = [
            "function example(value, other, value, value) {",
            "    return value + other;",
            "}"
        ].join("\n");

        const ast = GMLParser.parse(source, {
            getLocations: true,
            simplifyLocations: false
        });

        applyFeatherFixes(ast, { sourceText: source });

        const [fn] = ast.body ?? [];
        assert.ok(fn);
        const params = Array.isArray(fn.params) ? fn.params : [];
        assert.deepStrictEqual(
            params.map((param) =>
                param?.type === "Identifier"
                    ? param.name
                    : (param?.left?.name ?? null)
            ),
            ["value", "other"]
        );

        const fnMetadata = fn._appliedFeatherDiagnostics ?? [];
        assert.strictEqual(fnMetadata.length, 2);
        fnMetadata.forEach((entry) => {
            assert.strictEqual(entry.id, "GM1059");
            assert.strictEqual(entry.target, "value");
            assert.strictEqual(entry.automatic, true);
        });

        const rootMetadata = ast._appliedFeatherDiagnostics ?? [];
        const gm1059Metadata = rootMetadata.filter(
            (entry) => entry.id === "GM1059"
        );
        assert.strictEqual(gm1059Metadata.length, 2);
        gm1059Metadata.forEach((entry) => {
            assert.strictEqual(entry.target, "value");
            assert.strictEqual(entry.automatic, true);
        });
    });

    it("removes duplicate constructor parameters flagged by GM1059", () => {
        const source = [
            "function Example(value, other, value) constructor {",
            "    return value + other;",
            "}"
        ].join("\n");

        const ast = GMLParser.parse(source, {
            getLocations: true,
            simplifyLocations: false
        });

        applyFeatherFixes(ast, { sourceText: source });

        const [ctor] = ast.body ?? [];
        assert.ok(ctor);
        assert.strictEqual(ctor.type, "ConstructorDeclaration");

        const params = Array.isArray(ctor.params) ? ctor.params : [];
        assert.deepStrictEqual(
            params.map((param) =>
                param?.type === "Identifier"
                    ? param.name
                    : (param?.left?.name ?? null)
            ),
            ["value", "other"]
        );

        const ctorMetadata = ctor._appliedFeatherDiagnostics ?? [];
        assert.strictEqual(ctorMetadata.length, 1);
        const [metadataEntry] = ctorMetadata;
        assert.ok(metadataEntry);
        assert.strictEqual(metadataEntry.id, "GM1059");
        assert.strictEqual(metadataEntry.target, "value");
        assert.strictEqual(metadataEntry.automatic, true);

        const rootMetadata = ast._appliedFeatherDiagnostics ?? [];
        const gm1059Metadata = rootMetadata.filter(
            (entry) => entry.id === "GM1059"
        );
        assert.strictEqual(gm1059Metadata.length, 1);
        const [rootEntry] = gm1059Metadata;
        assert.ok(rootEntry);
        assert.strictEqual(rootEntry.target, "value");
        assert.strictEqual(rootEntry.automatic, true);
    });

    it("adds missing enum members and records fix metadata", () => {
        const source = [
            "enum FRUIT {",
            "    NONE,",
            "    ORANGE,",
            "    SIZEOF",
            "}",
            "",
            "var best = FRUIT.KIWI;"
        ].join("\n");

        const ast = GMLParser.parse(source, {
            getLocations: true,
            simplifyLocations: false
        });

        applyFeatherFixes(ast, { sourceText: source });

        const [enumDeclaration] = ast.body ?? [];
        assert.ok(enumDeclaration);

        const members = Array.isArray(enumDeclaration.members)
            ? enumDeclaration.members
            : [];
        const memberNames = members.map((member) => member?.name?.name);

        assert.deepStrictEqual(memberNames, [
            "NONE",
            "ORANGE",
            "KIWI",
            "SIZEOF"
        ]);

        const kiwiMember = members.find(
            (member) => member?.name?.name === "KIWI"
        );
        assert.ok(kiwiMember);

        const memberFixes = kiwiMember._appliedFeatherDiagnostics;
        assert.ok(Array.isArray(memberFixes));
        assert.strictEqual(memberFixes.length, 1);
        assert.strictEqual(memberFixes[0].id, "GM1014");
        assert.strictEqual(memberFixes[0].target, "FRUIT.KIWI");

        const enumFixes = enumDeclaration._appliedFeatherDiagnostics;
        assert.ok(Array.isArray(enumFixes));
        assert.strictEqual(
            enumFixes.some((entry) => entry.id === "GM1014"),
            true
        );

        const programFixes = ast._appliedFeatherDiagnostics;
        assert.ok(Array.isArray(programFixes));
        assert.strictEqual(
            programFixes.some((entry) => entry.id === "GM1014"),
            true
        );
    });

    it("records manual Feather fix metadata for every diagnostic", () => {
        const source = "var value = 1;";

        const ast = GMLParser.parse(source, {
            getLocations: true,
            simplifyLocations: false
        });

        applyFeatherFixes(ast, { sourceText: source });

        assert.ok(Array.isArray(ast._appliedFeatherDiagnostics));

        const recordedIds = new Set(
            ast._appliedFeatherDiagnostics.map((entry) => entry.id)
        );
        const diagnostics = getFeatherMetadata().diagnostics ?? [];

        assert.strictEqual(
            recordedIds.size,
            diagnostics.length,
            "Expected manual Feather fix metadata to be captured for every diagnostic."
        );

        ["GM2054", "GM2020", "GM2042", "GM1042"].forEach((id) => {
            assert.strictEqual(
                recordedIds.has(id),
                true,
                `Expected manual Feather fix metadata for diagnostic ${id}.`
            );
        });

        for (const entry of ast._appliedFeatherDiagnostics) {
            assert.strictEqual(
                Object.prototype.hasOwnProperty.call(entry, "automatic"),
                true,
                "Each Feather fix entry should indicate whether it was applied automatically."
            );
        }
    });

    it("inserts surface target resets for GM2046 sequences and records metadata", () => {
        const source = [
            "/// Draw Event",
            "",
            "surface_set_target(sf);",
            "draw_clear_alpha(c_blue, 1);",
            "draw_circle(50, 50, 20, false);",
            "vertex_submit(vb, pr_trianglelist, surface_get_texture(sf));"
        ].join("\n");

        const ast = GMLParser.parse(source, {
            getLocations: true,
            simplifyLocations: false
        });

        applyFeatherFixes(ast, { sourceText: source });

        const body = Array.isArray(ast.body) ? ast.body : [];
        const setIndex = body.findIndex(
            (node) =>
                node?.type === "CallExpression" &&
                node.object?.name === "surface_set_target"
        );
        const resetIndex = body.findIndex(
            (node) =>
                node?.type === "CallExpression" &&
                node.object?.name === "surface_reset_target"
        );

        assert.ok(
            setIndex >= 0,
            "Expected surface_set_target call to be present in the AST."
        );
        assert.ok(
            resetIndex > setIndex,
            "Expected surface_reset_target to be inserted after the setter."
        );

        const resetCall = body[resetIndex];
        assert.ok(Array.isArray(resetCall?.arguments));
        assert.strictEqual(
            resetCall.arguments.length,
            0,
            "Reset call should not include arguments."
        );

        const vertexCall = body[resetIndex + 1];
        assert.strictEqual(
            vertexCall?.object?.name,
            "vertex_submit",
            "Expected reset call to appear before vertex submission."
        );

        const appliedDiagnostics = Array.isArray(ast._appliedFeatherDiagnostics)
            ? ast._appliedFeatherDiagnostics
            : [];
        const gm2046 = appliedDiagnostics.find(
            (entry) => entry.id === "GM2046"
        );

        assert.ok(
            gm2046,
            "Expected GM2046 metadata to be recorded on the AST."
        );
        assert.strictEqual(gm2046.automatic, true);
        assert.strictEqual(gm2046.target, "sf");

        const resetDiagnostics = Array.isArray(
            resetCall?._appliedFeatherDiagnostics
        )
            ? resetCall._appliedFeatherDiagnostics
            : [];

        assert.strictEqual(
            resetDiagnostics.some((entry) => entry.id === "GM2046"),
            true,
            "Expected GM2046 metadata to be attached to the inserted reset call."
        );
    });

    it("captures metadata for deprecated function calls flagged by GM1017", () => {
        const source = [
            "/// @deprecated Use start_new_game instead.",
            "function make_game() {",
            "    return 1;",
            "}",
            "",
            "make_game();"
        ].join("\n");

        const ast = GMLParser.parse(source, {
            getLocations: true,
            simplifyLocations: false
        });

        applyFeatherFixes(ast, { sourceText: source });

        const callExpression = ast.body?.find(
            (node) => node?.type === "CallExpression"
        );

        assert.ok(
            callExpression,
            "Expected the sample program to include a call expression."
        );

        const fixes = callExpression._appliedFeatherDiagnostics;

        assert.ok(Array.isArray(fixes));
        assert.strictEqual(fixes.length, 1);

        const [fix] = fixes;

        assert.strictEqual(fix.id, "GM1017");
        assert.strictEqual(fix.target, "make_game");
        assert.strictEqual(fix.automatic, false);
        assert.ok(fix.range);
        assert.strictEqual(fix.range.start, getNodeStartIndex(callExpression));
        assert.strictEqual(fix.range.end, getNodeEndIndex(callExpression));

        const metadata = getFeatherMetadata();
        const diagnostic = metadata.diagnostics?.find(
            (entry) => entry?.id === "GM1017"
        );

        assert.ok(diagnostic);
        assert.strictEqual(fix.correction, diagnostic?.correction ?? null);

        const programFixIds = new Set(
            (ast._appliedFeatherDiagnostics ?? []).map((entry) => entry.id)
        );

        assert.strictEqual(
            programFixIds.has("GM1017"),
            true,
            "Expected the program node to record GM1017 fix metadata."
        );
    });

    it("corrects mismatched data structure accessors using metadata", () => {
        const metadata = getFeatherMetadata();
        const diagnostic = (metadata?.diagnostics ?? []).find(
            (entry) => entry?.id === "GM1028"
        );

        assert.ok(
            diagnostic,
            "Expected metadata for diagnostic GM1028 to exist."
        );
        assert.ok(
            typeof diagnostic.badExample === "string" &&
                diagnostic.badExample.includes("[?"),
            "Expected GM1028 bad example to include the incorrect accessor token."
        );
        assert.ok(
            typeof diagnostic.goodExample === "string" &&
                diagnostic.goodExample.includes("[|"),
            "Expected GM1028 good example to include the corrected accessor token."
        );

        const source = [
            "lst_instances = ds_list_create();",
            "",
            "if (instance_place_list(x, y, obj_enemy, lst_instances, true))",
            "{",
            "    var _ins = lst_instances[? 0];",
            "}"
        ].join("\n");

        const ast = GMLParser.parse(source, {
            getLocations: true,
            simplifyLocations: false
        });

        applyFeatherFixes(ast, { sourceText: source });

        const ifStatement = (ast.body ?? []).find(
            (node) => node?.type === "IfStatement"
        );
        const declaration = ifStatement?.consequent?.body?.[0];
        const declarator = declaration?.declarations?.[0];
        const accessorExpression = declarator?.init;

        assert.ok(accessorExpression, "Expected accessor expression to exist.");
        assert.strictEqual(accessorExpression.type, "MemberIndexExpression");
        assert.strictEqual(accessorExpression.accessor, "[|");

        const accessorFixes = Array.isArray(
            accessorExpression._appliedFeatherDiagnostics
        )
            ? accessorExpression._appliedFeatherDiagnostics
            : [];

        assert.strictEqual(
            accessorFixes.some((entry) => entry.id === "GM1028"),
            true,
            "Expected GM1028 fix metadata to be attached to the accessor expression."
        );

        const appliedFixes = Array.isArray(ast._appliedFeatherDiagnostics)
            ? ast._appliedFeatherDiagnostics
            : [];

        assert.strictEqual(
            appliedFixes.some((entry) => entry.id === "GM1028"),
            true,
            "Expected GM1028 fix metadata to be attached to the root program node."
        );
    });

    it("normalizes argument built-ins flagged by GM1032", () => {
        const metadata = getFeatherMetadata();
        const diagnostic = (metadata?.diagnostics ?? []).find(
            (entry) => entry?.id === "GM1032"
        );

        assert.ok(
            diagnostic,
            "Expected GM1032 diagnostic metadata to be available."
        );

        const source = [
            "function sample() {",
            "    var first = argument1;",
            "    var second = argument3;",
            "    return argument3 + argument4;",
            "}",
            ""
        ].join("\n");

        const ast = GMLParser.parse(source, {
            getLocations: true,
            simplifyLocations: false
        });

        const trackedIdentifiers = [];

        const collectArgumentIdentifiers = (node) => {
            if (!node) {
                return;
            }

            if (Array.isArray(node)) {
                for (const child of node) {
                    collectArgumentIdentifiers(child);
                }
                return;
            }

            if (typeof node !== "object") {
                return;
            }

            if (
                node.type === "Identifier" &&
                typeof node.name === "string" &&
                /^argument\d+$/.test(node.name)
            ) {
                trackedIdentifiers.push({
                    node,
                    originalName: node.name
                });
            }

            for (const value of Object.values(node)) {
                if (value && typeof value === "object") {
                    collectArgumentIdentifiers(value);
                }
            }
        };

        collectArgumentIdentifiers(ast);

        applyFeatherFixes(ast, { sourceText: source });

        const changedIdentifiers = trackedIdentifiers.filter(
            (entry) => entry.node.name !== entry.originalName
        );

        assert.strictEqual(
            changedIdentifiers.length > 0,
            true,
            "Expected some argument built-ins to be renamed."
        );

        const changedNames = changedIdentifiers
            .map((entry) => entry.node.name)
            .sort();
        const expectedNames = [
            "argument0",
            "argument1",
            "argument1",
            "argument2"
        ].sort();

        assert.deepStrictEqual(
            changedNames,
            expectedNames,
            "Argument built-ins should be reindexed without gaps starting from argument0."
        );

        for (const entry of changedIdentifiers) {
            const metadataEntries = entry.node._appliedFeatherDiagnostics;

            assert.ok(
                Array.isArray(metadataEntries),
                "Each rewritten argument identifier should include metadata."
            );
            assert.strictEqual(metadataEntries.length > 0, true);

            const [fixDetail] = metadataEntries;

            assert.strictEqual(fixDetail.id, "GM1032");
            assert.strictEqual(fixDetail.target, entry.node.name);
            assert.strictEqual(fixDetail.title, diagnostic.title);
            assert.strictEqual(fixDetail.correction, diagnostic.correction);
            assert.strictEqual(fixDetail.description, diagnostic.description);
            assert.strictEqual(fixDetail.automatic, true);
        }

        const applied = ast._appliedFeatherDiagnostics ?? [];
        assert.ok(applied.some((entry) => entry.id === "GM1032"));
    });

    it("records duplicate semicolon fixes for GM1033", () => {
        const source = [
            "var value = 1;;",
            "var other = 2;",
            "",
            "function demo() {",
            "    ;;",
            "    var local = 3;;",
            "    switch (local) {",
            "        case 1:;;",
            "            break;",
            "    }",
            "}"
        ].join("\n");

        const ast = GMLParser.parse(source, {
            getLocations: true,
            simplifyLocations: false
        });

        applyFeatherFixes(ast, { sourceText: source });

        const metadata = Array.isArray(ast._appliedFeatherDiagnostics)
            ? ast._appliedFeatherDiagnostics
            : [];

        const gm1033Fixes = metadata.filter((entry) => entry.id === "GM1033");

        assert.ok(
            gm1033Fixes.length > 0,
            "Expected duplicate semicolons to be detected."
        );

        for (const fix of gm1033Fixes) {
            assert.strictEqual(
                typeof fix.range?.start === "number" &&
                    typeof fix.range?.end === "number",
                true,
                "Expected each GM1033 fix to include a range."
            );
        }
    });

    it("moves argument references into the preceding function body", () => {
        const source = [
            "function args()",
            "{",
            "}",
            "",
            "var _first_parameter = argument[0];",
            "var _argument_total = argument_count;"
        ].join("\n");

        const ast = GMLParser.parse(source, {
            getLocations: true,
            simplifyLocations: false
        });

        const [functionDeclaration, firstStatement, secondStatement] =
            ast.body ?? [];

        assert.ok(functionDeclaration);
        assert.strictEqual(functionDeclaration.type, "FunctionDeclaration");
        assert.strictEqual(typeof firstStatement, "object");
        assert.strictEqual(typeof secondStatement, "object");

        applyFeatherFixes(ast, { sourceText: source });

        assert.ok(Array.isArray(ast.body));
        assert.strictEqual(ast.body.length > 0, true);
        assert.strictEqual(ast.body[0], functionDeclaration);

        const functionBody = functionDeclaration?.body;
        assert.ok(functionBody);
        assert.strictEqual(functionBody.type, "BlockStatement");
        assert.ok(Array.isArray(functionBody.body));
        assert.strictEqual(functionBody.body.length >= 2, true);
        assert.strictEqual(
            functionBody.body[functionBody.body.length - 2],
            firstStatement
        );
        assert.strictEqual(
            functionBody.body[functionBody.body.length - 1],
            secondStatement
        );

        const firstFixes = firstStatement?._appliedFeatherDiagnostics;
        const secondFixes = secondStatement?._appliedFeatherDiagnostics;

        assert.ok(Array.isArray(firstFixes));
        assert.strictEqual(firstFixes.length, 1);
        assert.strictEqual(firstFixes[0].id, "GM1034");
        assert.strictEqual(firstFixes[0].target, "argument");

        assert.ok(Array.isArray(secondFixes));
        assert.strictEqual(secondFixes.length, 1);
        assert.strictEqual(secondFixes[0].id, "GM1034");
        assert.strictEqual(secondFixes[0].target, "argument_count");

        const programFixes = ast._appliedFeatherDiagnostics ?? [];
        const gm1034Fixes = programFixes.filter(
            (entry) => entry.id === "GM1034"
        );
        assert.strictEqual(gm1034Fixes.length, 2);
    });

    it("removes duplicate macro declarations and records fix metadata", () => {
        const source = [
            "#macro dbg show_debug_message",
            "#macro other value",
            "#macro dbg show_debug_message",
            "",
            'dbg("hi");'
        ].join("\n");

        const ast = GMLParser.parse(source, {
            getLocations: true,
            simplifyLocations: false
        });

        applyFeatherFixes(ast, { sourceText: source });

        const macros = Array.isArray(ast.body)
            ? ast.body.filter((node) => node?.type === "MacroDeclaration")
            : [];

        assert.strictEqual(
            macros.length,
            2,
            "Expected duplicate macro to be removed."
        );

        const recordedFixes = Array.isArray(ast._appliedFeatherDiagnostics)
            ? ast._appliedFeatherDiagnostics
            : [];

        assert.ok(recordedFixes.some((entry) => entry.id === "GM1038"));
        assert.ok(
            recordedFixes.some(
                (entry) =>
                    entry.id === "GM1038" &&
                    entry.target === "dbg" &&
                    entry.automatic !== false
            ),
            "Expected GM1038 fix metadata with automatic flag and target name."
        );
    });

    it("normalizes missing constructor parent clauses and records fix metadata", () => {
        const source = [
            "function Base() {",
            "    self.value = 1;",
            "}",
            "",
            "function Child() : Base() constructor {",
            "    constructor_apply();",
            "}",
            "",
            "function Orphan() : Missing() constructor {",
            "    constructor_apply();",
            "}"
        ].join("\n");

        const ast = GMLParser.parse(source, {
            getLocations: true,
            simplifyLocations: false
        });

        const [baseFunction, childConstructor, orphanConstructor] =
            ast.body ?? [];

        applyFeatherFixes(ast, { sourceText: source });

        assert.ok(baseFunction);
        assert.strictEqual(baseFunction.type, "ConstructorDeclaration");
        assert.strictEqual(baseFunction.parent, null);

        const baseFixes = baseFunction._appliedFeatherDiagnostics;
        assert.ok(Array.isArray(baseFixes));
        assert.strictEqual(baseFixes.length > 0, true);
        assert.strictEqual(
            baseFixes.some((entry) => entry.id === "GM1054"),
            true
        );

        assert.ok(childConstructor);
        assert.ok(childConstructor.parent);
        assert.strictEqual(childConstructor.parent.id, "Base");

        assert.ok(orphanConstructor);
        assert.strictEqual(orphanConstructor.parent, null);

        const orphanFixes = orphanConstructor._appliedFeatherDiagnostics;
        assert.ok(Array.isArray(orphanFixes));
        assert.strictEqual(orphanFixes.length > 0, true);
        assert.strictEqual(orphanFixes[0].id, "GM1054");
        assert.strictEqual(orphanFixes[0].target, "Missing");

        const recordedIds = new Set(
            ast._appliedFeatherDiagnostics?.map((entry) => entry.id)
        );
        assert.strictEqual(recordedIds.has("GM1054"), true);
    });

    it("reorders optional parameters after required ones and records fix metadata", () => {
        const source = [
            "function example(a, b = 1, c, d = 2) {",
            "    return a + b + c + d;",
            "}"
        ].join("\n");

        const ast = GMLParser.parse(source, {
            getLocations: true,
            simplifyLocations: false
        });

        applyFeatherFixes(ast, { sourceText: source });

        const [fn] = ast.body ?? [];
        assert.ok(fn);

        const parameterNames = Array.isArray(fn.params)
            ? fn.params.map((param) => {
                if (param?.type === "DefaultParameter") {
                    return param.left?.name ?? null;
                }

                return param?.name ?? null;
            })
            : [];

        assert.deepStrictEqual(parameterNames, ["a", "c", "b", "d"]);

        const defaultParameters = fn.params.filter(
            (param) => param?.type === "DefaultParameter"
        );
        assert.strictEqual(defaultParameters.length, 2);
        assert.strictEqual(defaultParameters[0].left?.name, "b");
        assert.strictEqual(defaultParameters[1].left?.name, "d");

        assert.ok(Array.isArray(fn._appliedFeatherDiagnostics));
        assert.strictEqual(fn._appliedFeatherDiagnostics.length, 1);
        assert.strictEqual(fn._appliedFeatherDiagnostics[0].id, "GM1056");
        assert.strictEqual(fn._appliedFeatherDiagnostics[0].target, "example");

        assert.ok(Array.isArray(ast._appliedFeatherDiagnostics));
        assert.strictEqual(
            ast._appliedFeatherDiagnostics.some(
                (entry) => entry.id === "GM1056"
            ),
            true,
            "Expected GM1056 metadata to be recorded on the program node."
        );
    });

    it("resets texture repeat flagged by GM2056 and records metadata", () => {
        const source = [
            "gpu_set_texrepeat(true);",
            "",
            "vertex_submit(vb_world, pr_trianglelist, tex);"
        ].join("\n");

        const ast = GMLParser.parse(source, {
            getLocations: true,
            simplifyLocations: false
        });

        applyFeatherFixes(ast, { sourceText: source });

        const separatorStatements = (ast.body ?? []).filter(
            (node) => node?.type === "EmptyStatement"
        );
        assert.strictEqual(
            separatorStatements.length,
            0,
            "Expected GM2056 fix to avoid inserting separator statements."
        );

        const statements = (ast.body ?? []).filter(
            (node) => node?.type !== "EmptyStatement"
        );
        const [setRepeatCall, submitCall, resetCall] = statements;

        assert.ok(setRepeatCall);
        assert.ok(submitCall);
        assert.ok(resetCall);
        assert.strictEqual(resetCall.type, "CallExpression");
        assert.strictEqual(resetCall.object?.name, "gpu_set_texrepeat");

        const args = Array.isArray(resetCall.arguments)
            ? resetCall.arguments
            : [];
        assert.strictEqual(args.length > 0, true);
        assert.strictEqual(args[0]?.type, "Literal");
        assert.strictEqual(args[0]?.value, "false");

        const appliedDiagnostics = ast._appliedFeatherDiagnostics ?? [];
        const gm2056 = appliedDiagnostics.find(
            (entry) => entry.id === "GM2056"
        );

        assert.ok(
            gm2056,
            "Expected GM2056 metadata to be recorded on the AST."
        );
        assert.strictEqual(gm2056.automatic, true);
        assert.strictEqual(gm2056.target, "gpu_set_texrepeat");
        assert.ok(gm2056.range);

        const resetMetadata = resetCall._appliedFeatherDiagnostics ?? [];
        assert.strictEqual(
            resetMetadata.some((entry) => entry.id === "GM2056"),
            true,
            "Expected GM2056 metadata to be recorded on the inserted reset call."
        );
    });

    it("re-enables blending flagged by GM2048 and records metadata", () => {
        const source = [
            "gpu_set_blendenable(false);",
            "",
            'draw_text(0, 0, "Hello!");'
        ].join("\n");

        const ast = GMLParser.parse(source, {
            getLocations: true,
            simplifyLocations: false
        });

        applyFeatherFixes(ast, { sourceText: source });

        const statements = (ast.body ?? []).filter(
            (node) => node?.type !== "EmptyStatement"
        );
        const [disableCall, drawCall, resetCall] = statements;

        assert.ok(disableCall);
        assert.ok(drawCall);
        assert.ok(resetCall);
        assert.strictEqual(resetCall.type, "CallExpression");
        assert.strictEqual(resetCall.object?.name, "gpu_set_blendenable");

        const args = Array.isArray(resetCall.arguments)
            ? resetCall.arguments
            : [];
        assert.strictEqual(args.length > 0, true);
        assert.strictEqual(args[0]?.type, "Literal");
        assert.strictEqual(args[0]?.value, "true");

        const appliedDiagnostics = ast._appliedFeatherDiagnostics ?? [];
        const gm2048 = appliedDiagnostics.find(
            (entry) => entry.id === "GM2048"
        );

        assert.ok(
            gm2048,
            "Expected GM2048 metadata to be recorded on the AST."
        );
        assert.strictEqual(gm2048.automatic, true);
        assert.strictEqual(gm2048.target, "gpu_set_blendenable");
        assert.ok(gm2048.range);

        const resetMetadata = resetCall._appliedFeatherDiagnostics ?? [];
        assert.strictEqual(
            resetMetadata.some((entry) => entry.id === "GM2048"),
            true,
            "Expected GM2048 metadata to be recorded on the inserted reset call."
        );
    });

    it("resets fog flagged by GM2050 and records metadata", () => {
        const source = [
            "gpu_set_fog(true, c_aqua, 0, 1000);",
            "",
            "draw_self();"
        ].join("\n");

        const ast = GMLParser.parse(source, {
            getLocations: true,
            simplifyLocations: false
        });

        applyFeatherFixes(ast, { sourceText: source });

        const statements = (ast.body ?? []).filter(
            (node) => node?.type !== "EmptyStatement"
        );
        const [setFogCall, fogResetCall, drawCall] = statements;

        assert.ok(setFogCall);
        assert.ok(fogResetCall);
        assert.ok(drawCall);
        assert.strictEqual(fogResetCall.type, "CallExpression");
        assert.strictEqual(fogResetCall.object?.name, "gpu_set_fog");

        const args = Array.isArray(fogResetCall.arguments)
            ? fogResetCall.arguments
            : [];
        assert.strictEqual(args.length, 4);
        assert.strictEqual(args[0]?.type, "Literal");
        assert.strictEqual(args[0]?.value, "false");
        assert.strictEqual(args[1]?.type, "Identifier");
        assert.strictEqual(args[1]?.name, "c_black");
        assert.strictEqual(args[2]?.type, "Literal");
        assert.strictEqual(args[2]?.value, "0");
        assert.strictEqual(args[3]?.type, "Literal");
        assert.strictEqual(args[3]?.value, "1");

        const appliedDiagnostics = ast._appliedFeatherDiagnostics ?? [];
        const gm2050 = appliedDiagnostics.find(
            (entry) => entry.id === "GM2050"
        );

        assert.ok(
            gm2050,
            "Expected GM2050 metadata to be recorded on the AST."
        );
        assert.strictEqual(gm2050.automatic, true);
        assert.strictEqual(gm2050.target, "gpu_set_fog");
        assert.ok(gm2050.range);

        const resetMetadata = fogResetCall._appliedFeatherDiagnostics ?? [];
        assert.strictEqual(
            resetMetadata.some((entry) => entry.id === "GM2050"),
            true,
            "Expected GM2050 metadata to be recorded on the inserted reset call."
        );
    });

    it("resets alpha test enable flagged by GM2053 and records metadata", () => {
        const source = [
            "/// Draw Event",
            "",
            "gpu_set_alphatestenable(true);",
            "",
            "draw_self();"
        ].join("\n");

        const ast = GMLParser.parse(source, {
            getLocations: true,
            simplifyLocations: false
        });

        applyFeatherFixes(ast, { sourceText: source });

        const statements = (ast.body ?? []).filter(
            (node) => node?.type !== "EmptyStatement"
        );
        const [enableCall, drawCall, resetCall] = statements;

        assert.ok(enableCall);
        assert.ok(drawCall);
        assert.ok(resetCall);
        assert.strictEqual(enableCall.type, "CallExpression");
        assert.strictEqual(enableCall.object?.name, "gpu_set_alphatestenable");

        assert.strictEqual(drawCall.type, "CallExpression");
        assert.strictEqual(drawCall.object?.name, "draw_self");

        assert.strictEqual(resetCall.type, "CallExpression");
        assert.strictEqual(resetCall.object?.name, "gpu_set_alphatestenable");

        const args = Array.isArray(resetCall.arguments)
            ? resetCall.arguments
            : [];
        assert.strictEqual(args.length > 0, true);
        const [firstArg] = args;
        assert.ok(firstArg);
        assert.strictEqual(firstArg.type, "Literal");
        assert.strictEqual(
            firstArg.value === false || firstArg.value === "false",
            true
        );

        const appliedDiagnostics = ast._appliedFeatherDiagnostics ?? [];
        const gm2053 = appliedDiagnostics.find(
            (entry) => entry.id === "GM2053"
        );

        assert.ok(
            gm2053,
            "Expected GM2053 metadata to be recorded on the AST."
        );
        assert.strictEqual(gm2053.automatic, true);
        assert.strictEqual(gm2053.target, "gpu_set_alphatestenable");
        assert.ok(gm2053.range);

        const resetMetadata = resetCall._appliedFeatherDiagnostics ?? [];
        assert.strictEqual(
            resetMetadata.some((entry) => entry.id === "GM2053"),
            true,
            "Expected GM2053 metadata to be recorded on the inserted reset call."
        );
    });

    it("inserts a separator before GM2053 resets appended at the end of a block", () => {
        const source = [
            "/// Draw Event",
            "",
            "gpu_set_alphatestenable(true);",
            "",
            "draw_self();"
        ].join("\n");

        const ast = GMLParser.parse(source, {
            getLocations: true,
            simplifyLocations: false
        });

        applyFeatherFixes(ast, { sourceText: source });

        const body = Array.isArray(ast.body) ? ast.body : [];
        const resetIndex = body.findIndex((node) => {
            if (!node || node.type !== "CallExpression") {
                return false;
            }

            if (node.object?.type !== "Identifier") {
                return false;
            }

            if (node.object.name !== "gpu_set_alphatestenable") {
                return false;
            }

            const args = Array.isArray(node.arguments) ? node.arguments : [];

            if (args.length === 0) {
                return false;
            }

            const [firstArg] = args;

            if (!firstArg || firstArg.type !== "Literal") {
                return false;
            }

            return firstArg.value === false || firstArg.value === "false";
        });

        assert.ok(
            resetIndex >= 0,
            "Expected to locate the inserted alpha test enable reset call."
        );

        const separator = body[resetIndex - 1];

        assert.ok(
            separator,
            "Expected a separator node before the inserted alpha test enable reset call."
        );

        assert.strictEqual(
            separator.type,
            "EmptyStatement",
            "Expected an EmptyStatement separator before the inserted alpha test enable reset call."
        );
    });

    it("ensures vertex format definitions are closed and records metadata", () => {
        const source = [
            "/// Create Event",
            "",
            "vertex_format_begin();",
            "",
            "vertex_format_add_position_3d();",
            "vertex_format_add_colour();",
            "vertex_format_add_texcoord();"
        ].join("\n");

        const ast = GMLParser.parse(source, {
            getLocations: true,
            simplifyLocations: false
        });

        applyFeatherFixes(ast, { sourceText: source });

        const body = Array.isArray(ast.body) ? ast.body : [];
        const insertedCall = body[body.length - 1];

        assert.ok(insertedCall);
        assert.strictEqual(insertedCall.type, "CallExpression");
        assert.strictEqual(insertedCall.object?.name, "vertex_format_end");

        const appliedDiagnostics = ast._appliedFeatherDiagnostics ?? [];
        const gm2015 = appliedDiagnostics.find(
            (entry) => entry.id === "GM2015"
        );

        assert.ok(
            gm2015,
            "Expected GM2015 metadata to be recorded on the AST."
        );
        assert.strictEqual(gm2015.automatic, true);
        assert.ok(gm2015.range);

        const nodeDiagnostics = insertedCall._appliedFeatherDiagnostics ?? [];
        assert.strictEqual(
            nodeDiagnostics.some((entry) => entry.id === "GM2015"),
            true,
            "Expected GM2015 metadata to be attached to the inserted call."
        );
    });

    it("inserts missing vertex_format_end before subsequent begins and records metadata", () => {
        const source = [
            "vertex_format_begin();",
            "vertex_format_add_position_3d();",
            "vertex_format_begin();",
            "vertex_format_add_texcoord();",
            "format = vertex_format_end();"
        ].join("\n");

        const ast = GMLParser.parse(source, {
            getLocations: true,
            simplifyLocations: false
        });

        applyFeatherFixes(ast, { sourceText: source });

        const programBody = Array.isArray(ast.body) ? ast.body : [];
        assert.strictEqual(programBody.length, 6);

        const insertedCall = programBody[2];
        assert.strictEqual(insertedCall?.type, "CallExpression");
        assert.strictEqual(insertedCall?.object?.name, "vertex_format_end");

        const appliedDiagnostics = ast._appliedFeatherDiagnostics ?? [];
        const gm2012 = appliedDiagnostics.find(
            (entry) => entry.id === "GM2012"
        );

        assert.ok(
            gm2012,
            "Expected GM2012 metadata to be recorded on the AST."
        );
        assert.strictEqual(gm2012.automatic, true);

        const insertedMetadata = insertedCall?._appliedFeatherDiagnostics ?? [];
        assert.strictEqual(
            insertedMetadata.some((entry) => entry.id === "GM2012"),
            true,
            "Inserted vertex_format_end call should include GM2012 metadata."
        );
    });

    it("harmonizes texture ternaries flagged by GM1063 and records metadata", () => {
        const source = [
            "/// Create Event",
            "",
            "tex = (texture_defined) ? sprite_get_texture(sprite_index, 0) : -1;",
            "",
            "/// Draw Event",
            "",
            "vertex_submit(vb, pr_trianglelist, tex);"
        ].join("\n");

        const ast = GMLParser.parse(source, {
            getLocations: true,
            simplifyLocations: false
        });

        const [assignment] = ast.body ?? [];
        assert.ok(assignment?.right?.type === "TernaryExpression");
        assert.strictEqual(
            assignment.right.alternate.type === "UnaryExpression",
            true
        );

        applyFeatherFixes(ast, { sourceText: source });

        const fixedTernary = assignment?.right;
        assert.ok(fixedTernary);
        assert.strictEqual(fixedTernary.alternate?.type, "Identifier");
        assert.strictEqual(fixedTernary.alternate?.name, "pointer_null");

        const appliedDiagnostics = ast._appliedFeatherDiagnostics ?? [];
        const gm1063 = appliedDiagnostics.find(
            (entry) => entry.id === "GM1063"
        );

        assert.ok(
            gm1063,
            "Expected GM1063 metadata to be recorded on the AST."
        );
        assert.strictEqual(gm1063.automatic, true);
        assert.strictEqual(gm1063.target, "tex");
        assert.ok(gm1063.range);

        const ternaryDiagnostics =
            fixedTernary._appliedFeatherDiagnostics ?? [];
        assert.strictEqual(
            ternaryDiagnostics.some((entry) => entry.id === "GM1063"),
            true
        );
    });

    it("inserts a draw_primitive_begin call when fixing GM2028 and records metadata", () => {
        const source = ["/// Draw Event", "", "draw_primitive_end();"].join(
            "\n"
        );

        const ast = GMLParser.parse(source, {
            getLocations: true,
            simplifyLocations: false
        });

        applyFeatherFixes(ast, { sourceText: source });

        const body = Array.isArray(ast.body) ? ast.body : [];
        assert.strictEqual(body.length, 2);

        const [beginCall, endCall] = body;
        assert.ok(beginCall);
        assert.strictEqual(beginCall.type, "CallExpression");
        assert.strictEqual(beginCall.object?.name, "draw_primitive_begin");

        const beginArgs = Array.isArray(beginCall.arguments)
            ? beginCall.arguments
            : [];
        assert.strictEqual(beginArgs.length, 1);
        assert.strictEqual(beginArgs[0]?.type, "Identifier");
        assert.strictEqual(beginArgs[0]?.name, "pr_linelist");

        assert.ok(endCall);
        assert.strictEqual(endCall.type, "CallExpression");
        assert.strictEqual(endCall.object?.name, "draw_primitive_end");

        const appliedDiagnostics = ast._appliedFeatherDiagnostics ?? [];
        const gm2028 = appliedDiagnostics.find(
            (entry) => entry.id === "GM2028"
        );

        assert.ok(
            gm2028,
            "Expected GM2028 metadata to be recorded on the AST."
        );
        assert.strictEqual(gm2028.automatic, true);

        const beginDiagnostics = beginCall._appliedFeatherDiagnostics ?? [];
        assert.strictEqual(
            beginDiagnostics.some((entry) => entry.id === "GM2028"),
            true
        );
    });

    it("resets gpu_set_cullmode calls flagged by GM2051 and records metadata", () => {
        const source = [
            "/// Draw Event",
            "",
            "gpu_set_cullmode(cull_clockwise);",
            "",
            "vertex_submit(vb, pr_trianglelist, tex);"
        ].join("\n");

        const ast = GMLParser.parse(source, {
            getLocations: true,
            simplifyLocations: false
        });

        applyFeatherFixes(ast, { sourceText: source });

        const body = ast.body ?? [];
        assert.strictEqual(body.length >= 3, true);

        const resetCall = body[1];
        assert.ok(resetCall);
        assert.strictEqual(resetCall.type, "CallExpression");
        assert.strictEqual(resetCall.object?.name, "gpu_set_cullmode");
        assert.strictEqual(resetCall.arguments?.[0]?.name, "cull_noculling");

        const callDiagnostics = resetCall._appliedFeatherDiagnostics ?? [];
        assert.strictEqual(
            callDiagnostics.some((entry) => entry.id === "GM2051"),
            true
        );

        const appliedDiagnostics = ast._appliedFeatherDiagnostics ?? [];
        const gm2051 = appliedDiagnostics.find(
            (entry) => entry.id === "GM2051"
        );
        assert.ok(
            gm2051,
            "Expected GM2051 metadata to be recorded on the AST."
        );
        assert.strictEqual(gm2051.automatic, true);
        assert.ok(gm2051.range);
    });

    it("normalizes simple syntax errors flagged by GM1100 and records metadata", () => {
        const source = ["var _this * something;", "", "    = 48;"].join("\n");

        const { sourceText, metadata } =
            preprocessSourceForFeatherFixes(source);

        assert.notStrictEqual(
            sourceText,
            source,
            "Expected GM1100 preprocessor to modify the source text."
        );
        assert.ok(
            metadata?.GM1100?.length > 0,
            "Expected GM1100 metadata to be recorded by the preprocessor."
        );

        const ast = GMLParser.parse(sourceText, {
            getLocations: true,
            simplifyLocations: false
        });

        applyFeatherFixes(ast, {
            sourceText,
            preprocessedFixMetadata: metadata
        });

        const statements = (ast.body ?? []).filter(
            (node) => node?.type !== "EmptyStatement"
        );
        const [declaration] = statements;

        assert.ok(declaration);
        assert.strictEqual(declaration.type, "VariableDeclaration");
        assert.strictEqual(Array.isArray(declaration.declarations), true);

        const declarationFixes = declaration._appliedFeatherDiagnostics ?? [];
        assert.strictEqual(
            declarationFixes.some((entry) => entry.id === "GM1100"),
            true
        );

        const programDiagnostics = ast._appliedFeatherDiagnostics ?? [];
        const gm1100Entries = programDiagnostics.filter(
            (entry) => entry.id === "GM1100"
        );

        assert.ok(
            gm1100Entries.length >= 1,
            "Expected GM1100 metadata to be recorded on the program node."
        );

        for (const entry of gm1100Entries) {
            assert.strictEqual(entry.automatic, true);
            assert.strictEqual(entry.title, "Syntax Error");
            assert.strictEqual(
                entry.description?.includes("syntax error"),
                true
            );
        }
    });

    it("normalizes zero denominators flagged by GM1015 and records metadata", () => {
        const source = [
            "var total = 10 / 0;",
            "total /= 0;",
            "total = total % (0);",
            "total %= (-0);"
        ].join("\n");

        const ast = GMLParser.parse(source, {
            getLocations: true,
            simplifyLocations: false
        });

        applyFeatherFixes(ast, { sourceText: source });

        const [declaration, assignment, moduloAssignment, moduloCompound] =
            ast.body ?? [];

        const binary = declaration?.declarations?.[0]?.init;
        assert.strictEqual(binary?.type, "BinaryExpression");
        assert.strictEqual(binary?.right?.type, "Literal");
        assert.strictEqual(binary?.right?.value, "1");

        assert.strictEqual(assignment?.type, "AssignmentExpression");
        assert.strictEqual(assignment?.right?.type, "Literal");
        assert.strictEqual(assignment?.right?.value, "1");

        const moduloBinary = moduloAssignment?.right;
        assert.strictEqual(moduloBinary?.type, "BinaryExpression");
        assert.strictEqual(
            moduloBinary?.right?.type,
            "ParenthesizedExpression"
        );
        assert.strictEqual(moduloBinary?.right?.expression?.type, "Literal");
        assert.strictEqual(moduloBinary?.right?.expression?.value, "1");

        const moduloCompoundRight = moduloCompound?.right;
        assert.strictEqual(
            moduloCompoundRight?.type,
            "ParenthesizedExpression"
        );
        const moduloCompoundUnary = moduloCompoundRight?.expression;
        assert.strictEqual(moduloCompoundUnary?.type, "UnaryExpression");
        assert.strictEqual(moduloCompoundUnary?.argument?.type, "Literal");
        assert.strictEqual(moduloCompoundUnary?.argument?.value, "1");

        const binaryFixes = binary?._appliedFeatherDiagnostics ?? [];
        const divideAssignFixes = assignment?._appliedFeatherDiagnostics ?? [];
        const moduloBinaryFixes =
            moduloBinary?._appliedFeatherDiagnostics ?? [];
        const moduloCompoundFixes =
            moduloCompound?._appliedFeatherDiagnostics ?? [];

        assert.strictEqual(
            binaryFixes.some((fix) => fix.id === "GM1015"),
            true
        );
        assert.strictEqual(
            divideAssignFixes.some((fix) => fix.id === "GM1015"),
            true
        );
        assert.strictEqual(
            moduloBinaryFixes.some((fix) => fix.id === "GM1015"),
            true
        );
        assert.strictEqual(
            moduloCompoundFixes.some((fix) => fix.id === "GM1015"),
            true
        );

        const applied = ast._appliedFeatherDiagnostics ?? [];
        const gm1015Fixes = applied.filter((entry) => entry.id === "GM1015");

        assert.strictEqual(gm1015Fixes.length >= 4, true);

        for (const entry of gm1015Fixes) {
            assert.strictEqual(entry.target, "0");
            assert.notStrictEqual(entry.range, null);
            assert.strictEqual(entry.automatic, true);
        }
    });

    it("removes stray boolean literal statements flagged by GM1016 and records metadata", () => {
        const topLevelLiteral = {
            type: "ExpressionStatement",
            expression: {
                type: "Literal",
                value: "true",
                start: { index: 0 },
                end: { index: 3 }
            },
            start: { index: 0 },
            end: { index: 4 }
        };

        const nestedLiteral = {
            type: "ExpressionStatement",
            expression: {
                type: "Literal",
                value: "false",
                start: { index: 18 },
                end: { index: 22 }
            },
            start: { index: 18 },
            end: { index: 24 }
        };

        const ast = {
            type: "Program",
            body: [
                topLevelLiteral,
                {
                    type: "IfStatement",
                    test: {
                        type: "Literal",
                        value: "true",
                        start: { index: 10 },
                        end: { index: 13 }
                    },
                    consequent: {
                        type: "BlockStatement",
                        body: [nestedLiteral],
                        start: { index: 16 },
                        end: { index: 25 }
                    },
                    alternate: null,
                    start: { index: 6 },
                    end: { index: 25 }
                }
            ],
            start: { index: 0 },
            end: { index: 25 }
        };

        applyFeatherFixes(ast, { sourceText: "true;\nif (true) { false; }" });

        assert.strictEqual(
            ast.body.length,
            1,
            "Expected stray boolean literal to be removed from the program body."
        );

        const [ifStatement] = ast.body;
        assert.ok(ifStatement);
        assert.strictEqual(
            Array.isArray(ifStatement.consequent?.body)
                ? ifStatement.consequent.body.length
                : -1,
            0,
            "Expected stray boolean literal to be removed from block statements."
        );

        const rootDiagnostics = ast._appliedFeatherDiagnostics ?? [];
        const rootGM1016 = rootDiagnostics.filter(
            (entry) => entry.id === "GM1016"
        );
        assert.strictEqual(
            rootGM1016.length,
            2,
            "Expected GM1016 metadata to be recorded for each removed statement."
        );

        const blockDiagnostics =
            ifStatement.consequent?._appliedFeatherDiagnostics ?? [];
        assert.strictEqual(
            blockDiagnostics.some((entry) => entry.id === "GM1016"),
            true,
            "Expected GM1016 metadata to be attached to the containing block."
        );

        for (const entry of rootGM1016) {
            assert.strictEqual(
                entry.automatic,
                true,
                "GM1016 fixes should be marked as automatic."
            );
            assert.ok(
                entry.range,
                "GM1016 fixes should capture the removed node's range."
            );
        }
    });

    it("preprocesses stray boolean literal statements flagged by GM1016", () => {
        const source = [
            "/// Feather GM1016 sample",
            "true;",
            "if (condition) {",
            "    false;",
            "    value = 1;",
            "}",
            ""
        ].join("\n");

        const { sourceText, metadata } =
            preprocessSourceForFeatherFixes(source);

        assert.notStrictEqual(
            sourceText,
            source,
            "Expected GM1016 preprocessor to remove boolean literal statements."
        );

        assert.ok(
            metadata?.GM1016?.length === 2,
            "Expected GM1016 metadata entries for each removed statement."
        );

        const ast = GMLParser.parse(sourceText, {
            getLocations: true,
            simplifyLocations: false
        });

        applyFeatherFixes(ast, {
            sourceText,
            preprocessedFixMetadata: metadata
        });

        const statements = ast.body ?? [];

        assert.strictEqual(
            statements.length,
            1,
            "Expected only the conditional statement to remain at the top level."
        );

        const [ifStatement] = statements;
        assert.ok(ifStatement?.type === "IfStatement");

        const blockBody = ifStatement?.consequent?.body ?? [];

        assert.strictEqual(
            blockBody.length,
            1,
            "Expected nested boolean literal statements to be removed."
        );

        const rootDiagnostics = ast._appliedFeatherDiagnostics ?? [];
        const gm1016Fixes = rootDiagnostics.filter(
            (entry) => entry.id === "GM1016"
        );

        assert.strictEqual(
            gm1016Fixes.length,
            2,
            "Expected GM1016 metadata to be recorded for each removed literal."
        );

        for (const fix of gm1016Fixes) {
            assert.strictEqual(fix.automatic, true);
            assert.ok(fix.range);
        }

        const blockDiagnostics =
            ifStatement.consequent?._appliedFeatherDiagnostics ?? [];

        assert.strictEqual(
            blockDiagnostics.some((entry) => entry.id === "GM1016"),
            true,
            "Expected GM1016 metadata to be attached to the containing block."
        );
    });

    it("deduplicates local variables flagged by GM2044 and records metadata", () => {
        const source = [
            "function demo() {",
            "    var total = 1;",
            "    var total = 2;",
            "    var count;",
            "    var count;",
            "    if (true) {",
            "        var temp = 0;",
            "        var temp = 1;",
            "    }",
            "}",
            ""
        ].join("\n");

        const ast = GMLParser.parse(source, {
            getLocations: true,
            simplifyLocations: false
        });

        applyFeatherFixes(ast, { sourceText: source });

        const functionNode = ast.body?.[0];
        assert.ok(functionNode?.type === "FunctionDeclaration");

        const statements = functionNode?.body?.body ?? [];
        assert.strictEqual(statements.length, 4);

        const totalDeclaration = statements[0];
        assert.ok(totalDeclaration?.type === "VariableDeclaration");
        assert.strictEqual(
            totalDeclaration.declarations?.[0]?.id?.name,
            "total"
        );

        const totalAssignment = statements[1];
        assert.ok(totalAssignment?.type === "AssignmentExpression");
        assert.strictEqual(totalAssignment.left?.name, "total");

        const countDeclarations = statements.filter(
            (node) =>
                node?.type === "VariableDeclaration" &&
                node.declarations?.[0]?.id?.name === "count"
        );
        assert.strictEqual(countDeclarations.length, 1);

        const ifStatement = statements[3];
        assert.strictEqual(ifStatement?.type, "IfStatement");

        const innerStatements = ifStatement?.consequent?.body ?? [];
        assert.strictEqual(innerStatements.length, 2);

        const innerAssignment = innerStatements[1];
        assert.ok(innerAssignment?.type === "AssignmentExpression");
        assert.strictEqual(innerAssignment.left?.name, "temp");

        const programDiagnostics = ast._appliedFeatherDiagnostics ?? [];
        const gm2044Entries = programDiagnostics.filter(
            (entry) => entry.id === "GM2044"
        );

        assert.ok(
            gm2044Entries.length >= 2,
            "Expected GM2044 metadata to be recorded at the program level."
        );
        assert.strictEqual(
            gm2044Entries.every((entry) => entry.automatic === true),
            true
        );

        const assignmentDiagnostics =
            innerAssignment._appliedFeatherDiagnostics ?? [];
        assert.strictEqual(
            assignmentDiagnostics.some((entry) => entry.id === "GM2044"),
            true,
            "Expected inserted assignment to record GM2044 metadata."
        );
    });

    it("records metadata for GM2064 flagged struct properties", () => {
        const source = [
            "/// Create Event",
            "",
            "ins_companion = instance_create_layer(x, y, layer, obj_companion, {",
            "    intro_message: message",
            "});"
        ].join("\n");

        const ast = GMLParser.parse(source, {
            getLocations: true,
            simplifyLocations: false
        });

        applyFeatherFixes(ast, { sourceText: source });

        const assignment = ast.body?.[0];
        assert.ok(assignment);
        const callExpression = assignment.right;
        assert.ok(callExpression);
        const structArgument = callExpression.arguments?.[4];
        assert.ok(structArgument);
        const [property] = structArgument.properties ?? [];
        assert.ok(property);

        const propertyMetadata = property._appliedFeatherDiagnostics ?? [];
        assert.strictEqual(propertyMetadata.length, 1);

        const [metadata] = propertyMetadata;
        assert.strictEqual(metadata.id, "GM2064");
        assert.strictEqual(metadata.target, "message");
        assert.strictEqual(metadata.automatic, false);

        const expectedMetadata = getFeatherDiagnosticById("GM2064");
        assert.ok(expectedMetadata);
        assert.strictEqual(metadata.title, expectedMetadata.title);
        assert.strictEqual(metadata.description, expectedMetadata.description);
        assert.strictEqual(metadata.correction, expectedMetadata.correction);

        const recordedFixes = ast._appliedFeatherDiagnostics ?? [];
        const gm2064Fixes = recordedFixes.filter(
            (entry) => entry.id === "GM2064"
        );
        assert.strictEqual(gm2064Fixes.length, 1);
        assert.strictEqual(gm2064Fixes[0].target, "message");
        assert.strictEqual(gm2064Fixes[0].automatic, false);
    });

    it("inserts a file_find_close call before nested file_find_first invocations flagged by GM2031", () => {
        const source = [
            "var _look_for_description = true;",
            "",
            'var _file = file_find_first("/game_data/*.bin", fa_none);',
            "",
            "if (_look_for_description)",
            "{",
            '    _file2 = file_find_first("/game_data/*.json", fa_none);',
            "}",
            "",
            "file_find_close();"
        ].join("\n");

        const ast = GMLParser.parse(source, {
            getLocations: true,
            simplifyLocations: false
        });

        applyFeatherFixes(ast, { sourceText: source });

        const appliedDiagnostics = ast._appliedFeatherDiagnostics ?? [];
        assert.strictEqual(
            appliedDiagnostics.some((entry) => entry.id === "GM2031"),
            true,
            "Expected GM2031 metadata to be recorded on the AST."
        );

        const ifStatement = ast.body?.find(
            (node) => node?.type === "IfStatement"
        );
        assert.ok(ifStatement, "Expected an if statement in the parsed AST.");

        const consequentBody = ifStatement?.consequent?.body ?? [];
        assert.strictEqual(consequentBody.length, 2);

        const [firstStatement, secondStatement] = consequentBody;
        assert.strictEqual(firstStatement?.type, "CallExpression");
        assert.strictEqual(firstStatement?.object?.name, "file_find_close");

        const closeDiagnostics =
            firstStatement?._appliedFeatherDiagnostics ?? [];
        assert.strictEqual(
            closeDiagnostics.some((entry) => entry.id === "GM2031"),
            true,
            "Expected GM2031 metadata on the inserted file_find_close call."
        );

        assert.strictEqual(secondStatement?.type, "AssignmentExpression");
        assert.strictEqual(secondStatement?.right?.type, "CallExpression");
        assert.strictEqual(
            secondStatement?.right?.object?.name,
            "file_find_first"
        );
    });

    it("moves gpu_pop_state calls flagged by GM2035 outside of conditionals and records metadata", () => {
        const source = [
            "gpu_push_state();",
            "",
            "if (show_name)",
            "{",
            "    draw_text(x, y, name);",
            "    gpu_pop_state();",
            "}",
            "",
            "draw_sprite(sprite_index, 0, x, y);"
        ].join("\n");

        const ast = GMLParser.parse(source, {
            getLocations: true,
            simplifyLocations: false
        });

        applyFeatherFixes(ast, { sourceText: source });

        const body = Array.isArray(ast.body) ? ast.body : [];

        const ifIndex = body.findIndex((node) => node?.type === "IfStatement");
        assert.notStrictEqual(
            ifIndex,
            -1,
            "Expected the sample to include an if statement."
        );

        const ifStatement = body[ifIndex];
        const consequentBody = Array.isArray(ifStatement?.consequent?.body)
            ? ifStatement.consequent.body
            : [];

        assert.strictEqual(
            consequentBody.some(
                (node) =>
                    node?.type === "CallExpression" &&
                    node?.object?.name === "gpu_pop_state"
            ),
            false,
            "Expected gpu_pop_state call to be removed from the conditional branch."
        );

        const insertedCall = body[ifIndex + 1];

        assert.ok(
            insertedCall,
            "Expected gpu_pop_state call to be inserted after the if statement."
        );
        assert.strictEqual(insertedCall?.type, "CallExpression");
        assert.strictEqual(insertedCall?.object?.name, "gpu_pop_state");

        const appliedDiagnostics = ast._appliedFeatherDiagnostics ?? [];
        const gm2035 = appliedDiagnostics.find(
            (entry) => entry.id === "GM2035"
        );

        assert.ok(
            gm2035,
            "Expected GM2035 metadata to be recorded on the AST."
        );
        assert.strictEqual(gm2035.automatic, true);

        const callDiagnostics = insertedCall?._appliedFeatherDiagnostics ?? [];
        assert.strictEqual(
            callDiagnostics.some((entry) => entry.id === "GM2035"),
            true,
            "Expected the inserted call to record GM2035 metadata."
        );
    });

    it("hoists multiple call arguments flagged by GM2023 and records metadata", () => {
        const source =
            "vertex_position_3d(vb, buffer_read(buff, buffer_f32), buffer_read(buff, buffer_f32), buffer_read(buff, buffer_f32));";

        const ast = GMLParser.parse(source, {
            getLocations: true,
            simplifyLocations: false
        });

        applyFeatherFixes(ast, { sourceText: source });

        const body = Array.isArray(ast.body) ? ast.body : [];

        assert.strictEqual(
            body.length >= 4,
            true,
            "Expected temporaries to be hoisted before the call expression."
        );

        for (let index = 0; index < 3; index += 1) {
            const declaration = body[index];
            assert.ok(declaration);
            assert.strictEqual(declaration.type, "VariableDeclaration");

            const declarators = Array.isArray(declaration.declarations)
                ? declaration.declarations
                : [];
            assert.strictEqual(declarators.length, 1);

            const [declarator] = declarators;
            assert.strictEqual(declarator?.id?.type, "Identifier");
            assert.strictEqual(
                declarator?.id?.name,
                `__feather_call_arg_${index}`
            );
            assert.strictEqual(declarator?.init?.type, "CallExpression");

            const declarationDiagnostics =
                declaration._appliedFeatherDiagnostics ?? [];
            assert.strictEqual(
                declarationDiagnostics.some((entry) => entry.id === "GM2023"),
                true,
                "Expected GM2023 metadata on each hoisted declaration."
            );
        }

        const callStatement = body[body.length - 1];
        assert.ok(callStatement);
        assert.strictEqual(callStatement.type, "CallExpression");

        const args = Array.isArray(callStatement.arguments)
            ? callStatement.arguments
            : [];
        assert.strictEqual(args.length, 4);
        assert.strictEqual(args[0]?.type, "Identifier");
        assert.strictEqual(args[0]?.name, "vb");
        assert.strictEqual(args[1]?.name, "__feather_call_arg_0");
        assert.strictEqual(args[2]?.name, "__feather_call_arg_1");
        assert.strictEqual(args[3]?.name, "__feather_call_arg_2");

        const appliedDiagnostics = ast._appliedFeatherDiagnostics ?? [];
        const gm2023 = appliedDiagnostics.find(
            (entry) => entry.id === "GM2023"
        );

        assert.ok(
            gm2023,
            "Expected GM2023 metadata to be recorded on the AST."
        );
        assert.strictEqual(gm2023.automatic, true);
        assert.strictEqual(gm2023.target, "vertex_position_3d");

        const callDiagnostics = callStatement._appliedFeatherDiagnostics ?? [];
        assert.strictEqual(
            callDiagnostics.some((entry) => entry.id === "GM2023"),
            true,
            "Expected GM2023 metadata on the transformed call expression."
        );
    });

    it("coalesces undefined fallbacks flagged by GM2061", () => {
        const source = [
            "array = modify_array(array);",
            "",
            "if (array == undefined) array = [];"
        ].join("\n");

        const ast = GMLParser.parse(source, {
            getLocations: true,
            simplifyLocations: false
        });

        applyFeatherFixes(ast, { sourceText: source });

        const body = Array.isArray(ast.body) ? ast.body : [];
        assert.strictEqual(body.length, 1);

        const [assignment] = body;
        assert.ok(assignment);
        assert.strictEqual(assignment.type, "AssignmentExpression");
        assert.strictEqual(assignment.operator, "=");

        const coalesced = assignment.right;
        assert.ok(coalesced);
        assert.strictEqual(coalesced.type, "BinaryExpression");
        assert.strictEqual(coalesced.operator, "??");

        const appliedDiagnostics = ast._appliedFeatherDiagnostics ?? [];
        const gm2061 = appliedDiagnostics.find(
            (entry) => entry.id === "GM2061"
        );
        assert.ok(
            gm2061,
            "Expected GM2061 metadata to be recorded on the AST."
        );
        assert.strictEqual(gm2061.automatic, true);
        assert.strictEqual(gm2061.target, "array");
        assert.ok(gm2061.range);

        const assignmentDiagnostics =
            assignment._appliedFeatherDiagnostics ?? [];
        assert.strictEqual(
            assignmentDiagnostics.some((entry) => entry.id === "GM2061"),
            true
        );
    });

    it("replaces undefined guards with nullish assignment for GM2061", () => {
        const source = "if (value == undefined) value = compute();";

        const ast = GMLParser.parse(source, {
            getLocations: true,
            simplifyLocations: false
        });

        applyFeatherFixes(ast, { sourceText: source });

        const body = Array.isArray(ast.body) ? ast.body : [];
        assert.strictEqual(body.length, 1);

        const [assignment] = body;
        assert.ok(assignment);
        assert.strictEqual(assignment.type, "AssignmentExpression");
        assert.strictEqual(assignment.operator, "??=");

        const appliedDiagnostics = ast._appliedFeatherDiagnostics ?? [];
        const gm2061 = appliedDiagnostics.find(
            (entry) => entry.id === "GM2061"
        );
        assert.ok(
            gm2061,
            "Expected GM2061 metadata to be recorded on the AST."
        );
        assert.strictEqual(gm2061.target, "value");

        const assignmentDiagnostics =
            assignment._appliedFeatherDiagnostics ?? [];
        assert.strictEqual(
            assignmentDiagnostics.some((entry) => entry.id === "GM2061"),
            true
        );
    });

    it("resets colour write enable after disabling channels and records metadata", () => {
        const source = [
            "/// Draw Event",
            "",
            "gpu_set_colourwriteenable(true, true, true, false);",
            "",
            "draw_sprite(sprite_index, 0, x, y);"
        ].join("\n");

        const ast = GMLParser.parse(source, {
            getLocations: true,
            simplifyLocations: false
        });

        applyFeatherFixes(ast, { sourceText: source });

        const body = (ast.body ?? []).filter(
            (node) => node?.type !== "EmptyStatement"
        );
        assert.ok(
            body.length >= 3,
            "Expected colour write enable reset to be inserted."
        );

        const [disableCall, drawCall, resetCall] = body;

        assert.strictEqual(disableCall?.type, "CallExpression");
        assert.strictEqual(
            disableCall?.object?.name,
            "gpu_set_colourwriteenable"
        );
        assert.strictEqual(drawCall?.type, "CallExpression");
        assert.strictEqual(drawCall?.object?.name, "draw_sprite");
        assert.strictEqual(resetCall?.type, "CallExpression");
        assert.strictEqual(
            resetCall?.object?.name,
            "gpu_set_colourwriteenable"
        );

        const resetArgs = Array.isArray(resetCall?.arguments)
            ? resetCall.arguments
            : [];
        assert.strictEqual(resetArgs.length >= 4, true);
        for (let index = 0; index < 4; index += 1) {
            const argument = resetArgs[index];
            assert.strictEqual(argument?.type, "Literal");
            assert.strictEqual(argument?.value, "true");
        }

        const appliedDiagnostics = ast._appliedFeatherDiagnostics ?? [];
        const gm2052 = appliedDiagnostics.find(
            (entry) => entry.id === "GM2052"
        );

        assert.ok(
            gm2052,
            "Expected GM2052 metadata to be recorded on the AST."
        );
        assert.strictEqual(gm2052.automatic, true);
        assert.ok(gm2052.range);

        const callDiagnostics = resetCall?._appliedFeatherDiagnostics ?? [];
        assert.strictEqual(
            callDiagnostics.some((entry) => entry.id === "GM2052"),
            true
        );
    });

    it("resets gpu_set_cullmode calls flagged by GM2051 and records metadata", () => {
        const source = [
            "/// Draw Event",
            "",
            "gpu_set_cullmode(cull_clockwise);",
            "",
            "vertex_submit(vb, pr_trianglelist, tex);"
>>>>>>> 5715dea3
        ].join("\n");

        const ast = GMLParser.parse(source, {
            getLocations: true,
            simplifyLocations: false
        });

        applyFeatherFixes(ast, { sourceText: source });

<<<<<<< HEAD
        const body = Array.isArray(ast.body) ? ast.body : [];
        const vertexBeginIndex = body.findIndex((node) => node?.object?.name === "vertex_begin");
        const vertexEndIndex = body.findIndex((node) => node?.object?.name === "vertex_end");
        const vertexSubmitIndex = body.findIndex((node) => node?.object?.name === "vertex_submit");

        assert.ok(vertexBeginIndex >= 0, "Expected vertex_begin call in parsed AST.");
        assert.ok(vertexEndIndex >= 0, "Expected vertex_end call to be inserted by fixer.");
        assert.ok(vertexSubmitIndex >= 0, "Expected vertex_submit call in parsed AST.");
        assert.ok(
            vertexEndIndex > vertexBeginIndex,
            "vertex_end call should appear after vertex_begin."
        );
        assert.ok(
            vertexEndIndex < vertexSubmitIndex,
            "vertex_end call should appear before vertex_submit."
        );

        const appliedDiagnostics = ast._appliedFeatherDiagnostics ?? [];
        const gm2011 = appliedDiagnostics.find((entry) => entry.id === "GM2011");

        assert.ok(gm2011, "Expected GM2011 metadata to be recorded on the AST.");
        assert.strictEqual(gm2011.automatic, true);
        assert.strictEqual(gm2011.target, "vb");
        assert.ok(gm2011.range);

        const vertexEndNode = body[vertexEndIndex];
        const nodeDiagnostics = vertexEndNode?._appliedFeatherDiagnostics ?? [];

        assert.strictEqual(
            nodeDiagnostics.some((entry) => entry.id === "GM2011"),
            true,
            "Expected GM2011 metadata on inserted vertex_end call."
        );
    });
});
=======
        const body = ast.body ?? [];
        assert.strictEqual(body.length >= 3, true);

        const resetCall = body[1];
        assert.ok(resetCall);
        assert.strictEqual(resetCall.type, "CallExpression");
        assert.strictEqual(resetCall.object?.name, "gpu_set_cullmode");
        assert.strictEqual(resetCall.arguments?.[0]?.name, "cull_noculling");

        const callDiagnostics = resetCall._appliedFeatherDiagnostics ?? [];
        assert.strictEqual(
            callDiagnostics.some((entry) => entry.id === "GM2051"),
            true
        );

        const appliedDiagnostics = ast._appliedFeatherDiagnostics ?? [];
        const gm2051 = appliedDiagnostics.find(
            (entry) => entry.id === "GM2051"
        );
        assert.ok(
            gm2051,
            "Expected GM2051 metadata to be recorded on the AST."
        );
        assert.strictEqual(gm2051.automatic, true);
        assert.ok(gm2051.range);
    });

    it("balances gpu_push_state/gpu_pop_state pairs flagged by GM2042", () => {
        const source = [
            "if (situation_1)",
            "{",
            "    gpu_push_state();",
            "    gpu_push_state();",
            "",
            '    draw_text(x, y, "Hi");',
            "",
            "    gpu_pop_state();",
            "}",
            "",
            "if (situation_2)",
            "{",
            "    gpu_push_state();",
            "",
            "    draw_circle(x, y, 10, false);",
            "",
            "    gpu_pop_state();",
            "    gpu_pop_state();",
            "}",
            ""
        ].join("\n");

        const ast = GMLParser.parse(source, {
            getLocations: true,
            simplifyLocations: false
        });

        applyFeatherFixes(ast, { sourceText: source });

        const [firstIf, secondIf] = ast.body ?? [];
        assert.ok(firstIf?.consequent?.type === "BlockStatement");
        assert.ok(secondIf?.consequent?.type === "BlockStatement");

        const firstBlockStatements = firstIf.consequent.body ?? [];
        const secondBlockStatements = secondIf.consequent.body ?? [];

        const firstBlockPushes = firstBlockStatements.filter(
            (node) =>
                node?.type === "CallExpression" &&
                node.object?.name === "gpu_push_state"
        );
        const firstBlockPops = firstBlockStatements.filter(
            (node) =>
                node?.type === "CallExpression" &&
                node.object?.name === "gpu_pop_state"
        );

        assert.strictEqual(firstBlockPushes.length, 2);
        assert.strictEqual(firstBlockPops.length, 2);

        const secondBlockPushes = secondBlockStatements.filter(
            (node) =>
                node?.type === "CallExpression" &&
                node.object?.name === "gpu_push_state"
        );
        const secondBlockPops = secondBlockStatements.filter(
            (node) =>
                node?.type === "CallExpression" &&
                node.object?.name === "gpu_pop_state"
        );

        assert.strictEqual(secondBlockPushes.length, 1);
        assert.strictEqual(secondBlockPops.length, 1);

        const appliedDiagnostics = ast._appliedFeatherDiagnostics ?? [];
        const gm2042 = appliedDiagnostics.find(
            (entry) => entry.id === "GM2042"
        );

        assert.ok(
            gm2042,
            "Expected GM2042 metadata to be recorded on the AST."
        );
        assert.strictEqual(gm2042.automatic, true);
    });

    it("removes orphaned event_inherited calls flagged by GM2040 and records metadata", () => {
        const source = [
            "/// Room Start Event",
            "",
            "if (should_run)",
            "{",
            "    event_inherited();",
            '    show_debug_message("branch");',
            "}",
            "",
            "event_inherited();",
            "",
            'show_debug_message("Ready");'
        ].join("\n");

        const ast = GMLParser.parse(source, {
            getLocations: true,
            simplifyLocations: false
        });

        applyFeatherFixes(ast, { sourceText: source });

        const statements = Array.isArray(ast.body) ? ast.body : [];
        assert.strictEqual(
            statements.some((statement) => isEventInheritedCall(statement)),
            false,
            "Expected top-level event_inherited calls to be removed."
        );

        const branch = statements.find(
            (statement) => statement?.type === "IfStatement"
        );
        assert.ok(branch);

        const branchBody = Array.isArray(branch?.consequent?.body)
            ? branch.consequent.body
            : [];
        assert.strictEqual(
            branchBody.some((statement) => isEventInheritedCall(statement)),
            false,
            "Expected event_inherited calls inside blocks to be removed."
        );

        const appliedDiagnostics = Array.isArray(ast._appliedFeatherDiagnostics)
            ? ast._appliedFeatherDiagnostics
            : [];
        const gm2040Fixes = appliedDiagnostics.filter(
            (entry) => entry.id === "GM2040"
        );

        assert.strictEqual(
            gm2040Fixes.length,
            2,
            "Expected two GM2040 fixes to be recorded."
        );

        for (const entry of gm2040Fixes) {
            assert.strictEqual(
                entry.automatic,
                true,
                "GM2040 fixes should be automatic."
            );
            assert.strictEqual(entry.target, "event_inherited");
            assert.ok(
                entry.range,
                "GM2040 fixes should include range metadata."
            );
        }
    });

    it("removes stray file_find_next calls flagged by GM2033", () => {
        const source = [
            "fnames = [];",
            "",
            'var _fname = file_find_first("*.txt", fa_none);',
            "",
            'while (_fname != "")',
            "{",
            "    array_push(fnames, _fname);",
            "",
            "    _fname = file_find_next();",
            "}",
            "",
            "file_find_close();",
            "",
            "file_find_next();"
        ].join("\n");

        const ast = GMLParser.parse(source, {
            getLocations: true,
            simplifyLocations: false
        });

        applyFeatherFixes(ast, { sourceText: source });

        const statements = Array.isArray(ast.body) ? ast.body : [];
        assert.strictEqual(
            statements.some(
                (statement) =>
                    statement?.type === "CallExpression" &&
                    statement?.object?.name === "file_find_next"
            ),
            false,
            "Expected trailing file_find_next() call to be removed."
        );

        const diagnostics = ast._appliedFeatherDiagnostics ?? [];
        const gm2033 = diagnostics.find((entry) => entry.id === "GM2033");

        assert.ok(
            gm2033,
            "Expected GM2033 metadata to be recorded on the AST."
        );
        assert.strictEqual(gm2033.automatic, true);
        assert.strictEqual(gm2033.target, "file_find_next");
        assert.ok(gm2033.range);
    });

    it("moves draw_primitive_end calls outside flagged GM2030 conditionals", () => {
        const source = [
            "draw_primitive_begin(pr_linelist);",
            "",
            "if (should_draw)",
            "{",
            "    draw_primitive_end();",
            "}",
            "else",
            "{",
            "    draw_vertex(0, 0);",
            "}",
            "",
            'draw_text(0, 0, "done");'
        ].join("\n");

        const ast = GMLParser.parse(source, {
            getLocations: true,
            simplifyLocations: false
        });

        const statements = ast.body ?? [];
        assert.strictEqual(statements.length >= 3, true);

        const conditional = statements[1];
        assert.ok(conditional?.type === "IfStatement");

        applyFeatherFixes(ast, { sourceText: source });

        const [beginCall, fixedConditional, trailingCall] = ast.body ?? [];
        assert.ok(isCallExpression(beginCall));
        assert.ok(fixedConditional?.type === "IfStatement");
        assert.ok(isCallExpression(trailingCall));
        assert.strictEqual(trailingCall.object?.name, "draw_primitive_end");

        const consequentBody = fixedConditional.consequent?.body ?? [];
        const alternateBody = fixedConditional.alternate?.body ?? [];

        assert.strictEqual(consequentBody.some(isDrawPrimitiveEndName), false);
        assert.strictEqual(alternateBody.some(isDrawPrimitiveEndName), false);

        const conditionalDiagnostics =
            trailingCall._appliedFeatherDiagnostics ?? [];
        assert.strictEqual(
            conditionalDiagnostics.some((entry) => entry.id === "GM2030"),
            true,
            "Expected GM2030 metadata to be recorded on the lifted call."
        );

        const appliedDiagnostics = ast._appliedFeatherDiagnostics ?? [];
        assert.strictEqual(
            appliedDiagnostics.some((entry) => entry.id === "GM2030"),
            true,
            "Expected GM2030 metadata to be recorded on the program node."
        );
    });

    it("wraps draw vertex calls flagged by GM2029 and records metadata", () => {
        const source = [
            "/// Draw Event",
            "",
            "draw_vertex(room_width / 4, room_height / 4);",
            "draw_vertex(room_width / 2, room_height / 4);",
            "draw_vertex(room_width / 4, room_height / 2);",
            "",
            "draw_primitive_begin(pr_trianglelist);",
            "draw_primitive_end();"
        ].join("\n");

        const ast = GMLParser.parse(source, {
            getLocations: true,
            simplifyLocations: false
        });

        applyFeatherFixes(ast, { sourceText: source });

        const statements = Array.isArray(ast.body) ? ast.body : [];
        assert.ok(
            statements.length >= 5,
            "Expected the sample program to include draw calls."
        );

        const [firstStatement] = statements;
        assert.strictEqual(
            firstStatement?.object?.name,
            "draw_primitive_begin"
        );

        const vertexCalls = statements.filter(
            (node) =>
                node?.type === "CallExpression" &&
                node.object?.name?.startsWith("draw_vertex")
        );
        assert.strictEqual(
            vertexCalls.length >= 3,
            true,
            "Expected draw_vertex calls to remain present."
        );

        for (const vertex of vertexCalls) {
            const vertexDiagnostics = vertex?._appliedFeatherDiagnostics ?? [];
            assert.strictEqual(
                vertexDiagnostics.some(
                    (entry) =>
                        entry.id === "GM2029" && entry.automatic === true
                ),
                true,
                "Expected each draw_vertex call to record GM2029 metadata."
            );
        }

        const appliedDiagnostics = ast._appliedFeatherDiagnostics ?? [];
        assert.strictEqual(
            appliedDiagnostics.some((entry) => entry.id === "GM2029"),
            true,
            "Expected GM2029 metadata to be recorded on the AST."
        );

        const lastStatement = statements[statements.length - 1];
        assert.strictEqual(lastStatement?.object?.name, "draw_primitive_end");
    });

    it("resets draw_set_halign calls flagged by GM2026 and records metadata", () => {
        const source = [
            "draw_set_halign(fa_right);",
            "",
            'draw_text(room_width - 5, 5, "In the top-right corner");'
        ].join("\n");

        const ast = GMLParser.parse(source, {
            getLocations: true,
            simplifyLocations: false
        });

        applyFeatherFixes(ast, { sourceText: source });

        const calls = Array.isArray(ast.body)
            ? ast.body.filter((node) => node?.type === "CallExpression")
            : [];

        assert.strictEqual(calls.length, 3);

        const resetCall = calls[calls.length - 1];
        assert.ok(resetCall);
        assert.strictEqual(resetCall.object?.name, "draw_set_halign");
        assert.ok(Array.isArray(resetCall.arguments));
        assert.strictEqual(resetCall.arguments[0]?.name, "fa_left");

        const appliedDiagnostics = ast._appliedFeatherDiagnostics ?? [];
        const gm2026 = appliedDiagnostics.find(
            (entry) => entry.id === "GM2026"
        );

        assert.ok(
            gm2026,
            "Expected GM2026 metadata to be recorded on the AST."
        );
        assert.strictEqual(gm2026.automatic, true);
        assert.strictEqual(gm2026.target, "draw_set_halign");
        assert.ok(gm2026.range);

        const resetDiagnostics = resetCall._appliedFeatherDiagnostics ?? [];
        assert.strictEqual(
            resetDiagnostics.some((entry) => entry.id === "GM2026"),
            true
        );
    });

    it("converts GM2016 assignments to local declarations outside the Create event", () => {
        const source = [
            "/// Create Event",
            "",
            "health = 100;",
            "",
            "/// Step Event",
            "",
            "ammo = 0;",
            "",
            "ammo += 1;"
        ].join("\n");

        const ast = GMLParser.parse(source, {
            getLocations: true,
            simplifyLocations: false
        });

        applyFeatherFixes(ast, { sourceText: source });

        const [createAssignment, localizedVariable, additiveAssignment] =
            ast.body ?? [];

        assert.ok(createAssignment);
        assert.strictEqual(createAssignment.type, "AssignmentExpression");

        assert.ok(localizedVariable);
        assert.strictEqual(localizedVariable.type, "VariableDeclaration");
        assert.strictEqual(localizedVariable.kind, "var");

        const declarations = localizedVariable.declarations ?? [];
        assert.strictEqual(Array.isArray(declarations), true);
        assert.strictEqual(declarations.length, 1);

        const declarator = declarations[0];
        assert.ok(declarator);
        assert.strictEqual(declarator.id?.name, "ammo");
        assert.ok(additiveAssignment);
        assert.strictEqual(additiveAssignment.type, "AssignmentExpression");
        assert.strictEqual(additiveAssignment.operator, "+=");

        const appliedDiagnostics = ast._appliedFeatherDiagnostics ?? [];
        const gm2016 = appliedDiagnostics.find(
            (entry) => entry.id === "GM2016"
        );

        assert.ok(
            gm2016,
            "Expected GM2016 metadata to be recorded on the AST."
        );
        assert.strictEqual(gm2016.automatic, true);
        assert.strictEqual(gm2016.target, "ammo");
        assert.ok(gm2016.range);

        const declarationDiagnostics =
            localizedVariable._appliedFeatherDiagnostics ?? [];
        assert.strictEqual(
            declarationDiagnostics.some((entry) => entry.id === "GM2016"),
            true,
            "Expected GM2016 metadata to be recorded on the transformed declaration."
        );
    });
});

function isCallExpression(node) {
    return !!node && node.type === "CallExpression";
}

function isDrawPrimitiveEndName(node) {
    return isCallExpression(node) && node.object?.name === "draw_primitive_end";
}
>>>>>>> 5715dea3
<|MERGE_RESOLUTION|>--- conflicted
+++ resolved
@@ -730,20 +730,6 @@
         });
     });
 
-<<<<<<< HEAD
-    it("closes vertex buffers flagged by GM2011 and records metadata", () => {
-        const source = [
-            "/// Create Event",
-            "",
-            "vb = vertex_create_buffer();",
-            "",
-            "vertex_begin(vb, format);",
-            "vertex_position_3d(vb, 0, 0, 0);",
-            "",
-            "/// Draw Event",
-            "",
-            "vertex_submit(vb, pr_pointlist, -1);"
-=======
     it("renames deprecated built-in variables and records fix metadata", () => {
         const source = [
             "score = 0;",
@@ -2448,6 +2434,82 @@
         assert.strictEqual(
             ternaryDiagnostics.some((entry) => entry.id === "GM1063"),
             true
+        );
+    });
+
+    it("closes vertex buffers flagged by GM2011 and records metadata", () => {
+        const source = [
+            "/// Create Event",
+            "",
+            "vb = vertex_create_buffer();",
+            "",
+            "vertex_begin(vb, format);",
+            "vertex_position_3d(vb, 0, 0, 0);",
+            "",
+            "/// Draw Event",
+            "",
+            "vertex_submit(vb, pr_pointlist, -1);"
+        ].join("\n");
+
+        const ast = GMLParser.parse(source, {
+            getLocations: true,
+            simplifyLocations: false
+        });
+
+        applyFeatherFixes(ast, { sourceText: source });
+
+        const body = Array.isArray(ast.body) ? ast.body : [];
+        const vertexBeginIndex = body.findIndex(
+            (node) => node?.object?.name === "vertex_begin"
+        );
+        const vertexEndIndex = body.findIndex(
+            (node) => node?.object?.name === "vertex_end"
+        );
+        const vertexSubmitIndex = body.findIndex(
+            (node) => node?.object?.name === "vertex_submit"
+        );
+
+        assert.ok(
+            vertexBeginIndex >= 0,
+            "Expected vertex_begin call in parsed AST."
+        );
+        assert.ok(
+            vertexEndIndex >= 0,
+            "Expected vertex_end call to be inserted by fixer."
+        );
+        assert.ok(
+            vertexSubmitIndex >= 0,
+            "Expected vertex_submit call in parsed AST."
+        );
+        assert.ok(
+            vertexEndIndex > vertexBeginIndex,
+            "vertex_end call should appear after vertex_begin."
+        );
+        assert.ok(
+            vertexEndIndex < vertexSubmitIndex,
+            "vertex_end call should appear before vertex_submit."
+        );
+
+        const appliedDiagnostics = ast._appliedFeatherDiagnostics ?? [];
+        const gm2011 = appliedDiagnostics.find(
+            (entry) => entry.id === "GM2011"
+        );
+
+        assert.ok(
+            gm2011,
+            "Expected GM2011 metadata to be recorded on the AST."
+        );
+        assert.strictEqual(gm2011.automatic, true);
+        assert.strictEqual(gm2011.target, "vb");
+        assert.ok(gm2011.range);
+
+        const vertexEndNode = body[vertexEndIndex];
+        const nodeDiagnostics = vertexEndNode?._appliedFeatherDiagnostics ?? [];
+
+        assert.strictEqual(
+            nodeDiagnostics.some((entry) => entry.id === "GM2011"),
+            true,
+            "Expected GM2011 metadata on inserted vertex_end call."
         );
     });
 
@@ -3360,53 +3422,15 @@
             "gpu_set_cullmode(cull_clockwise);",
             "",
             "vertex_submit(vb, pr_trianglelist, tex);"
->>>>>>> 5715dea3
-        ].join("\n");
-
-        const ast = GMLParser.parse(source, {
-            getLocations: true,
-            simplifyLocations: false
-        });
-
-        applyFeatherFixes(ast, { sourceText: source });
-
-<<<<<<< HEAD
-        const body = Array.isArray(ast.body) ? ast.body : [];
-        const vertexBeginIndex = body.findIndex((node) => node?.object?.name === "vertex_begin");
-        const vertexEndIndex = body.findIndex((node) => node?.object?.name === "vertex_end");
-        const vertexSubmitIndex = body.findIndex((node) => node?.object?.name === "vertex_submit");
-
-        assert.ok(vertexBeginIndex >= 0, "Expected vertex_begin call in parsed AST.");
-        assert.ok(vertexEndIndex >= 0, "Expected vertex_end call to be inserted by fixer.");
-        assert.ok(vertexSubmitIndex >= 0, "Expected vertex_submit call in parsed AST.");
-        assert.ok(
-            vertexEndIndex > vertexBeginIndex,
-            "vertex_end call should appear after vertex_begin."
-        );
-        assert.ok(
-            vertexEndIndex < vertexSubmitIndex,
-            "vertex_end call should appear before vertex_submit."
-        );
-
-        const appliedDiagnostics = ast._appliedFeatherDiagnostics ?? [];
-        const gm2011 = appliedDiagnostics.find((entry) => entry.id === "GM2011");
-
-        assert.ok(gm2011, "Expected GM2011 metadata to be recorded on the AST.");
-        assert.strictEqual(gm2011.automatic, true);
-        assert.strictEqual(gm2011.target, "vb");
-        assert.ok(gm2011.range);
-
-        const vertexEndNode = body[vertexEndIndex];
-        const nodeDiagnostics = vertexEndNode?._appliedFeatherDiagnostics ?? [];
-
-        assert.strictEqual(
-            nodeDiagnostics.some((entry) => entry.id === "GM2011"),
-            true,
-            "Expected GM2011 metadata on inserted vertex_end call."
-        );
-    });
-});
-=======
+        ].join("\n");
+
+        const ast = GMLParser.parse(source, {
+            getLocations: true,
+            simplifyLocations: false
+        });
+
+        applyFeatherFixes(ast, { sourceText: source });
+
         const body = ast.body ?? [];
         assert.strictEqual(body.length >= 3, true);
 
@@ -3860,6 +3884,82 @@
             "Expected GM2016 metadata to be recorded on the transformed declaration."
         );
     });
+
+    it("closes vertex buffers flagged by GM2011 and records metadata", () => {
+        const source = [
+            "/// Create Event",
+            "",
+            "vb = vertex_create_buffer();",
+            "",
+            "vertex_begin(vb, format);",
+            "vertex_position_3d(vb, 0, 0, 0);",
+            "",
+            "/// Draw Event",
+            "",
+            "vertex_submit(vb, pr_pointlist, -1);"
+        ].join("\n");
+
+        const ast = GMLParser.parse(source, {
+            getLocations: true,
+            simplifyLocations: false
+        });
+
+        applyFeatherFixes(ast, { sourceText: source });
+
+        const body = Array.isArray(ast.body) ? ast.body : [];
+        const vertexBeginIndex = body.findIndex(
+            (node) => node?.object?.name === "vertex_begin"
+        );
+        const vertexEndIndex = body.findIndex(
+            (node) => node?.object?.name === "vertex_end"
+        );
+        const vertexSubmitIndex = body.findIndex(
+            (node) => node?.object?.name === "vertex_submit"
+        );
+
+        assert.ok(
+            vertexBeginIndex >= 0,
+            "Expected vertex_begin call in parsed AST."
+        );
+        assert.ok(
+            vertexEndIndex >= 0,
+            "Expected vertex_end call to be inserted by fixer."
+        );
+        assert.ok(
+            vertexSubmitIndex >= 0,
+            "Expected vertex_submit call in parsed AST."
+        );
+        assert.ok(
+            vertexEndIndex > vertexBeginIndex,
+            "vertex_end call should appear after vertex_begin."
+        );
+        assert.ok(
+            vertexEndIndex < vertexSubmitIndex,
+            "vertex_end call should appear before vertex_submit."
+        );
+
+        const appliedDiagnostics = ast._appliedFeatherDiagnostics ?? [];
+        const gm2011 = appliedDiagnostics.find(
+            (entry) => entry.id === "GM2011"
+        );
+
+        assert.ok(
+            gm2011,
+            "Expected GM2011 metadata to be recorded on the AST."
+        );
+        assert.strictEqual(gm2011.automatic, true);
+        assert.strictEqual(gm2011.target, "vb");
+        assert.ok(gm2011.range);
+
+        const vertexEndNode = body[vertexEndIndex];
+        const nodeDiagnostics = vertexEndNode?._appliedFeatherDiagnostics ?? [];
+
+        assert.strictEqual(
+            nodeDiagnostics.some((entry) => entry.id === "GM2011"),
+            true,
+            "Expected GM2011 metadata on inserted vertex_end call."
+        );
+    });
 });
 
 function isCallExpression(node) {
@@ -3868,5 +3968,4 @@
 
 function isDrawPrimitiveEndName(node) {
     return isCallExpression(node) && node.object?.name === "draw_primitive_end";
-}
->>>>>>> 5715dea3
+}