import assert from "node:assert/strict";

import { describe, it } from "node:test";

import GMLParser from "gamemaker-language-parser";

import { getFeatherMetadata } from "../src/feather/metadata.js";
import {
    applyFeatherFixes,
    getFeatherDiagnosticFixers,
    preprocessSourceForFeatherFixes
} from "../src/ast-transforms/apply-feather-fixes.js";

describe("Feather diagnostic fixer registry", () => {
    it("registers a fixer entry for every diagnostic", () => {
        const metadata = getFeatherMetadata();
        const diagnostics = Array.isArray(metadata?.diagnostics)
            ? metadata.diagnostics
            : [];
        const registry = getFeatherDiagnosticFixers();

        assert.strictEqual(
            registry.size,
            diagnostics.length,
            "Expected the fixer registry to include every Feather diagnostic."
        );

        for (const diagnostic of diagnostics) {
            assert.ok(
                registry.has(diagnostic.id),
                `Missing fixer entry for Feather diagnostic ${diagnostic.id}.`
            );
        }
    });
});

describe("applyFeatherFixes transform", () => {
    it("removes trailing macro semicolons and records fix metadata", () => {
        const source = ["#macro SAMPLE value;", "", "var data = SAMPLE;"].join(
            "\n"
        );

        const ast = GMLParser.parse(source, {
            getLocations: true,
            simplifyLocations: false
        });

        const [macro] = ast.body ?? [];
        applyFeatherFixes(ast, { sourceText: source });

        assert.ok(Array.isArray(ast._appliedFeatherDiagnostics));
        assert.strictEqual(
            ast._appliedFeatherDiagnostics.some((entry) => entry.id === "GM1051"),
            true,
            "Expected macro fixer metadata to be recorded on the program node."
        );

        assert.ok(macro);
        assert.ok(Array.isArray(macro.tokens));
        assert.strictEqual(macro.tokens.includes(";"), false);
        assert.strictEqual(typeof macro._featherMacroText, "string");
        assert.strictEqual(
            macro._featherMacroText.trimEnd(),
            "#macro SAMPLE value"
        );

        const macroFixes = macro._appliedFeatherDiagnostics;
        assert.ok(Array.isArray(macroFixes));
        assert.strictEqual(macroFixes.length, 1);
        assert.strictEqual(macroFixes[0].target, "SAMPLE");
    });

    it("removes trailing macro semicolons before inline comments", () => {
        const source = [
            "#macro SAMPLE value; // comment",
            "",
            "var data = SAMPLE;"
        ].join("\n");

        const ast = GMLParser.parse(source, {
            getLocations: true,
            simplifyLocations: false
        });

        const [macro] = ast.body ?? [];
        applyFeatherFixes(ast, { sourceText: source });

        assert.ok(macro);
        assert.ok(Array.isArray(macro.tokens));
        assert.strictEqual(macro.tokens.includes(";"), false);
        assert.strictEqual(typeof macro._featherMacroText, "string");
        assert.strictEqual(
            macro._featherMacroText.trimEnd(),
            "#macro SAMPLE value // comment"
        );

        const macroFixes = macro._appliedFeatherDiagnostics;
        assert.ok(Array.isArray(macroFixes));
        assert.strictEqual(macroFixes.length, 1);
        assert.strictEqual(macroFixes[0].target, "SAMPLE");
    });

    it("renames duplicate function parameters and records fix metadata", () => {
        const source = [
            "function example(value, other, value, value) {",
            "    return value + other;",
            "}"
        ].join("\n");

        const ast = GMLParser.parse(source, {
            getLocations: true,
            simplifyLocations: false
        });

        applyFeatherFixes(ast, { sourceText: source });

        const [fn] = ast.body ?? [];
        assert.ok(fn);
        const params = Array.isArray(fn.params) ? fn.params : [];
        assert.strictEqual(params.length, 4);

        const extractName = (param) => {
            if (!param) {
                return null;
            }

<<<<<<< HEAD
            if (param.type === "Identifier") {
                return param.name;
            }
=======
      if (
        param.type === "DefaultParameter" &&
        param.left?.type === "Identifier"
      ) {
        return param.left.name;
      }

      return null;
    };

    const parameterNames = params.map(extractName);
    assert.deepStrictEqual(parameterNames, [
      "value",
      "other",
      "value_2",
      "value_3",
    ]);

    const renamedParams = [params[2], params[3]];

    for (const param of renamedParams) {
      assert.ok(param);
      const identifier = param.type === "Identifier" ? param : param.left;
      const metadata = identifier?._appliedFeatherDiagnostics;
      assert.ok(Array.isArray(metadata));
      assert.strictEqual(metadata.length, 1);
      assert.strictEqual(metadata[0].id, "GM1059");
      assert.strictEqual(metadata[0].target, "value");
      assert.strictEqual(metadata[0].automatic, true);
    }

    const rootMetadata = ast._appliedFeatherDiagnostics ?? [];
    const gm1059Metadata = rootMetadata.filter(
      (entry) => entry.id === "GM1059",
    );
    assert.strictEqual(gm1059Metadata.length, 2);
    gm1059Metadata.forEach((entry) => {
      assert.strictEqual(entry.target, "value");
      assert.strictEqual(entry.automatic, true);
    });
  });

  it("respects the configurable duplicate parameter suffix start", () => {
    const source = [
      "function example(value, other, value, value) {",
      "    return value + other;",
      "}",
    ].join("\n");

    const ast = GMLParser.parse(source, {
      getLocations: true,
      simplifyLocations: false,
    });

    applyFeatherFixes(ast, {
      sourceText: source,
      options: { featherDuplicateParameterSuffixStart: 7 },
    });

    const [fn] = ast.body ?? [];
    assert.ok(fn);
    const params = Array.isArray(fn.params) ? fn.params : [];
    assert.strictEqual(params.length, 4);

    const names = params.map((param) => {
      if (!param) {
        return null;
      }

      if (param.type === "Identifier") {
        return param.name;
      }

      if (param.type === "DefaultParameter") {
        return param.left?.name ?? null;
      }

      return null;
    });

    assert.deepStrictEqual(names, [
      "value",
      "other",
      "value_7",
      "value_8",
    ]);

    const renamed = [params[2], params[3]];
    renamed.forEach((param) => {
      const identifier = param?.type === "Identifier" ? param : param?.left;
      assert.ok(identifier);
      const metadata = identifier._appliedFeatherDiagnostics ?? [];
      assert.strictEqual(metadata.some((entry) => entry.id === "GM1059"), true);
    });
  });

  it("records manual Feather fix metadata for every diagnostic", () => {
    const source = "var value = 1;";

    const ast = GMLParser.parse(source, {
      getLocations: true,
      simplifyLocations: false,
    });
>>>>>>> 2d2ec67e

            if (
                param.type === "DefaultParameter" &&
        param.left?.type === "Identifier"
            ) {
                return param.left.name;
            }

            return null;
        };

        const parameterNames = params.map(extractName);
        assert.deepStrictEqual(parameterNames, [
            "value",
            "other",
            "value_2",
            "value_3"
        ]);

        const renamedParams = [params[2], params[3]];

        for (const param of renamedParams) {
            assert.ok(param);
            const identifier = param.type === "Identifier" ? param : param.left;
            const metadata = identifier?._appliedFeatherDiagnostics;
            assert.ok(Array.isArray(metadata));
            assert.strictEqual(metadata.length, 1);
            assert.strictEqual(metadata[0].id, "GM1059");
            assert.strictEqual(metadata[0].target, "value");
            assert.strictEqual(metadata[0].automatic, true);
        }

        const rootMetadata = ast._appliedFeatherDiagnostics ?? [];
        const gm1059Metadata = rootMetadata.filter(
            (entry) => entry.id === "GM1059"
        );
        assert.strictEqual(gm1059Metadata.length, 2);
        gm1059Metadata.forEach((entry) => {
            assert.strictEqual(entry.target, "value");
            assert.strictEqual(entry.automatic, true);
        });
    });

    it("records manual Feather fix metadata for every diagnostic", () => {
        const source = "var value = 1;";

        const ast = GMLParser.parse(source, {
            getLocations: true,
            simplifyLocations: false
        });

        applyFeatherFixes(ast, { sourceText: source });

        assert.ok(Array.isArray(ast._appliedFeatherDiagnostics));

        const recordedIds = new Set(
            ast._appliedFeatherDiagnostics.map((entry) => entry.id)
        );
        const diagnostics = getFeatherMetadata().diagnostics ?? [];

        assert.strictEqual(
            recordedIds.size,
            diagnostics.length,
            "Expected manual Feather fix metadata to be captured for every diagnostic."
        );

        ["GM2054", "GM2020", "GM1042"].forEach((id) => {
            assert.strictEqual(
                recordedIds.has(id),
                true,
                `Expected manual Feather fix metadata for diagnostic ${id}.`
            );
        });

        for (const entry of ast._appliedFeatherDiagnostics) {
            assert.strictEqual(
                Object.prototype.hasOwnProperty.call(entry, "automatic"),
                true,
                "Each Feather fix entry should indicate whether it was applied automatically."
            );
        }
    });

    it("resets texture repeat flagged by GM2056 and records metadata", () => {
        const source = [
            "gpu_set_texrepeat(true);",
            "",
            "vertex_submit(vb_world, pr_trianglelist, tex);"
        ].join("\n");

        const ast = GMLParser.parse(source, {
            getLocations: true,
            simplifyLocations: false
        });

        applyFeatherFixes(ast, { sourceText: source });

        const [setRepeatCall, resetCall, submitCall] = ast.body ?? [];

        assert.ok(setRepeatCall);
        assert.ok(resetCall);
        assert.ok(submitCall);
        assert.strictEqual(resetCall.type, "CallExpression");
        assert.strictEqual(resetCall.object?.name, "gpu_set_texrepeat");

        const args = Array.isArray(resetCall.arguments) ? resetCall.arguments : [];
        assert.strictEqual(args.length > 0, true);
        assert.strictEqual(args[0]?.type, "Literal");
        assert.strictEqual(args[0]?.value, "false");

        const appliedDiagnostics = ast._appliedFeatherDiagnostics ?? [];
        const gm2056 = appliedDiagnostics.find((entry) => entry.id === "GM2056");

        assert.ok(gm2056, "Expected GM2056 metadata to be recorded on the AST.");
        assert.strictEqual(gm2056.automatic, true);
        assert.strictEqual(gm2056.target, "gpu_set_texrepeat");
        assert.ok(gm2056.range);

        const resetMetadata = resetCall._appliedFeatherDiagnostics ?? [];
        assert.strictEqual(
            resetMetadata.some((entry) => entry.id === "GM2056"),
            true,
            "Expected GM2056 metadata to be recorded on the inserted reset call."
        );
    });

    it("re-enables blending flagged by GM2048 and records metadata", () => {
        const source = ["gpu_set_blendenable(false);", "", "draw_self();"].join(
            "\n"
        );

        const ast = GMLParser.parse(source, {
            getLocations: true,
            simplifyLocations: false
        });

        applyFeatherFixes(ast, { sourceText: source });

        const [disableCall, enableCall, drawCall] = ast.body ?? [];

        assert.ok(disableCall);
        assert.ok(enableCall);
        assert.ok(drawCall);
        assert.strictEqual(enableCall.type, "CallExpression");
        assert.strictEqual(enableCall.object?.name, "gpu_set_blendenable");

        const args = Array.isArray(enableCall.arguments)
            ? enableCall.arguments
            : [];
        assert.strictEqual(args.length > 0, true);
        assert.strictEqual(args[0]?.type, "Literal");
        assert.strictEqual(args[0]?.value, "true");

        const appliedDiagnostics = ast._appliedFeatherDiagnostics ?? [];
        const gm2048 = appliedDiagnostics.find((entry) => entry.id === "GM2048");

        assert.ok(gm2048, "Expected GM2048 metadata to be recorded on the AST.");
        assert.strictEqual(gm2048.automatic, true);
        assert.strictEqual(gm2048.target, "gpu_set_blendenable");
        assert.ok(gm2048.range);

        const enableMetadata = enableCall._appliedFeatherDiagnostics ?? [];
        assert.strictEqual(
            enableMetadata.some((entry) => entry.id === "GM2048"),
            true,
            "Expected GM2048 metadata to be recorded on the inserted re-enable call."
        );
    });

    it("harmonizes texture ternaries flagged by GM1063 and records metadata", () => {
        const source = [
            "/// Create Event",
            "",
            "tex = (texture_defined) ? sprite_get_texture(sprite_index, 0) : -1;",
            "",
            "/// Draw Event",
            "",
            "vertex_submit(vb, pr_trianglelist, tex);"
        ].join("\n");

        const ast = GMLParser.parse(source, {
            getLocations: true,
            simplifyLocations: false
        });

        const [assignment] = ast.body ?? [];
        assert.ok(assignment?.right?.type === "TernaryExpression");
        assert.strictEqual(
            assignment.right.alternate.type === "UnaryExpression",
            true
        );

        applyFeatherFixes(ast, { sourceText: source });

        const fixedTernary = assignment?.right;
        assert.ok(fixedTernary);
        assert.strictEqual(fixedTernary.alternate?.type, "Identifier");
        assert.strictEqual(fixedTernary.alternate?.name, "pointer_null");

        const appliedDiagnostics = ast._appliedFeatherDiagnostics ?? [];
        const gm1063 = appliedDiagnostics.find((entry) => entry.id === "GM1063");

        assert.ok(gm1063, "Expected GM1063 metadata to be recorded on the AST.");
        assert.strictEqual(gm1063.automatic, true);
        assert.strictEqual(gm1063.target, "tex");
        assert.ok(gm1063.range);

        const ternaryDiagnostics = fixedTernary._appliedFeatherDiagnostics ?? [];
        assert.strictEqual(
            ternaryDiagnostics.some((entry) => entry.id === "GM1063"),
            true
        );
    });

    it("normalizes simple syntax errors flagged by GM1100 and records metadata", () => {
        const source = ["var _this * something;", "", "    = 48;"].join("\n");

        const { sourceText, metadata } = preprocessSourceForFeatherFixes(source);

        assert.notStrictEqual(
            sourceText,
            source,
            "Expected GM1100 preprocessor to modify the source text."
        );
        assert.ok(
            metadata?.GM1100?.length > 0,
            "Expected GM1100 metadata to be recorded by the preprocessor."
        );

        const ast = GMLParser.parse(sourceText, {
            getLocations: true,
            simplifyLocations: false
        });

        applyFeatherFixes(ast, {
            sourceText,
            preprocessedFixMetadata: metadata
        });

        const statements = (ast.body ?? []).filter(
            (node) => node?.type !== "EmptyStatement"
        );
        const [declaration, statement] = statements;

        assert.ok(declaration);
        assert.strictEqual(declaration.type, "VariableDeclaration");
        assert.strictEqual(Array.isArray(declaration.declarations), true);
        assert.ok(statement);

        const declarationFixes = declaration._appliedFeatherDiagnostics ?? [];
        assert.strictEqual(
            declarationFixes.some((entry) => entry.id === "GM1100"),
            true
        );

        const expressionFixes = (
            statement?._appliedFeatherDiagnostics ?? []
        ).concat(statement?.expression?._appliedFeatherDiagnostics ?? []);
        assert.strictEqual(
            expressionFixes.some((entry) => entry.id === "GM1100"),
            true
        );

        const programDiagnostics = ast._appliedFeatherDiagnostics ?? [];
        const gm1100Entries = programDiagnostics.filter(
            (entry) => entry.id === "GM1100"
        );

        assert.ok(
            gm1100Entries.length >= 1,
            "Expected GM1100 metadata to be recorded on the program node."
        );

        for (const entry of gm1100Entries) {
            assert.strictEqual(entry.automatic, true);
            assert.strictEqual(entry.title, "Syntax Error");
            assert.strictEqual(entry.description?.includes("syntax error"), true);
        }
    });

    it("removes stray boolean literal statements flagged by GM1016 and records metadata", () => {
        const topLevelLiteral = {
            type: "ExpressionStatement",
            expression: {
                type: "Literal",
                value: "true",
                start: { index: 0 },
                end: { index: 3 }
            },
            start: { index: 0 },
            end: { index: 4 }
        };

        const nestedLiteral = {
            type: "ExpressionStatement",
            expression: {
                type: "Literal",
                value: "false",
                start: { index: 18 },
                end: { index: 22 }
            },
            start: { index: 18 },
            end: { index: 24 }
        };

        const ast = {
            type: "Program",
            body: [
                topLevelLiteral,
                {
                    type: "IfStatement",
                    test: {
                        type: "Literal",
                        value: "true",
                        start: { index: 10 },
                        end: { index: 13 }
                    },
                    consequent: {
                        type: "BlockStatement",
                        body: [nestedLiteral],
                        start: { index: 16 },
                        end: { index: 25 }
                    },
                    alternate: null,
                    start: { index: 6 },
                    end: { index: 25 }
                }
            ],
            start: { index: 0 },
            end: { index: 25 }
        };

        applyFeatherFixes(ast, { sourceText: "true;\nif (true) { false; }" });

        assert.strictEqual(
            ast.body.length,
            1,
            "Expected stray boolean literal to be removed from the program body."
        );

        const [ifStatement] = ast.body;
        assert.ok(ifStatement);
        assert.strictEqual(
            Array.isArray(ifStatement.consequent?.body)
                ? ifStatement.consequent.body.length
                : -1,
            0,
            "Expected stray boolean literal to be removed from block statements."
        );

        const rootDiagnostics = ast._appliedFeatherDiagnostics ?? [];
        const rootGM1016 = rootDiagnostics.filter((entry) => entry.id === "GM1016");
        assert.strictEqual(
            rootGM1016.length,
            2,
            "Expected GM1016 metadata to be recorded for each removed statement."
        );

        const blockDiagnostics =
      ifStatement.consequent?._appliedFeatherDiagnostics ?? [];
        assert.strictEqual(
            blockDiagnostics.some((entry) => entry.id === "GM1016"),
            true,
            "Expected GM1016 metadata to be attached to the containing block."
        );

        for (const entry of rootGM1016) {
            assert.strictEqual(
                entry.automatic,
                true,
                "GM1016 fixes should be marked as automatic."
            );
            assert.ok(
                entry.range,
                "GM1016 fixes should capture the removed node's range."
            );
        }
    });
});<|MERGE_RESOLUTION|>--- conflicted
+++ resolved
@@ -6,129 +6,128 @@
 
 import { getFeatherMetadata } from "../src/feather/metadata.js";
 import {
-    applyFeatherFixes,
-    getFeatherDiagnosticFixers,
-    preprocessSourceForFeatherFixes
+  applyFeatherFixes,
+  getFeatherDiagnosticFixers,
+  preprocessSourceForFeatherFixes,
 } from "../src/ast-transforms/apply-feather-fixes.js";
 
 describe("Feather diagnostic fixer registry", () => {
-    it("registers a fixer entry for every diagnostic", () => {
-        const metadata = getFeatherMetadata();
-        const diagnostics = Array.isArray(metadata?.diagnostics)
-            ? metadata.diagnostics
-            : [];
-        const registry = getFeatherDiagnosticFixers();
-
-        assert.strictEqual(
-            registry.size,
-            diagnostics.length,
-            "Expected the fixer registry to include every Feather diagnostic."
-        );
-
-        for (const diagnostic of diagnostics) {
-            assert.ok(
-                registry.has(diagnostic.id),
-                `Missing fixer entry for Feather diagnostic ${diagnostic.id}.`
-            );
-        }
-    });
+  it("registers a fixer entry for every diagnostic", () => {
+    const metadata = getFeatherMetadata();
+    const diagnostics = Array.isArray(metadata?.diagnostics)
+      ? metadata.diagnostics
+      : [];
+    const registry = getFeatherDiagnosticFixers();
+
+    assert.strictEqual(
+      registry.size,
+      diagnostics.length,
+      "Expected the fixer registry to include every Feather diagnostic.",
+    );
+
+    for (const diagnostic of diagnostics) {
+      assert.ok(
+        registry.has(diagnostic.id),
+        `Missing fixer entry for Feather diagnostic ${diagnostic.id}.`,
+      );
+    }
+  });
 });
 
 describe("applyFeatherFixes transform", () => {
-    it("removes trailing macro semicolons and records fix metadata", () => {
-        const source = ["#macro SAMPLE value;", "", "var data = SAMPLE;"].join(
-            "\n"
-        );
-
-        const ast = GMLParser.parse(source, {
-            getLocations: true,
-            simplifyLocations: false
-        });
-
-        const [macro] = ast.body ?? [];
-        applyFeatherFixes(ast, { sourceText: source });
-
-        assert.ok(Array.isArray(ast._appliedFeatherDiagnostics));
-        assert.strictEqual(
-            ast._appliedFeatherDiagnostics.some((entry) => entry.id === "GM1051"),
-            true,
-            "Expected macro fixer metadata to be recorded on the program node."
-        );
-
-        assert.ok(macro);
-        assert.ok(Array.isArray(macro.tokens));
-        assert.strictEqual(macro.tokens.includes(";"), false);
-        assert.strictEqual(typeof macro._featherMacroText, "string");
-        assert.strictEqual(
-            macro._featherMacroText.trimEnd(),
-            "#macro SAMPLE value"
-        );
-
-        const macroFixes = macro._appliedFeatherDiagnostics;
-        assert.ok(Array.isArray(macroFixes));
-        assert.strictEqual(macroFixes.length, 1);
-        assert.strictEqual(macroFixes[0].target, "SAMPLE");
-    });
-
-    it("removes trailing macro semicolons before inline comments", () => {
-        const source = [
-            "#macro SAMPLE value; // comment",
-            "",
-            "var data = SAMPLE;"
-        ].join("\n");
-
-        const ast = GMLParser.parse(source, {
-            getLocations: true,
-            simplifyLocations: false
-        });
-
-        const [macro] = ast.body ?? [];
-        applyFeatherFixes(ast, { sourceText: source });
-
-        assert.ok(macro);
-        assert.ok(Array.isArray(macro.tokens));
-        assert.strictEqual(macro.tokens.includes(";"), false);
-        assert.strictEqual(typeof macro._featherMacroText, "string");
-        assert.strictEqual(
-            macro._featherMacroText.trimEnd(),
-            "#macro SAMPLE value // comment"
-        );
-
-        const macroFixes = macro._appliedFeatherDiagnostics;
-        assert.ok(Array.isArray(macroFixes));
-        assert.strictEqual(macroFixes.length, 1);
-        assert.strictEqual(macroFixes[0].target, "SAMPLE");
-    });
-
-    it("renames duplicate function parameters and records fix metadata", () => {
-        const source = [
-            "function example(value, other, value, value) {",
-            "    return value + other;",
-            "}"
-        ].join("\n");
-
-        const ast = GMLParser.parse(source, {
-            getLocations: true,
-            simplifyLocations: false
-        });
-
-        applyFeatherFixes(ast, { sourceText: source });
-
-        const [fn] = ast.body ?? [];
-        assert.ok(fn);
-        const params = Array.isArray(fn.params) ? fn.params : [];
-        assert.strictEqual(params.length, 4);
-
-        const extractName = (param) => {
-            if (!param) {
-                return null;
-            }
-
-<<<<<<< HEAD
-            if (param.type === "Identifier") {
-                return param.name;
-            }
-=======
+  it("removes trailing macro semicolons and records fix metadata", () => {
+    const source = ["#macro SAMPLE value;", "", "var data = SAMPLE;"].join(
+      "\n",
+    );
+
+    const ast = GMLParser.parse(source, {
+      getLocations: true,
+      simplifyLocations: false,
+    });
+
+    const [macro] = ast.body ?? [];
+    applyFeatherFixes(ast, { sourceText: source });
+
+    assert.ok(Array.isArray(ast._appliedFeatherDiagnostics));
+    assert.strictEqual(
+      ast._appliedFeatherDiagnostics.some((entry) => entry.id === "GM1051"),
+      true,
+      "Expected macro fixer metadata to be recorded on the program node.",
+    );
+
+    assert.ok(macro);
+    assert.ok(Array.isArray(macro.tokens));
+    assert.strictEqual(macro.tokens.includes(";"), false);
+    assert.strictEqual(typeof macro._featherMacroText, "string");
+    assert.strictEqual(
+      macro._featherMacroText.trimEnd(),
+      "#macro SAMPLE value",
+    );
+
+    const macroFixes = macro._appliedFeatherDiagnostics;
+    assert.ok(Array.isArray(macroFixes));
+    assert.strictEqual(macroFixes.length, 1);
+    assert.strictEqual(macroFixes[0].target, "SAMPLE");
+  });
+
+  it("removes trailing macro semicolons before inline comments", () => {
+    const source = [
+      "#macro SAMPLE value; // comment",
+      "",
+      "var data = SAMPLE;",
+    ].join("\n");
+
+    const ast = GMLParser.parse(source, {
+      getLocations: true,
+      simplifyLocations: false,
+    });
+
+    const [macro] = ast.body ?? [];
+    applyFeatherFixes(ast, { sourceText: source });
+
+    assert.ok(macro);
+    assert.ok(Array.isArray(macro.tokens));
+    assert.strictEqual(macro.tokens.includes(";"), false);
+    assert.strictEqual(typeof macro._featherMacroText, "string");
+    assert.strictEqual(
+      macro._featherMacroText.trimEnd(),
+      "#macro SAMPLE value // comment",
+    );
+
+    const macroFixes = macro._appliedFeatherDiagnostics;
+    assert.ok(Array.isArray(macroFixes));
+    assert.strictEqual(macroFixes.length, 1);
+    assert.strictEqual(macroFixes[0].target, "SAMPLE");
+  });
+
+  it("renames duplicate function parameters and records fix metadata", () => {
+    const source = [
+      "function example(value, other, value, value) {",
+      "    return value + other;",
+      "}",
+    ].join("\n");
+
+    const ast = GMLParser.parse(source, {
+      getLocations: true,
+      simplifyLocations: false,
+    });
+
+    applyFeatherFixes(ast, { sourceText: source });
+
+    const [fn] = ast.body ?? [];
+    assert.ok(fn);
+    const params = Array.isArray(fn.params) ? fn.params : [];
+    assert.strictEqual(params.length, 4);
+
+    const extractName = (param) => {
+      if (!param) {
+        return null;
+      }
+
+      if (param.type === "Identifier") {
+        return param.name;
+      }
+
       if (
         param.type === "DefaultParameter" &&
         param.left?.type === "Identifier"
@@ -232,383 +231,332 @@
       getLocations: true,
       simplifyLocations: false,
     });
->>>>>>> 2d2ec67e
-
-            if (
-                param.type === "DefaultParameter" &&
-        param.left?.type === "Identifier"
-            ) {
-                return param.left.name;
-            }
-
-            return null;
-        };
-
-        const parameterNames = params.map(extractName);
-        assert.deepStrictEqual(parameterNames, [
-            "value",
-            "other",
-            "value_2",
-            "value_3"
-        ]);
-
-        const renamedParams = [params[2], params[3]];
-
-        for (const param of renamedParams) {
-            assert.ok(param);
-            const identifier = param.type === "Identifier" ? param : param.left;
-            const metadata = identifier?._appliedFeatherDiagnostics;
-            assert.ok(Array.isArray(metadata));
-            assert.strictEqual(metadata.length, 1);
-            assert.strictEqual(metadata[0].id, "GM1059");
-            assert.strictEqual(metadata[0].target, "value");
-            assert.strictEqual(metadata[0].automatic, true);
-        }
-
-        const rootMetadata = ast._appliedFeatherDiagnostics ?? [];
-        const gm1059Metadata = rootMetadata.filter(
-            (entry) => entry.id === "GM1059"
-        );
-        assert.strictEqual(gm1059Metadata.length, 2);
-        gm1059Metadata.forEach((entry) => {
-            assert.strictEqual(entry.target, "value");
-            assert.strictEqual(entry.automatic, true);
-        });
-    });
-
-    it("records manual Feather fix metadata for every diagnostic", () => {
-        const source = "var value = 1;";
-
-        const ast = GMLParser.parse(source, {
-            getLocations: true,
-            simplifyLocations: false
-        });
-
-        applyFeatherFixes(ast, { sourceText: source });
-
-        assert.ok(Array.isArray(ast._appliedFeatherDiagnostics));
-
-        const recordedIds = new Set(
-            ast._appliedFeatherDiagnostics.map((entry) => entry.id)
-        );
-        const diagnostics = getFeatherMetadata().diagnostics ?? [];
-
-        assert.strictEqual(
-            recordedIds.size,
-            diagnostics.length,
-            "Expected manual Feather fix metadata to be captured for every diagnostic."
-        );
-
-        ["GM2054", "GM2020", "GM1042"].forEach((id) => {
-            assert.strictEqual(
-                recordedIds.has(id),
-                true,
-                `Expected manual Feather fix metadata for diagnostic ${id}.`
-            );
-        });
-
-        for (const entry of ast._appliedFeatherDiagnostics) {
-            assert.strictEqual(
-                Object.prototype.hasOwnProperty.call(entry, "automatic"),
-                true,
-                "Each Feather fix entry should indicate whether it was applied automatically."
-            );
-        }
-    });
-
-    it("resets texture repeat flagged by GM2056 and records metadata", () => {
-        const source = [
-            "gpu_set_texrepeat(true);",
-            "",
-            "vertex_submit(vb_world, pr_trianglelist, tex);"
-        ].join("\n");
-
-        const ast = GMLParser.parse(source, {
-            getLocations: true,
-            simplifyLocations: false
-        });
-
-        applyFeatherFixes(ast, { sourceText: source });
-
-        const [setRepeatCall, resetCall, submitCall] = ast.body ?? [];
-
-        assert.ok(setRepeatCall);
-        assert.ok(resetCall);
-        assert.ok(submitCall);
-        assert.strictEqual(resetCall.type, "CallExpression");
-        assert.strictEqual(resetCall.object?.name, "gpu_set_texrepeat");
-
-        const args = Array.isArray(resetCall.arguments) ? resetCall.arguments : [];
-        assert.strictEqual(args.length > 0, true);
-        assert.strictEqual(args[0]?.type, "Literal");
-        assert.strictEqual(args[0]?.value, "false");
-
-        const appliedDiagnostics = ast._appliedFeatherDiagnostics ?? [];
-        const gm2056 = appliedDiagnostics.find((entry) => entry.id === "GM2056");
-
-        assert.ok(gm2056, "Expected GM2056 metadata to be recorded on the AST.");
-        assert.strictEqual(gm2056.automatic, true);
-        assert.strictEqual(gm2056.target, "gpu_set_texrepeat");
-        assert.ok(gm2056.range);
-
-        const resetMetadata = resetCall._appliedFeatherDiagnostics ?? [];
-        assert.strictEqual(
-            resetMetadata.some((entry) => entry.id === "GM2056"),
-            true,
-            "Expected GM2056 metadata to be recorded on the inserted reset call."
-        );
-    });
-
-    it("re-enables blending flagged by GM2048 and records metadata", () => {
-        const source = ["gpu_set_blendenable(false);", "", "draw_self();"].join(
-            "\n"
-        );
-
-        const ast = GMLParser.parse(source, {
-            getLocations: true,
-            simplifyLocations: false
-        });
-
-        applyFeatherFixes(ast, { sourceText: source });
-
-        const [disableCall, enableCall, drawCall] = ast.body ?? [];
-
-        assert.ok(disableCall);
-        assert.ok(enableCall);
-        assert.ok(drawCall);
-        assert.strictEqual(enableCall.type, "CallExpression");
-        assert.strictEqual(enableCall.object?.name, "gpu_set_blendenable");
-
-        const args = Array.isArray(enableCall.arguments)
-            ? enableCall.arguments
-            : [];
-        assert.strictEqual(args.length > 0, true);
-        assert.strictEqual(args[0]?.type, "Literal");
-        assert.strictEqual(args[0]?.value, "true");
-
-        const appliedDiagnostics = ast._appliedFeatherDiagnostics ?? [];
-        const gm2048 = appliedDiagnostics.find((entry) => entry.id === "GM2048");
-
-        assert.ok(gm2048, "Expected GM2048 metadata to be recorded on the AST.");
-        assert.strictEqual(gm2048.automatic, true);
-        assert.strictEqual(gm2048.target, "gpu_set_blendenable");
-        assert.ok(gm2048.range);
-
-        const enableMetadata = enableCall._appliedFeatherDiagnostics ?? [];
-        assert.strictEqual(
-            enableMetadata.some((entry) => entry.id === "GM2048"),
-            true,
-            "Expected GM2048 metadata to be recorded on the inserted re-enable call."
-        );
-    });
-
-    it("harmonizes texture ternaries flagged by GM1063 and records metadata", () => {
-        const source = [
-            "/// Create Event",
-            "",
-            "tex = (texture_defined) ? sprite_get_texture(sprite_index, 0) : -1;",
-            "",
-            "/// Draw Event",
-            "",
-            "vertex_submit(vb, pr_trianglelist, tex);"
-        ].join("\n");
-
-        const ast = GMLParser.parse(source, {
-            getLocations: true,
-            simplifyLocations: false
-        });
-
-        const [assignment] = ast.body ?? [];
-        assert.ok(assignment?.right?.type === "TernaryExpression");
-        assert.strictEqual(
-            assignment.right.alternate.type === "UnaryExpression",
-            true
-        );
-
-        applyFeatherFixes(ast, { sourceText: source });
-
-        const fixedTernary = assignment?.right;
-        assert.ok(fixedTernary);
-        assert.strictEqual(fixedTernary.alternate?.type, "Identifier");
-        assert.strictEqual(fixedTernary.alternate?.name, "pointer_null");
-
-        const appliedDiagnostics = ast._appliedFeatherDiagnostics ?? [];
-        const gm1063 = appliedDiagnostics.find((entry) => entry.id === "GM1063");
-
-        assert.ok(gm1063, "Expected GM1063 metadata to be recorded on the AST.");
-        assert.strictEqual(gm1063.automatic, true);
-        assert.strictEqual(gm1063.target, "tex");
-        assert.ok(gm1063.range);
-
-        const ternaryDiagnostics = fixedTernary._appliedFeatherDiagnostics ?? [];
-        assert.strictEqual(
-            ternaryDiagnostics.some((entry) => entry.id === "GM1063"),
-            true
-        );
-    });
-
-    it("normalizes simple syntax errors flagged by GM1100 and records metadata", () => {
-        const source = ["var _this * something;", "", "    = 48;"].join("\n");
-
-        const { sourceText, metadata } = preprocessSourceForFeatherFixes(source);
-
-        assert.notStrictEqual(
-            sourceText,
-            source,
-            "Expected GM1100 preprocessor to modify the source text."
-        );
-        assert.ok(
-            metadata?.GM1100?.length > 0,
-            "Expected GM1100 metadata to be recorded by the preprocessor."
-        );
-
-        const ast = GMLParser.parse(sourceText, {
-            getLocations: true,
-            simplifyLocations: false
-        });
-
-        applyFeatherFixes(ast, {
-            sourceText,
-            preprocessedFixMetadata: metadata
-        });
-
-        const statements = (ast.body ?? []).filter(
-            (node) => node?.type !== "EmptyStatement"
-        );
-        const [declaration, statement] = statements;
-
-        assert.ok(declaration);
-        assert.strictEqual(declaration.type, "VariableDeclaration");
-        assert.strictEqual(Array.isArray(declaration.declarations), true);
-        assert.ok(statement);
-
-        const declarationFixes = declaration._appliedFeatherDiagnostics ?? [];
-        assert.strictEqual(
-            declarationFixes.some((entry) => entry.id === "GM1100"),
-            true
-        );
-
-        const expressionFixes = (
-            statement?._appliedFeatherDiagnostics ?? []
-        ).concat(statement?.expression?._appliedFeatherDiagnostics ?? []);
-        assert.strictEqual(
-            expressionFixes.some((entry) => entry.id === "GM1100"),
-            true
-        );
-
-        const programDiagnostics = ast._appliedFeatherDiagnostics ?? [];
-        const gm1100Entries = programDiagnostics.filter(
-            (entry) => entry.id === "GM1100"
-        );
-
-        assert.ok(
-            gm1100Entries.length >= 1,
-            "Expected GM1100 metadata to be recorded on the program node."
-        );
-
-        for (const entry of gm1100Entries) {
-            assert.strictEqual(entry.automatic, true);
-            assert.strictEqual(entry.title, "Syntax Error");
-            assert.strictEqual(entry.description?.includes("syntax error"), true);
-        }
-    });
-
-    it("removes stray boolean literal statements flagged by GM1016 and records metadata", () => {
-        const topLevelLiteral = {
-            type: "ExpressionStatement",
-            expression: {
-                type: "Literal",
-                value: "true",
-                start: { index: 0 },
-                end: { index: 3 }
-            },
-            start: { index: 0 },
-            end: { index: 4 }
-        };
-
-        const nestedLiteral = {
-            type: "ExpressionStatement",
-            expression: {
-                type: "Literal",
-                value: "false",
-                start: { index: 18 },
-                end: { index: 22 }
-            },
-            start: { index: 18 },
-            end: { index: 24 }
-        };
-
-        const ast = {
-            type: "Program",
-            body: [
-                topLevelLiteral,
-                {
-                    type: "IfStatement",
-                    test: {
-                        type: "Literal",
-                        value: "true",
-                        start: { index: 10 },
-                        end: { index: 13 }
-                    },
-                    consequent: {
-                        type: "BlockStatement",
-                        body: [nestedLiteral],
-                        start: { index: 16 },
-                        end: { index: 25 }
-                    },
-                    alternate: null,
-                    start: { index: 6 },
-                    end: { index: 25 }
-                }
-            ],
-            start: { index: 0 },
-            end: { index: 25 }
-        };
-
-        applyFeatherFixes(ast, { sourceText: "true;\nif (true) { false; }" });
-
-        assert.strictEqual(
-            ast.body.length,
-            1,
-            "Expected stray boolean literal to be removed from the program body."
-        );
-
-        const [ifStatement] = ast.body;
-        assert.ok(ifStatement);
-        assert.strictEqual(
-            Array.isArray(ifStatement.consequent?.body)
-                ? ifStatement.consequent.body.length
-                : -1,
-            0,
-            "Expected stray boolean literal to be removed from block statements."
-        );
-
-        const rootDiagnostics = ast._appliedFeatherDiagnostics ?? [];
-        const rootGM1016 = rootDiagnostics.filter((entry) => entry.id === "GM1016");
-        assert.strictEqual(
-            rootGM1016.length,
-            2,
-            "Expected GM1016 metadata to be recorded for each removed statement."
-        );
-
-        const blockDiagnostics =
+
+    applyFeatherFixes(ast, { sourceText: source });
+
+    assert.ok(Array.isArray(ast._appliedFeatherDiagnostics));
+
+    const recordedIds = new Set(
+      ast._appliedFeatherDiagnostics.map((entry) => entry.id),
+    );
+    const diagnostics = getFeatherMetadata().diagnostics ?? [];
+
+    assert.strictEqual(
+      recordedIds.size,
+      diagnostics.length,
+      "Expected manual Feather fix metadata to be captured for every diagnostic.",
+    );
+
+    ["GM2054", "GM2020", "GM1042"].forEach((id) => {
+      assert.strictEqual(
+        recordedIds.has(id),
+        true,
+        `Expected manual Feather fix metadata for diagnostic ${id}.`,
+      );
+    });
+
+    for (const entry of ast._appliedFeatherDiagnostics) {
+      assert.strictEqual(
+        Object.prototype.hasOwnProperty.call(entry, "automatic"),
+        true,
+        "Each Feather fix entry should indicate whether it was applied automatically.",
+      );
+    }
+  });
+
+  it("resets texture repeat flagged by GM2056 and records metadata", () => {
+    const source = [
+      "gpu_set_texrepeat(true);",
+      "",
+      "vertex_submit(vb_world, pr_trianglelist, tex);",
+    ].join("\n");
+
+    const ast = GMLParser.parse(source, {
+      getLocations: true,
+      simplifyLocations: false,
+    });
+
+    applyFeatherFixes(ast, { sourceText: source });
+
+    const [setRepeatCall, resetCall, submitCall] = ast.body ?? [];
+
+    assert.ok(setRepeatCall);
+    assert.ok(resetCall);
+    assert.ok(submitCall);
+    assert.strictEqual(resetCall.type, "CallExpression");
+    assert.strictEqual(resetCall.object?.name, "gpu_set_texrepeat");
+
+    const args = Array.isArray(resetCall.arguments) ? resetCall.arguments : [];
+    assert.strictEqual(args.length > 0, true);
+    assert.strictEqual(args[0]?.type, "Literal");
+    assert.strictEqual(args[0]?.value, "false");
+
+    const appliedDiagnostics = ast._appliedFeatherDiagnostics ?? [];
+    const gm2056 = appliedDiagnostics.find((entry) => entry.id === "GM2056");
+
+    assert.ok(gm2056, "Expected GM2056 metadata to be recorded on the AST.");
+    assert.strictEqual(gm2056.automatic, true);
+    assert.strictEqual(gm2056.target, "gpu_set_texrepeat");
+    assert.ok(gm2056.range);
+
+    const resetMetadata = resetCall._appliedFeatherDiagnostics ?? [];
+    assert.strictEqual(
+      resetMetadata.some((entry) => entry.id === "GM2056"),
+      true,
+      "Expected GM2056 metadata to be recorded on the inserted reset call.",
+    );
+  });
+
+  it("re-enables blending flagged by GM2048 and records metadata", () => {
+    const source = ["gpu_set_blendenable(false);", "", "draw_self();"].join(
+      "\n",
+    );
+
+    const ast = GMLParser.parse(source, {
+      getLocations: true,
+      simplifyLocations: false,
+    });
+
+    applyFeatherFixes(ast, { sourceText: source });
+
+    const [disableCall, enableCall, drawCall] = ast.body ?? [];
+
+    assert.ok(disableCall);
+    assert.ok(enableCall);
+    assert.ok(drawCall);
+    assert.strictEqual(enableCall.type, "CallExpression");
+    assert.strictEqual(enableCall.object?.name, "gpu_set_blendenable");
+
+    const args = Array.isArray(enableCall.arguments)
+      ? enableCall.arguments
+      : [];
+    assert.strictEqual(args.length > 0, true);
+    assert.strictEqual(args[0]?.type, "Literal");
+    assert.strictEqual(args[0]?.value, "true");
+
+    const appliedDiagnostics = ast._appliedFeatherDiagnostics ?? [];
+    const gm2048 = appliedDiagnostics.find((entry) => entry.id === "GM2048");
+
+    assert.ok(gm2048, "Expected GM2048 metadata to be recorded on the AST.");
+    assert.strictEqual(gm2048.automatic, true);
+    assert.strictEqual(gm2048.target, "gpu_set_blendenable");
+    assert.ok(gm2048.range);
+
+    const enableMetadata = enableCall._appliedFeatherDiagnostics ?? [];
+    assert.strictEqual(
+      enableMetadata.some((entry) => entry.id === "GM2048"),
+      true,
+      "Expected GM2048 metadata to be recorded on the inserted re-enable call.",
+    );
+  });
+
+  it("harmonizes texture ternaries flagged by GM1063 and records metadata", () => {
+    const source = [
+      "/// Create Event",
+      "",
+      "tex = (texture_defined) ? sprite_get_texture(sprite_index, 0) : -1;",
+      "",
+      "/// Draw Event",
+      "",
+      "vertex_submit(vb, pr_trianglelist, tex);",
+    ].join("\n");
+
+    const ast = GMLParser.parse(source, {
+      getLocations: true,
+      simplifyLocations: false,
+    });
+
+    const [assignment] = ast.body ?? [];
+    assert.ok(assignment?.right?.type === "TernaryExpression");
+    assert.strictEqual(
+      assignment.right.alternate.type === "UnaryExpression",
+      true,
+    );
+
+    applyFeatherFixes(ast, { sourceText: source });
+
+    const fixedTernary = assignment?.right;
+    assert.ok(fixedTernary);
+    assert.strictEqual(fixedTernary.alternate?.type, "Identifier");
+    assert.strictEqual(fixedTernary.alternate?.name, "pointer_null");
+
+    const appliedDiagnostics = ast._appliedFeatherDiagnostics ?? [];
+    const gm1063 = appliedDiagnostics.find((entry) => entry.id === "GM1063");
+
+    assert.ok(gm1063, "Expected GM1063 metadata to be recorded on the AST.");
+    assert.strictEqual(gm1063.automatic, true);
+    assert.strictEqual(gm1063.target, "tex");
+    assert.ok(gm1063.range);
+
+    const ternaryDiagnostics = fixedTernary._appliedFeatherDiagnostics ?? [];
+    assert.strictEqual(
+      ternaryDiagnostics.some((entry) => entry.id === "GM1063"),
+      true,
+    );
+  });
+
+  it("normalizes simple syntax errors flagged by GM1100 and records metadata", () => {
+    const source = ["var _this * something;", "", "    = 48;"].join("\n");
+
+    const { sourceText, metadata } = preprocessSourceForFeatherFixes(source);
+
+    assert.notStrictEqual(
+      sourceText,
+      source,
+      "Expected GM1100 preprocessor to modify the source text.",
+    );
+    assert.ok(
+      metadata?.GM1100?.length > 0,
+      "Expected GM1100 metadata to be recorded by the preprocessor.",
+    );
+
+    const ast = GMLParser.parse(sourceText, {
+      getLocations: true,
+      simplifyLocations: false,
+    });
+
+    applyFeatherFixes(ast, {
+      sourceText,
+      preprocessedFixMetadata: metadata,
+    });
+
+    const statements = (ast.body ?? []).filter(
+      (node) => node?.type !== "EmptyStatement",
+    );
+    const [declaration, statement] = statements;
+
+    assert.ok(declaration);
+    assert.strictEqual(declaration.type, "VariableDeclaration");
+    assert.strictEqual(Array.isArray(declaration.declarations), true);
+    assert.ok(statement);
+
+    const declarationFixes = declaration._appliedFeatherDiagnostics ?? [];
+    assert.strictEqual(
+      declarationFixes.some((entry) => entry.id === "GM1100"),
+      true,
+    );
+
+    const expressionFixes = (
+      statement?._appliedFeatherDiagnostics ?? []
+    ).concat(statement?.expression?._appliedFeatherDiagnostics ?? []);
+    assert.strictEqual(
+      expressionFixes.some((entry) => entry.id === "GM1100"),
+      true,
+    );
+
+    const programDiagnostics = ast._appliedFeatherDiagnostics ?? [];
+    const gm1100Entries = programDiagnostics.filter(
+      (entry) => entry.id === "GM1100",
+    );
+
+    assert.ok(
+      gm1100Entries.length >= 1,
+      "Expected GM1100 metadata to be recorded on the program node.",
+    );
+
+    for (const entry of gm1100Entries) {
+      assert.strictEqual(entry.automatic, true);
+      assert.strictEqual(entry.title, "Syntax Error");
+      assert.strictEqual(entry.description?.includes("syntax error"), true);
+    }
+  });
+
+  it("removes stray boolean literal statements flagged by GM1016 and records metadata", () => {
+    const topLevelLiteral = {
+      type: "ExpressionStatement",
+      expression: {
+        type: "Literal",
+        value: "true",
+        start: { index: 0 },
+        end: { index: 3 },
+      },
+      start: { index: 0 },
+      end: { index: 4 },
+    };
+
+    const nestedLiteral = {
+      type: "ExpressionStatement",
+      expression: {
+        type: "Literal",
+        value: "false",
+        start: { index: 18 },
+        end: { index: 22 },
+      },
+      start: { index: 18 },
+      end: { index: 24 },
+    };
+
+    const ast = {
+      type: "Program",
+      body: [
+        topLevelLiteral,
+        {
+          type: "IfStatement",
+          test: {
+            type: "Literal",
+            value: "true",
+            start: { index: 10 },
+            end: { index: 13 },
+          },
+          consequent: {
+            type: "BlockStatement",
+            body: [nestedLiteral],
+            start: { index: 16 },
+            end: { index: 25 },
+          },
+          alternate: null,
+          start: { index: 6 },
+          end: { index: 25 },
+        },
+      ],
+      start: { index: 0 },
+      end: { index: 25 },
+    };
+
+    applyFeatherFixes(ast, { sourceText: "true;\nif (true) { false; }" });
+
+    assert.strictEqual(
+      ast.body.length,
+      1,
+      "Expected stray boolean literal to be removed from the program body.",
+    );
+
+    const [ifStatement] = ast.body;
+    assert.ok(ifStatement);
+    assert.strictEqual(
+      Array.isArray(ifStatement.consequent?.body)
+        ? ifStatement.consequent.body.length
+        : -1,
+      0,
+      "Expected stray boolean literal to be removed from block statements.",
+    );
+
+    const rootDiagnostics = ast._appliedFeatherDiagnostics ?? [];
+    const rootGM1016 = rootDiagnostics.filter((entry) => entry.id === "GM1016");
+    assert.strictEqual(
+      rootGM1016.length,
+      2,
+      "Expected GM1016 metadata to be recorded for each removed statement.",
+    );
+
+    const blockDiagnostics =
       ifStatement.consequent?._appliedFeatherDiagnostics ?? [];
-        assert.strictEqual(
-            blockDiagnostics.some((entry) => entry.id === "GM1016"),
-            true,
-            "Expected GM1016 metadata to be attached to the containing block."
-        );
-
-        for (const entry of rootGM1016) {
-            assert.strictEqual(
-                entry.automatic,
-                true,
-                "GM1016 fixes should be marked as automatic."
-            );
-            assert.ok(
-                entry.range,
-                "GM1016 fixes should capture the removed node's range."
-            );
-        }
-    });
+    assert.strictEqual(
+      blockDiagnostics.some((entry) => entry.id === "GM1016"),
+      true,
+      "Expected GM1016 metadata to be attached to the containing block.",
+    );
+
+    for (const entry of rootGM1016) {
+      assert.strictEqual(
+        entry.automatic,
+        true,
+        "GM1016 fixes should be marked as automatic.",
+      );
+      assert.ok(
+        entry.range,
+        "GM1016 fixes should capture the removed node's range.",
+      );
+    }
+  });
 });