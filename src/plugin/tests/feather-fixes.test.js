--- conflicted
+++ resolved
@@ -307,7 +307,6 @@
         }
     });
 
-<<<<<<< HEAD
     it("normalizes missing constructor parent clauses and records fix metadata", () => {
         const source = [
             "function Base() {",
@@ -319,7 +318,47 @@
             "}",
             "",
             "function Orphan() : Missing() constructor {",
-=======
+            "    constructor_apply();",
+            "}"
+        ].join("\n");
+
+        const ast = GMLParser.parse(source, {
+            getLocations: true,
+            simplifyLocations: false
+        });
+
+        const [baseFunction, childConstructor, orphanConstructor] = ast.body ?? [];
+
+        applyFeatherFixes(ast, { sourceText: source });
+
+        assert.ok(baseFunction);
+        assert.strictEqual(baseFunction.type, "ConstructorDeclaration");
+        assert.strictEqual(baseFunction.parent, null);
+
+        const baseFixes = baseFunction._appliedFeatherDiagnostics;
+        assert.ok(Array.isArray(baseFixes));
+        assert.strictEqual(baseFixes.length > 0, true);
+        assert.strictEqual(baseFixes.some((entry) => entry.id === "GM1054"), true);
+
+        assert.ok(childConstructor);
+        assert.ok(childConstructor.parent);
+        assert.strictEqual(childConstructor.parent.id, "Base");
+
+        assert.ok(orphanConstructor);
+        assert.strictEqual(orphanConstructor.parent, null);
+
+        const orphanFixes = orphanConstructor._appliedFeatherDiagnostics;
+        assert.ok(Array.isArray(orphanFixes));
+        assert.strictEqual(orphanFixes.length > 0, true);
+        assert.strictEqual(orphanFixes[0].id, "GM1054");
+        assert.strictEqual(orphanFixes[0].target, "Missing");
+
+        const recordedIds = new Set(
+            ast._appliedFeatherDiagnostics?.map((entry) => entry.id)
+        );
+        assert.strictEqual(recordedIds.has("GM1054"), true);
+    });
+
     it("reorders optional parameters after required ones and records fix metadata", () => {
         const source = [
             "function example(a, b = 1, c, d = 2) {",
@@ -755,7 +794,6 @@
             "        var temp = 0;",
             "        var temp = 1;",
             "    }",
->>>>>>> 3727cae2
             "}",
             ""
         ].join("\n");
@@ -765,36 +803,6 @@
             simplifyLocations: false
         });
 
-<<<<<<< HEAD
-        const [baseFunction, childConstructor, orphanConstructor] = ast.body ?? [];
-
-        applyFeatherFixes(ast, { sourceText: source });
-
-        assert.ok(baseFunction);
-        assert.strictEqual(baseFunction.type, "ConstructorDeclaration");
-        assert.strictEqual(baseFunction.parent, null);
-
-        const baseFixes = baseFunction._appliedFeatherDiagnostics;
-        assert.ok(Array.isArray(baseFixes));
-        assert.strictEqual(baseFixes.length > 0, true);
-        assert.strictEqual(baseFixes.some((entry) => entry.id === "GM1054"), true);
-
-        assert.ok(childConstructor);
-        assert.ok(childConstructor.parent);
-        assert.strictEqual(childConstructor.parent.id, "Base");
-
-        assert.ok(orphanConstructor);
-        assert.strictEqual(orphanConstructor.parent, null);
-
-        const orphanFixes = orphanConstructor._appliedFeatherDiagnostics;
-        assert.ok(Array.isArray(orphanFixes));
-        assert.strictEqual(orphanFixes.length > 0, true);
-        assert.strictEqual(orphanFixes[0].id, "GM1054");
-        assert.strictEqual(orphanFixes[0].target, "Missing");
-
-        const recordedIds = new Set(ast._appliedFeatherDiagnostics?.map((entry) => entry.id));
-        assert.strictEqual(recordedIds.has("GM1054"), true);
-=======
         applyFeatherFixes(ast, { sourceText: source });
 
         const functionNode = ast.body?.[0];
@@ -945,6 +953,5 @@
         assert.strictEqual(secondStatement?.type, "AssignmentExpression");
         assert.strictEqual(secondStatement?.right?.type, "CallExpression");
         assert.strictEqual(secondStatement?.right?.object?.name, "file_find_first");
->>>>>>> 3727cae2
     });
 });