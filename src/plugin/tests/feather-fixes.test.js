--- conflicted
+++ resolved
@@ -105,7 +105,6 @@
         assert.strictEqual(macroFixes[0].target, "SAMPLE");
     });
 
-<<<<<<< HEAD
     it("corrects GM1021 typoed function calls using metadata guidance", () => {
         const source = [
             "function make_game(_genre) { /* ... */ }",
@@ -122,8 +121,12 @@
 
         applyFeatherFixes(ast, { sourceText: source });
 
-        const typoCall = ast.body?.find((node) => node?.type === "CallExpression");
-        const variableDeclaration = ast.body?.find((node) => node?.type === "VariableDeclaration");
+        const typoCall = ast.body?.find(
+            (node) => node?.type === "CallExpression"
+        );
+        const variableDeclaration = ast.body?.find(
+            (node) => node?.type === "VariableDeclaration"
+        );
         const clampCall = variableDeclaration?.declarations?.[0]?.init;
 
         assert.ok(typoCall);
@@ -155,7 +158,9 @@
         assert.strictEqual(clampFixes[0].automatic, true);
 
         const appliedFixes = ast._appliedFeatherDiagnostics ?? [];
-        const gm1021Entries = appliedFixes.filter((entry) => entry?.id === "GM1021");
+        const gm1021Entries = appliedFixes.filter(
+            (entry) => entry?.id === "GM1021"
+        );
 
         assert.strictEqual(gm1021Entries.length >= 2, true);
         gm1021Entries.forEach((entry) => {
@@ -163,9 +168,6 @@
         });
     });
 
-    it("records manual Feather fix metadata for every diagnostic", () => {
-        const source = "var value = 1;";
-=======
     it("renames deprecated built-in variables and records fix metadata", () => {
         const source = [
             "score = 0;",
@@ -173,7 +175,6 @@
             "player.score = score;",
             "var local_score = score;"
         ].join("\n");
->>>>>>> abe8ceae
 
         const ast = GMLParser.parse(source, {
             getLocations: true,
