import assert from "node:assert/strict";

import { describe, it } from "node:test";

import GMLParser from "gamemaker-language-parser";

import {
    getNodeEndIndex,
    getNodeStartIndex
} from "../../shared/ast-locations.js";

import {
    getFeatherMetadata,
    getFeatherDiagnosticById
} from "../src/feather/metadata.js";
import {
    applyFeatherFixes,
    getFeatherDiagnosticFixers,
    preprocessSourceForFeatherFixes
} from "../src/ast-transforms/apply-feather-fixes.js";

function isEventInheritedCall(node) {
    if (!node || node.type !== "CallExpression") {
        return false;
    }

    const callee = node.object;

    return callee?.type === "Identifier" && callee.name === "event_inherited";
}

describe("Feather diagnostic fixer registry", () => {
    it("registers a fixer entry for every diagnostic", () => {
        const metadata = getFeatherMetadata();
        const diagnostics = Array.isArray(metadata?.diagnostics)
            ? metadata.diagnostics
            : [];
        const registry = getFeatherDiagnosticFixers();

        assert.strictEqual(
            registry.size,
            diagnostics.length,
            "Expected the fixer registry to include every Feather diagnostic."
        );

        for (const diagnostic of diagnostics) {
            assert.ok(
                registry.has(diagnostic.id),
                `Missing fixer entry for Feather diagnostic ${diagnostic.id}.`
            );
        }
    });
});

describe("applyFeatherFixes transform", () => {
    it("removes trailing macro semicolons and records fix metadata", () => {
        const source = ["#macro SAMPLE value;", "", "var data = SAMPLE;"].join(
            "\n"
        );

        const ast = GMLParser.parse(source, {
            getLocations: true,
            simplifyLocations: false
        });

        const [macro] = ast.body ?? [];
        applyFeatherFixes(ast, { sourceText: source });

        assert.ok(Array.isArray(ast._appliedFeatherDiagnostics));
        assert.strictEqual(
            ast._appliedFeatherDiagnostics.some(
                (entry) => entry.id === "GM1051"
            ),
            true,
            "Expected macro fixer metadata to be recorded on the program node."
        );

        assert.ok(macro);
        assert.ok(Array.isArray(macro.tokens));
        assert.strictEqual(macro.tokens.includes(";"), false);
        assert.strictEqual(typeof macro._featherMacroText, "string");
        assert.strictEqual(
            macro._featherMacroText.trimEnd(),
            "#macro SAMPLE value"
        );

        const macroFixes = macro._appliedFeatherDiagnostics;
        assert.ok(Array.isArray(macroFixes));
        assert.strictEqual(macroFixes.length, 1);
        assert.strictEqual(macroFixes[0].target, "SAMPLE");
    });

    it("removes trailing macro semicolons before inline comments", () => {
        const source = [
            "#macro SAMPLE value; // comment",
            "",
            "var data = SAMPLE;"
        ].join("\n");

        const ast = GMLParser.parse(source, {
            getLocations: true,
            simplifyLocations: false
        });

        const [macro] = ast.body ?? [];
        applyFeatherFixes(ast, { sourceText: source });

        assert.ok(macro);
        assert.ok(Array.isArray(macro.tokens));
        assert.strictEqual(macro.tokens.includes(";"), false);
        assert.strictEqual(typeof macro._featherMacroText, "string");
        assert.strictEqual(
            macro._featherMacroText.trimEnd(),
            "#macro SAMPLE value // comment"
        );

        const macroFixes = macro._appliedFeatherDiagnostics;
        assert.ok(Array.isArray(macroFixes));
        assert.strictEqual(macroFixes.length, 1);
        assert.strictEqual(macroFixes[0].target, "SAMPLE");
    });

    it("inserts the missing argument for GM1005 and records fix metadata", () => {
        const source = "draw_set_color();";

        const ast = GMLParser.parse(source, {
            getLocations: true,
            simplifyLocations: false
        });

        applyFeatherFixes(ast, { sourceText: source });

        const [firstStatement] = ast.body ?? [];
        const callExpression =
            firstStatement?.type === "ExpressionStatement"
                ? firstStatement.expression
                : firstStatement;

        assert.ok(callExpression);
        assert.ok(Array.isArray(callExpression.arguments));
        assert.strictEqual(callExpression.arguments.length, 1);

        const [argument] = callExpression.arguments;
        assert.ok(argument);
        assert.strictEqual(argument.type, "Identifier");
        assert.strictEqual(argument.name, "c_black");

        const appliedFixes = callExpression._appliedFeatherDiagnostics ?? [];
        assert.strictEqual(
            appliedFixes.some((entry) => entry.id === "GM1005"),
            true
        );

        assert.ok(Array.isArray(ast._appliedFeatherDiagnostics));
        assert.strictEqual(
            ast._appliedFeatherDiagnostics.some(
                (entry) => entry.id === "GM1005"
            ),
            true
        );
    });

    it("removes duplicate enum members and records fix metadata", () => {
        const source = [
            "enum FRUIT {",
            "    APPLE,",
            "    apple,",
            "    BANANA,",
            "    BANANA",
            "}",
            "",
            "var result = FRUIT.BANANA;"
        ].join("\n");

        const ast = GMLParser.parse(source, {
            getLocations: true,
            simplifyLocations: false
        });

        applyFeatherFixes(ast, { sourceText: source });

        const [enumDeclaration] = ast.body ?? [];
        assert.ok(enumDeclaration);
        assert.strictEqual(enumDeclaration.type, "EnumDeclaration");

        const members = Array.isArray(enumDeclaration.members)
            ? enumDeclaration.members
            : [];
        const memberNames = members.map((member) => member?.name?.name);

        assert.deepStrictEqual(
            memberNames,
            ["APPLE", "BANANA"],
            "Expected duplicate enum members to be removed."
        );

        const enumFixes = enumDeclaration._appliedFeatherDiagnostics ?? [];
        assert.strictEqual(enumFixes.length, 2);
        assert.strictEqual(
            enumFixes.every((entry) => entry.id === "GM1004"),
            true
        );
        assert.deepStrictEqual(
            enumFixes.map((entry) => entry.target),
            ["apple", "BANANA"]
        );

        const recordedIds = new Set(
            (ast._appliedFeatherDiagnostics ?? []).map((entry) => entry.id)
        );
        assert.strictEqual(
            recordedIds.has("GM1004"),
            true,
            "Expected GM1004 fix metadata on the program node."
        );
    });

    it("replaces read-only built-in assignments with local variables", () => {
        const source = [
            "function demo() {",
            '    working_directory = @"PlayerData";',
            '    var first = file_find_first(working_directory + @"/Screenshots/*.png", fa_archive);',
            "    return working_directory;",
            "}"
        ].join("\n");

        const ast = GMLParser.parse(source, {
            getLocations: true,
            simplifyLocations: false
        });

        applyFeatherFixes(ast, { sourceText: source });

        const [functionDeclaration] = ast.body ?? [];
        assert.ok(functionDeclaration);

        const blockBody = functionDeclaration.body?.body ?? [];
        assert.ok(Array.isArray(blockBody));
        assert.strictEqual(blockBody.length, 3);

        const [replacementDeclaration, callDeclaration, returnStatement] =
            blockBody;

        assert.ok(replacementDeclaration);
        assert.strictEqual(replacementDeclaration.type, "VariableDeclaration");

        const replacementDeclarator = replacementDeclaration.declarations?.[0];
        assert.ok(replacementDeclarator);
        const replacementName = replacementDeclarator.id?.name;
        assert.strictEqual(typeof replacementName, "string");
        assert.ok(replacementName.startsWith("__feather_working_directory"));

        const callInit = callDeclaration?.declarations?.[0]?.init;
        assert.ok(callInit);
        assert.strictEqual(callInit.type, "CallExpression");

        const firstArgument = callInit.arguments?.[0];
        assert.ok(firstArgument);
        assert.strictEqual(firstArgument.type, "BinaryExpression");
        assert.strictEqual(firstArgument.left?.type, "Identifier");
        assert.strictEqual(firstArgument.left.name, replacementName);

        assert.ok(returnStatement);
        assert.strictEqual(returnStatement.type, "ReturnStatement");
        assert.strictEqual(returnStatement.argument?.type, "Identifier");
        assert.strictEqual(returnStatement.argument.name, replacementName);

        const statementFixes =
            replacementDeclaration._appliedFeatherDiagnostics;
        assert.ok(Array.isArray(statementFixes));
        assert.strictEqual(statementFixes.length, 1);
        assert.strictEqual(statementFixes[0].id, "GM1008");
        assert.strictEqual(statementFixes[0].target, "working_directory");
        assert.strictEqual(statementFixes[0].automatic, true);

        const rootFixes = ast._appliedFeatherDiagnostics ?? [];
        assert.strictEqual(
            rootFixes.some((entry) => entry.id === "GM1008"),
            true,
            "Expected program metadata to include the GM1008 fix."
        );
    });

<<<<<<< HEAD
    it("inserts missing vertex_format_end before subsequent begins and records metadata", () => {
        const source = [
            "vertex_format_begin();",
            "vertex_format_add_position_3d();",
            "vertex_format_begin();",
            "vertex_format_add_texcoord();",
            "format = vertex_format_end();"
        ].join("\n");

        const ast = GMLParser.parse(source, {
            getLocations: true,
            simplifyLocations: false
        });

        applyFeatherFixes(ast, { sourceText: source });

        const programBody = Array.isArray(ast.body) ? ast.body : [];
        assert.strictEqual(programBody.length, 6);

        const insertedCall = programBody[2];
        assert.strictEqual(insertedCall?.type, "CallExpression");
        assert.strictEqual(insertedCall?.object?.name, "vertex_format_end");

        const appliedDiagnostics = ast._appliedFeatherDiagnostics ?? [];
        const gm2012 = appliedDiagnostics.find((entry) => entry.id === "GM2012");

        assert.ok(gm2012, "Expected GM2012 metadata to be recorded on the AST.");
        assert.strictEqual(gm2012.automatic, true);

        const insertedMetadata = insertedCall?._appliedFeatherDiagnostics ?? [];
        assert.strictEqual(
            insertedMetadata.some((entry) => entry.id === "GM2012"),
            true,
            "Inserted vertex_format_end call should include GM2012 metadata."
        );
    });

    it("harmonizes texture ternaries flagged by GM1063 and records metadata", () => {
=======
    it("replaces file attribute additions with bitwise OR operations", () => {
>>>>>>> 164b1dd1
        const source = [
            "function scanArchives() {",
            "    var attributes = fa_readonly + fa_archive;",
            '    return file_find_first(@"/User Content/*.doc", attributes);',
            "}"
        ].join("\n");

        const ast = GMLParser.parse(source, {
            getLocations: true,
            simplifyLocations: false
        });

        applyFeatherFixes(ast, { sourceText: source });

        const [functionDeclaration] = ast.body ?? [];
        assert.ok(functionDeclaration);

        const declaration = functionDeclaration.body?.body?.[0];
        assert.ok(declaration);
        assert.strictEqual(declaration.type, "VariableDeclaration");

        const [declarator] = declaration.declarations ?? [];
        assert.ok(declarator);

        const initializer = declarator.init;
        assert.ok(initializer);
        assert.strictEqual(initializer.type, "BinaryExpression");
        assert.strictEqual(initializer.operator, "|");

        const appliedDiagnostics = Array.isArray(
            initializer._appliedFeatherDiagnostics
        )
            ? initializer._appliedFeatherDiagnostics
            : [];

        assert.strictEqual(
            appliedDiagnostics.some((entry) => entry.id === "GM1009"),
            true,
            "Expected GM1009 fix metadata for the converted file attribute addition."
        );
    });

    it("converts room navigation arithmetic into dedicated helpers", () => {
        const source = [
            "var next_room = room + 1;",
            "var previous_room = room - 1;",
            "room_goto(room + 1);"
        ].join("\n");

        const ast = GMLParser.parse(source, {
            getLocations: true,
            simplifyLocations: false
        });

        applyFeatherFixes(ast, { sourceText: source });

        const [nextDeclaration, previousDeclaration, gotoStatement] =
            ast.body ?? [];

        assert.ok(nextDeclaration);
        assert.strictEqual(nextDeclaration.type, "VariableDeclaration");

        const [nextDeclarator] = nextDeclaration.declarations ?? [];
        assert.ok(nextDeclarator);

        const nextInitializer = nextDeclarator.init;
        assert.ok(nextInitializer);
        assert.strictEqual(nextInitializer.type, "CallExpression");
        assert.strictEqual(nextInitializer.object?.name, "room_next");
        assert.ok(Array.isArray(nextInitializer.arguments));
        assert.strictEqual(nextInitializer.arguments.length, 1);

        const [nextArgument] = nextInitializer.arguments;
        assert.ok(nextArgument);
        assert.strictEqual(nextArgument.type, "Identifier");
        assert.strictEqual(nextArgument.name, "room");

        const nextFixes = Array.isArray(
            nextInitializer._appliedFeatherDiagnostics
        )
            ? nextInitializer._appliedFeatherDiagnostics
            : [];

        assert.strictEqual(
            nextFixes.some((entry) => entry.id === "GM1009"),
            true,
            "Expected GM1009 fix metadata for the converted room_next helper."
        );

        assert.ok(previousDeclaration);
        assert.strictEqual(previousDeclaration.type, "VariableDeclaration");

        const [previousDeclarator] = previousDeclaration.declarations ?? [];
        assert.ok(previousDeclarator);

        const previousInitializer = previousDeclarator.init;
        assert.ok(previousInitializer);
        assert.strictEqual(previousInitializer.type, "CallExpression");
        assert.strictEqual(previousInitializer.object?.name, "room_previous");
        assert.ok(Array.isArray(previousInitializer.arguments));
        assert.strictEqual(previousInitializer.arguments.length, 1);

        const [previousArgument] = previousInitializer.arguments;
        assert.ok(previousArgument);
        assert.strictEqual(previousArgument.type, "Identifier");
        assert.strictEqual(previousArgument.name, "room");

        const previousFixes = Array.isArray(
            previousInitializer._appliedFeatherDiagnostics
        )
            ? previousInitializer._appliedFeatherDiagnostics
            : [];

        assert.strictEqual(
            previousFixes.some((entry) => entry.id === "GM1009"),
            true,
            "Expected GM1009 fix metadata for the converted room_previous helper."
        );

        const expressionStatement =
            gotoStatement?.type === "ExpressionStatement"
                ? gotoStatement.expression
                : gotoStatement;

        assert.ok(expressionStatement);
        assert.strictEqual(expressionStatement.type, "CallExpression");
        assert.strictEqual(expressionStatement.object?.name, "room_goto_next");
        assert.ok(Array.isArray(expressionStatement.arguments));
        assert.strictEqual(expressionStatement.arguments.length, 0);

        const gotoFixes = Array.isArray(
            expressionStatement._appliedFeatherDiagnostics
        )
            ? expressionStatement._appliedFeatherDiagnostics
            : [];

        assert.strictEqual(
            gotoFixes.some((entry) => entry.id === "GM1009"),
            true,
            "Expected GM1009 fix metadata for the converted room_goto helper."
        );
    });

    it("annotates invalid assignment targets with GM1007 metadata", () => {
        const source = [
            "var origin = new Point(0, 0);",
            "",
            "new Point(0, 0) = 1;"
        ].join("\n");

        const ast = GMLParser.parse(source, {
            getLocations: true,
            simplifyLocations: false
        });

        applyFeatherFixes(ast, { sourceText: source });

        const assignment = ast.body?.find(
            (node) =>
                node?.type === "AssignmentExpression" &&
                node.left?.type === "NewExpression"
        );

        assert.ok(
            assignment,
            "Expected to locate the invalid assignment expression."
        );

        const assignmentFixes = assignment._appliedFeatherDiagnostics;
        assert.ok(Array.isArray(assignmentFixes));
        assert.strictEqual(assignmentFixes.length, 1);

        const [fix] = assignmentFixes;
        assert.strictEqual(fix.id, "GM1007");
        assert.strictEqual(fix.automatic, false);
        assert.strictEqual(fix.target, "new Point(0, 0)");
        assert.ok(fix.range);
        assert.strictEqual(typeof fix.range.start, "number");
        assert.strictEqual(typeof fix.range.end, "number");
        assert.ok(fix.range.end > fix.range.start);

        const programFixes = ast._appliedFeatherDiagnostics;
        assert.ok(Array.isArray(programFixes));
        assert.strictEqual(
            programFixes.some((entry) => entry.id === "GM1007"),
            true,
            "Expected program-level metadata to include GM1007."
        );
    });

    it("promotes local variables used within with(other) scopes", () => {
        const source = [
            "var atk = 1;",
            "",
            "with (other)",
            "{",
            "    hp -= atk;",
            "    apply_damage(atk);",
            "}",
            "",
            "with (other)",
            "{",
            "    apply_damage(atk);",
            "}"
        ].join("\n");

        const ast = GMLParser.parse(source, {
            getLocations: true,
            simplifyLocations: false
        });

        applyFeatherFixes(ast, { sourceText: source });

        const [promotedAssignment, firstWith, secondWith] = ast.body ?? [];

        assert.ok(promotedAssignment);
        assert.strictEqual(promotedAssignment.type, "AssignmentExpression");
        assert.strictEqual(promotedAssignment.operator, "=");
        assert.strictEqual(promotedAssignment.left?.name, "atk");

        const firstBody = firstWith?.body?.body ?? [];
        const [damageExpression, damageCall] = firstBody;

        assert.ok(damageExpression);
        assert.strictEqual(damageExpression.type, "AssignmentExpression");
        assert.strictEqual(damageExpression.right?.type, "MemberDotExpression");
        assert.strictEqual(damageExpression.right?.object?.name, "other");
        assert.strictEqual(damageExpression.right?.property?.name, "atk");

        assert.ok(damageCall);
        const firstCallArgument = damageCall.arguments?.[0];
        assert.strictEqual(firstCallArgument?.type, "MemberDotExpression");
        assert.strictEqual(firstCallArgument?.object?.name, "other");
        assert.strictEqual(firstCallArgument?.property?.name, "atk");

        const secondBody = secondWith?.body?.body ?? [];
        const [secondCall] = secondBody;
        const secondCallArgument = secondCall?.arguments?.[0];
        assert.strictEqual(secondCallArgument?.type, "MemberDotExpression");
        assert.strictEqual(secondCallArgument?.object?.name, "other");
        assert.strictEqual(secondCallArgument?.property?.name, "atk");

        const assignmentFixes =
            promotedAssignment?._appliedFeatherDiagnostics ?? [];
        assert.ok(
            assignmentFixes.some(
                (entry) => entry.id === "GM1013" && entry.automatic === true
            ),
            "Expected promoted assignment to record GM1013 metadata."
        );

        const memberFixes =
            damageExpression.right?._appliedFeatherDiagnostics ?? [];
        assert.ok(
            memberFixes.some(
                (entry) => entry.id === "GM1013" && entry.automatic === true
            ),
            "Expected member access to record GM1013 metadata."
        );

        const programFixes = ast._appliedFeatherDiagnostics ?? [];
        const automaticGm1013 = programFixes.filter(
            (entry) => entry.id === "GM1013" && entry.automatic === true
        );

        assert.ok(
            automaticGm1013.length >= 3,
            "Expected program metadata to include automatic GM1013 fixes."
        );
    });

    it("coerces string literal operands flagged by GM1010", () => {
        const source = 'result = 5 + "5";';

        const ast = GMLParser.parse(source, {
            getLocations: true,
            simplifyLocations: false
        });

        applyFeatherFixes(ast, { sourceText: source });

        const [assignment] = ast.body ?? [];
        assert.ok(assignment);
        assert.strictEqual(assignment.type, "AssignmentExpression");

        const binary = assignment.right;
        assert.ok(binary);
        assert.strictEqual(binary.type, "BinaryExpression");
        assert.strictEqual(binary.operator, "+");

        const coerced = binary.right;
        assert.ok(coerced);
        assert.strictEqual(coerced.type, "CallExpression");
        assert.strictEqual(coerced.object?.type, "Identifier");
        assert.strictEqual(coerced.object?.name, "real");
        assert.ok(Array.isArray(coerced.arguments));
        assert.strictEqual(coerced.arguments.length, 1);
        assert.strictEqual(coerced.arguments[0]?.type, "Literal");
        assert.strictEqual(coerced.arguments[0]?.value, '"5"');

        const metadata = binary._appliedFeatherDiagnostics;
        assert.ok(Array.isArray(metadata));
        assert.strictEqual(metadata.length, 1);
        assert.strictEqual(metadata[0].id, "GM1010");
        assert.strictEqual(metadata[0].target, "+");
        assert.strictEqual(metadata[0].automatic, true);

        assert.ok(Array.isArray(ast._appliedFeatherDiagnostics));
        assert.strictEqual(
            ast._appliedFeatherDiagnostics.some(
                (entry) => entry.id === "GM1010"
            ),
            true,
            "Expected GM1010 metadata to be recorded on the program node."
        );
    });

    it("leaves non-numeric string operands unchanged when coercion is unnecessary", () => {
        const source = [
            'var base = @"PlayerData";',
            'var combined = base + @"/Screenshots/*.png";',
            'var appended = base + "/Manual";'
        ].join("\n");

        const ast = GMLParser.parse(source, {
            getLocations: true,
            simplifyLocations: false
        });

        applyFeatherFixes(ast, { sourceText: source });

        const [, combinedDeclaration, appendedDeclaration] = ast.body ?? [];

        const combinedInit = combinedDeclaration?.declarations?.[0]?.init;
        assert.ok(combinedInit);
        assert.strictEqual(combinedInit.type, "BinaryExpression");
        assert.strictEqual(combinedInit.right?.type, "Literal");
        assert.strictEqual(combinedInit.right?.value, '@"/Screenshots/*.png"');

        const appendedInit = appendedDeclaration?.declarations?.[0]?.init;
        assert.ok(appendedInit);
        assert.strictEqual(appendedInit.type, "BinaryExpression");
        assert.strictEqual(appendedInit.right?.type, "Literal");
        assert.strictEqual(appendedInit.right?.value, '"/Manual"');

        const combinedMetadata = combinedInit._appliedFeatherDiagnostics ?? [];
        const appendedMetadata = appendedInit._appliedFeatherDiagnostics ?? [];

        assert.strictEqual(combinedMetadata.length, 0);
        assert.strictEqual(appendedMetadata.length, 0);
    });

    it("converts string length property access into string_length calls", () => {
        const source = "var result = string(value).length;";

        const ast = GMLParser.parse(source, {
            getLocations: true,
            simplifyLocations: false
        });

        const declaration = ast.body?.[0]?.declarations?.[0];
        const originalInit = declaration?.init;

        assert.ok(originalInit);
        assert.strictEqual(originalInit.type, "MemberDotExpression");

        applyFeatherFixes(ast, { sourceText: source });

        const updatedInit = declaration?.init;

        assert.ok(updatedInit);
        assert.strictEqual(updatedInit.type, "CallExpression");
        assert.strictEqual(updatedInit.object?.type, "Identifier");
        assert.strictEqual(updatedInit.object?.name, "string_length");
        assert.ok(Array.isArray(updatedInit.arguments));
        assert.strictEqual(updatedInit.arguments.length, 1);
        assert.strictEqual(updatedInit.arguments[0], originalInit.object);

        const appliedFixes = updatedInit._appliedFeatherDiagnostics;
        assert.ok(Array.isArray(appliedFixes));
        const gm1012Fix = appliedFixes.find((entry) => entry.id === "GM1012");
        assert.ok(gm1012Fix);
        assert.strictEqual(gm1012Fix.target, "length");
    });

    it("corrects GM1021 typoed function calls using metadata guidance", () => {
        const source = [
            "function make_game(_genre) { /* ... */ }",
            "",
            'make_gaem("RPG");',
            "",
            "var _x = clam(x, 0, 100);"
        ].join("\n");

        const ast = GMLParser.parse(source, {
            getLocations: true,
            simplifyLocations: false
        });

        applyFeatherFixes(ast, { sourceText: source });

        const typoCall = ast.body?.find(
            (node) => node?.type === "CallExpression"
        );
        const variableDeclaration = ast.body?.find(
            (node) => node?.type === "VariableDeclaration"
        );
        const clampCall = variableDeclaration?.declarations?.[0]?.init;

        assert.ok(typoCall);
        assert.strictEqual(typoCall.type, "CallExpression");
        assert.strictEqual(typoCall.object?.name, "make_game");

        assert.ok(clampCall);
        assert.strictEqual(clampCall.type, "CallExpression");
        assert.strictEqual(clampCall.object?.name, "clamp");

        const typoFixes = typoCall._appliedFeatherDiagnostics;
        assert.ok(Array.isArray(typoFixes));
        assert.strictEqual(typoFixes.length, 1);
        assert.strictEqual(typoFixes[0].id, "GM1021");
        assert.strictEqual(typoFixes[0].target, "make_gaem");
        assert.strictEqual(typoFixes[0].replacement, "make_game");
        assert.strictEqual(typeof typoFixes[0].automatic, "boolean");
        assert.strictEqual(typoFixes[0].automatic, true);
        assert.ok(typoFixes[0].range);
        assert.strictEqual(typeof typoFixes[0].range.start, "number");
        assert.strictEqual(typeof typoFixes[0].range.end, "number");

        const clampFixes = clampCall._appliedFeatherDiagnostics;
        assert.ok(Array.isArray(clampFixes));
        assert.strictEqual(clampFixes.length, 1);
        assert.strictEqual(clampFixes[0].id, "GM1021");
        assert.strictEqual(clampFixes[0].target, "clam");
        assert.strictEqual(clampFixes[0].replacement, "clamp");
        assert.strictEqual(clampFixes[0].automatic, true);

        const appliedFixes = ast._appliedFeatherDiagnostics ?? [];
        const gm1021Entries = appliedFixes.filter(
            (entry) => entry?.id === "GM1021"
        );

        assert.strictEqual(gm1021Entries.length >= 2, true);
        gm1021Entries.forEach((entry) => {
            assert.strictEqual(entry.automatic, true);
        });
    });

    it("renames deprecated built-in variables and records fix metadata", () => {
        const source = [
            "score = 0;",
            "score = score + 1;",
            "player.score = score;",
            "var local_score = score;"
        ].join("\n");

        const ast = GMLParser.parse(source, {
            getLocations: true,
            simplifyLocations: false
        });

        applyFeatherFixes(ast, { sourceText: source });

        const [
            firstAssignment,
            secondAssignment,
            memberAssignment,
            declaration
        ] = ast.body ?? [];

        assert.ok(firstAssignment);
        assert.strictEqual(firstAssignment.type, "AssignmentExpression");
        assert.strictEqual(firstAssignment.left?.name, "points");
        assert.strictEqual(firstAssignment.right?.value, "0");

        assert.ok(secondAssignment);
        assert.strictEqual(secondAssignment.type, "AssignmentExpression");
        assert.strictEqual(secondAssignment.left?.name, "points");
        assert.strictEqual(secondAssignment.right?.type, "BinaryExpression");
        assert.strictEqual(secondAssignment.right?.left?.name, "points");

        assert.ok(memberAssignment);
        assert.strictEqual(memberAssignment.type, "AssignmentExpression");
        assert.strictEqual(memberAssignment.left?.property?.name, "score");
        assert.strictEqual(memberAssignment.right?.name, "points");

        assert.ok(declaration);
        assert.strictEqual(declaration.type, "VariableDeclaration");
        const [declarator] = declaration.declarations ?? [];
        assert.strictEqual(declarator?.id?.name, "local_score");
        assert.strictEqual(declarator?.init?.name, "points");

        const identifierMetadata =
            firstAssignment.left?._appliedFeatherDiagnostics;
        assert.ok(Array.isArray(identifierMetadata));
        assert.strictEqual(identifierMetadata.length > 0, true);
        assert.strictEqual(identifierMetadata[0].id, "GM1024");
        assert.strictEqual(identifierMetadata[0].target, "score");

        assert.ok(Array.isArray(ast._appliedFeatherDiagnostics));
        assert.strictEqual(
            ast._appliedFeatherDiagnostics.some(
                (entry) => entry.id === "GM1024"
            ),
            true
        );
    });

    it("replaces deprecated constants highlighted by GM1023", () => {
        const source = [
            "if (os_type == os_win32)",
            "{",
            "    return os_win32;",
            "}",
            ""
        ].join("\n");

        const ast = GMLParser.parse(source, {
            getLocations: true,
            simplifyLocations: false
        });

        applyFeatherFixes(ast, { sourceText: source });

        const [ifStatement] = ast.body ?? [];
        const comparison = ifStatement?.test?.expression;
        const conditionConstant = comparison?.right;
        const returnStatement = ifStatement?.consequent?.body?.[0];
        const returnArgument = returnStatement?.argument;

        assert.ok(conditionConstant);
        assert.strictEqual(conditionConstant.type, "Identifier");
        assert.strictEqual(conditionConstant.name, "os_windows");

        assert.ok(returnArgument);
        assert.strictEqual(returnArgument.type, "Identifier");
        assert.strictEqual(returnArgument.name, "os_windows");

        const identifierFixes = returnArgument._appliedFeatherDiagnostics ?? [];
        assert.ok(Array.isArray(identifierFixes));

        const gm1023Fix = identifierFixes.find(
            (entry) => entry.id === "GM1023"
        );
        assert.ok(
            gm1023Fix,
            "Expected GM1023 fix metadata to be attached to the identifier."
        );
        assert.strictEqual(gm1023Fix.target, "os_windows");
        assert.strictEqual(gm1023Fix.automatic, true);

        const programFixes = ast._appliedFeatherDiagnostics ?? [];
        assert.ok(
            programFixes.some((entry) => entry.id === "GM1023"),
            "Expected GM1023 fix metadata to be attached to the program node."
        );
    });

    it("rewrites postfix increment statements flagged by GM1026", () => {
        const source = "pi++;";

        const ast = GMLParser.parse(source, {
            getLocations: true,
            simplifyLocations: false
        });

        applyFeatherFixes(ast, { sourceText: source });

        const [variableDeclaration, incDecStatement] = ast.body ?? [];

        assert.ok(variableDeclaration);
        assert.strictEqual(variableDeclaration.type, "VariableDeclaration");
        assert.strictEqual(variableDeclaration.kind, "var");

        const [declarator] = variableDeclaration.declarations ?? [];
        assert.ok(declarator);
        assert.strictEqual(declarator.type, "VariableDeclarator");
        assert.strictEqual(declarator.init?.type, "Identifier");
        assert.strictEqual(declarator.init?.name, "pi");

        const identifierName = declarator.id?.name;
        assert.ok(typeof identifierName === "string");
        assert.ok(identifierName.startsWith("__featherFix_pi"));

        assert.ok(incDecStatement);
        assert.strictEqual(incDecStatement.type, "IncDecStatement");
        assert.strictEqual(incDecStatement.prefix, false);
        assert.strictEqual(incDecStatement.operator, "++");
        assert.strictEqual(incDecStatement.argument?.type, "Identifier");
        assert.strictEqual(incDecStatement.argument?.name, identifierName);

        const declarationMetadata =
            variableDeclaration._appliedFeatherDiagnostics;
        assert.ok(Array.isArray(declarationMetadata));
        assert.strictEqual(
            declarationMetadata.some((entry) => entry.id === "GM1026"),
            true
        );

        const statementMetadata = incDecStatement._appliedFeatherDiagnostics;
        assert.ok(Array.isArray(statementMetadata));
        assert.strictEqual(
            statementMetadata.some((entry) => entry.id === "GM1026"),
            true
        );

        const programMetadata = ast._appliedFeatherDiagnostics;
        assert.ok(Array.isArray(programMetadata));
        const gm1026 = programMetadata.find((entry) => entry.id === "GM1026");
        assert.ok(gm1026);
        assert.strictEqual(gm1026.automatic, true);
    });

    it("renames reserved identifiers and records fix metadata", () => {
        const source = [
            "#macro image_index 1",
            "",
            "var image_index = 1;",
            "static draw_text = 2;"
        ].join("\n");

        const ast = GMLParser.parse(source, {
            getLocations: true,
            simplifyLocations: false
        });

        applyFeatherFixes(ast, { sourceText: source });

        const [macro, varDeclaration, staticDeclaration] = ast.body ?? [];

        assert.ok(macro?.name);
        assert.strictEqual(macro.name.name, "_image_index");
        assert.strictEqual(
            macro._featherMacroText?.trimEnd(),
            "#macro _image_index 1"
        );
        assert.ok(Array.isArray(macro.name._appliedFeatherDiagnostics));
        assert.strictEqual(
            macro.name._appliedFeatherDiagnostics[0].id,
            "GM1030"
        );
        assert.strictEqual(
            macro.name._appliedFeatherDiagnostics[0].target,
            "image_index"
        );

        const varDeclarator = varDeclaration?.declarations?.[0];
        assert.ok(varDeclarator?.id);
        assert.strictEqual(varDeclarator.id.name, "_image_index");
        assert.ok(Array.isArray(varDeclarator.id._appliedFeatherDiagnostics));
        assert.strictEqual(
            varDeclarator.id._appliedFeatherDiagnostics[0].id,
            "GM1030"
        );
        assert.strictEqual(
            varDeclarator.id._appliedFeatherDiagnostics[0].target,
            "image_index"
        );

        const staticDeclarator = staticDeclaration?.declarations?.[0];
        assert.ok(staticDeclarator?.id);
        assert.strictEqual(staticDeclarator.id.name, "_draw_text");
        assert.ok(
            Array.isArray(staticDeclarator.id._appliedFeatherDiagnostics)
        );
        assert.strictEqual(
            staticDeclarator.id._appliedFeatherDiagnostics[0].id,
            "GM1030"
        );
        assert.strictEqual(
            staticDeclarator.id._appliedFeatherDiagnostics[0].target,
            "draw_text"
        );

        const appliedFixes = ast._appliedFeatherDiagnostics ?? [];
        assert.strictEqual(
            appliedFixes.some((entry) => entry.id === "GM1030"),
            true,
            "Expected GM1030 fix metadata to be attached to the program node."
        );
    });

    it("converts numeric string call arguments into numeric literals for GM1029", () => {
        const source =
            'draw_sprite(sprite_index, image_index, "1234", "5678");';

        const ast = GMLParser.parse(source, {
            getLocations: true,
            simplifyLocations: false
        });

        applyFeatherFixes(ast, { sourceText: source });

        const [callExpression] = ast.body ?? [];
        assert.ok(callExpression);

        const args = Array.isArray(callExpression?.arguments)
            ? callExpression.arguments
            : [];

        assert.strictEqual(args.length, 4);
        assert.strictEqual(args[2]?.type, "Literal");
        assert.strictEqual(args[3]?.type, "Literal");
        assert.strictEqual(args[2]?.value, "1234");
        assert.strictEqual(args[3]?.value, "5678");

        const literalMetadata = args[2]?._appliedFeatherDiagnostics;
        assert.ok(Array.isArray(literalMetadata));
        assert.strictEqual(literalMetadata.length, 1);

        const [metadata] = literalMetadata;
        const diagnostic = getFeatherDiagnosticById("GM1029");

        assert.strictEqual(metadata?.id, "GM1029");
        assert.strictEqual(metadata?.automatic, true);
        assert.strictEqual(metadata?.title, diagnostic?.title ?? null);
        assert.strictEqual(
            metadata?.description,
            diagnostic?.description ?? null
        );
        assert.strictEqual(
            metadata?.correction,
            diagnostic?.correction ?? null
        );
        assert.ok(metadata?.range);
        assert.strictEqual(typeof metadata.range.start, "number");
        assert.strictEqual(typeof metadata.range.end, "number");
    });

    it("normalizes multidimensional array indexing and records metadata", () => {
        const source = [
            "function fetch_value(_grid, _row, _column, _depth)",
            "{",
            "    var primary = _grid[_row, _column];",
            "    var tertiary = _grid[_row, _column, _depth];",
            "    return primary + tertiary;",
            "}",
            "",
            "var nested = matrix[0, 1, 2, 3];"
        ].join("\n");

        const ast = GMLParser.parse(source, {
            getLocations: true,
            simplifyLocations: false
        });

        applyFeatherFixes(ast, { sourceText: source });

        const functionDeclaration = ast.body?.[0];
        assert.ok(functionDeclaration?.body?.body);

        const [primaryDeclaration, tertiaryDeclaration, returnStatement] =
            functionDeclaration.body.body;

        const primaryInit = primaryDeclaration?.declarations?.[0]?.init;
        const tertiaryInit = tertiaryDeclaration?.declarations?.[0]?.init;

        assert.strictEqual(primaryInit?.type, "MemberIndexExpression");
        assert.strictEqual(primaryInit?.property?.length, 1);
        assert.strictEqual(primaryInit?.object?.type, "MemberIndexExpression");
        assert.strictEqual(primaryInit.object.property?.length, 1);
        assert.ok(Array.isArray(primaryInit._appliedFeatherDiagnostics));

        assert.strictEqual(tertiaryInit?.type, "MemberIndexExpression");
        assert.strictEqual(tertiaryInit?.property?.length, 1);
        assert.strictEqual(tertiaryInit?.object?.type, "MemberIndexExpression");
        assert.strictEqual(tertiaryInit.object.property?.length, 1);
        assert.strictEqual(
            tertiaryInit.object?.object?.type,
            "MemberIndexExpression"
        );
        assert.ok(Array.isArray(tertiaryInit._appliedFeatherDiagnostics));

        const globalDeclaration = ast.body?.[1]?.declarations?.[0];
        const nestedInit = globalDeclaration?.init;

        assert.strictEqual(nestedInit?.type, "MemberIndexExpression");
        assert.strictEqual(nestedInit?.property?.length, 1);
        assert.strictEqual(nestedInit?.object?.type, "MemberIndexExpression");
        assert.strictEqual(nestedInit?.object?.property?.length, 1);
        assert.strictEqual(
            nestedInit?.object?.object?.type,
            "MemberIndexExpression"
        );
        assert.strictEqual(
            nestedInit?.object?.object?.object?.type,
            "MemberIndexExpression"
        );
        assert.ok(Array.isArray(nestedInit._appliedFeatherDiagnostics));

        assert.ok(Array.isArray(ast._appliedFeatherDiagnostics));
        const normalizedFixes = ast._appliedFeatherDiagnostics.filter(
            (entry) => entry.id === "GM1036"
        );
        assert.strictEqual(normalizedFixes.length >= 3, true);

        for (const entry of normalizedFixes) {
            assert.strictEqual(entry.automatic, true);
        }

        assert.ok(returnStatement);
    });

    it("converts instance creation asset strings to identifiers and records metadata", () => {
        const source = 'instance_create_depth(x, y, -100, "obj_player");';

        const ast = GMLParser.parse(source, {
            getLocations: true,
            simplifyLocations: false
        });

        const [callExpression] = ast.body ?? [];
        assert.ok(callExpression);
        const originalArgument = callExpression?.arguments?.[3];
        assert.ok(originalArgument);
        assert.strictEqual(originalArgument.type, "Literal");

        applyFeatherFixes(ast, { sourceText: source });

        const updatedArgument = callExpression.arguments?.[3];
        assert.ok(updatedArgument);
        assert.strictEqual(updatedArgument.type, "Identifier");
        assert.strictEqual(updatedArgument.name, "obj_player");

        const metadata = updatedArgument._appliedFeatherDiagnostics;
        assert.ok(Array.isArray(metadata));
        assert.strictEqual(metadata.length, 1);
        const [entry] = metadata;
        assert.strictEqual(entry.id, "GM1041");
        assert.strictEqual(entry.target, "obj_player");
        assert.strictEqual(entry.automatic, true);
        assert.ok(entry.range);
        assert.strictEqual(typeof entry.range.start, "number");
        assert.strictEqual(typeof entry.range.end, "number");

        const programFixes = ast._appliedFeatherDiagnostics ?? [];
        assert.ok(Array.isArray(programFixes));
        assert.ok(
            programFixes.some(
                (detail) =>
                    detail.id === "GM1041" &&
                    detail.automatic === true &&
                    detail.target === "obj_player"
            )
        );
    });

    it("replaces invalid delete statements and records fix metadata", () => {
        const source = [
            "var values = [2, 403, 202, 303, 773, 573];",
            "",
            "delete values;"
        ].join("\n");

        const ast = GMLParser.parse(source, {
            getLocations: true,
            simplifyLocations: false
        });

        applyFeatherFixes(ast, { sourceText: source });

        assert.ok(Array.isArray(ast.body));
        assert.strictEqual(ast.body.length >= 2, true);

        const assignment = ast.body[1];
        assert.ok(assignment);
        assert.strictEqual(assignment.type, "AssignmentExpression");
        assert.ok(assignment.left);
        assert.strictEqual(assignment.left.type, "Identifier");
        assert.strictEqual(assignment.left.name, "values");
        assert.ok(assignment.right);
        assert.strictEqual(assignment.right.type, "Literal");
        assert.strictEqual(assignment.right.value, "undefined");

        const assignmentFixes = assignment._appliedFeatherDiagnostics;
        assert.ok(Array.isArray(assignmentFixes));
        assert.strictEqual(assignmentFixes.length >= 1, true);
        assert.strictEqual(
            assignmentFixes.some((entry) => entry.id === "GM1052"),
            true,
            "Expected delete fixer metadata to be recorded on the assignment node."
        );

        const recordedFix = assignmentFixes.find(
            (entry) => entry.id === "GM1052"
        );
        assert.ok(recordedFix);
        assert.strictEqual(recordedFix.target, "values");
        assert.strictEqual(recordedFix.automatic, true);

        assert.ok(Array.isArray(ast._appliedFeatherDiagnostics));
        assert.strictEqual(
            ast._appliedFeatherDiagnostics.some(
                (entry) => entry.id === "GM1052"
            ),
            true,
            "Expected delete fixer metadata to be recorded on the program node."
        );
    });

    it("marks constructor declarations for functions instantiated with new", () => {
        const source = [
            "function item() {",
            "    return 42;",
            "}",
            "",
            "var sword = new item();"
        ].join("\n");

        const ast = GMLParser.parse(source, {
            getLocations: true,
            simplifyLocations: false
        });

        const [functionNode] = ast.body ?? [];

        assert.ok(functionNode);
        assert.strictEqual(functionNode.type, "FunctionDeclaration");

        applyFeatherFixes(ast, { sourceText: source });

        assert.strictEqual(functionNode.type, "ConstructorDeclaration");

        const functionFixes = functionNode._appliedFeatherDiagnostics;
        assert.ok(Array.isArray(functionFixes));
        assert.strictEqual(
            functionFixes.some((entry) => entry.id === "GM1058"),
            true
        );
        assert.strictEqual(
            functionFixes.some((entry) => entry.target === "item"),
            true,
            "Expected constructor fix metadata to target the function name."
        );

        const recordedIds = ast._appliedFeatherDiagnostics ?? [];
        assert.strictEqual(
            recordedIds.some((entry) => entry.id === "GM1058"),
            true,
            "Expected the program node to record the GM1058 constructor fix."
        );
    });

    it("removes duplicate function parameters and records metadata", () => {
        const source = [
            "function example(value, other, value, value) {",
            "    return value + other;",
            "}"
        ].join("\n");

        const ast = GMLParser.parse(source, {
            getLocations: true,
            simplifyLocations: false
        });

        applyFeatherFixes(ast, { sourceText: source });

        const [fn] = ast.body ?? [];
        assert.ok(fn);
        const params = Array.isArray(fn.params) ? fn.params : [];
        assert.deepStrictEqual(
            params.map((param) =>
                param?.type === "Identifier"
                    ? param.name
                    : (param?.left?.name ?? null)
            ),
            ["value", "other"]
        );

        const fnMetadata = fn._appliedFeatherDiagnostics ?? [];
        assert.strictEqual(fnMetadata.length, 2);
        fnMetadata.forEach((entry) => {
            assert.strictEqual(entry.id, "GM1059");
            assert.strictEqual(entry.target, "value");
            assert.strictEqual(entry.automatic, true);
        });

        const rootMetadata = ast._appliedFeatherDiagnostics ?? [];
        const gm1059Metadata = rootMetadata.filter(
            (entry) => entry.id === "GM1059"
        );
        assert.strictEqual(gm1059Metadata.length, 2);
        gm1059Metadata.forEach((entry) => {
            assert.strictEqual(entry.target, "value");
            assert.strictEqual(entry.automatic, true);
        });
    });

    it("removes duplicate constructor parameters flagged by GM1059", () => {
        const source = [
            "function Example(value, other, value) constructor {",
            "    return value + other;",
            "}"
        ].join("\n");

        const ast = GMLParser.parse(source, {
            getLocations: true,
            simplifyLocations: false
        });

        applyFeatherFixes(ast, { sourceText: source });

        const [ctor] = ast.body ?? [];
        assert.ok(ctor);
        assert.strictEqual(ctor.type, "ConstructorDeclaration");

        const params = Array.isArray(ctor.params) ? ctor.params : [];
        assert.deepStrictEqual(
            params.map((param) =>
                param?.type === "Identifier"
                    ? param.name
                    : (param?.left?.name ?? null)
            ),
            ["value", "other"]
        );

        const ctorMetadata = ctor._appliedFeatherDiagnostics ?? [];
        assert.strictEqual(ctorMetadata.length, 1);
        const [metadataEntry] = ctorMetadata;
        assert.ok(metadataEntry);
        assert.strictEqual(metadataEntry.id, "GM1059");
        assert.strictEqual(metadataEntry.target, "value");
        assert.strictEqual(metadataEntry.automatic, true);

        const rootMetadata = ast._appliedFeatherDiagnostics ?? [];
        const gm1059Metadata = rootMetadata.filter(
            (entry) => entry.id === "GM1059"
        );
        assert.strictEqual(gm1059Metadata.length, 1);
        const [rootEntry] = gm1059Metadata;
        assert.ok(rootEntry);
        assert.strictEqual(rootEntry.target, "value");
        assert.strictEqual(rootEntry.automatic, true);
    });

    it("adds missing enum members and records fix metadata", () => {
        const source = [
            "enum FRUIT {",
            "    NONE,",
            "    ORANGE,",
            "    SIZEOF",
            "}",
            "",
            "var best = FRUIT.KIWI;"
        ].join("\n");

        const ast = GMLParser.parse(source, {
            getLocations: true,
            simplifyLocations: false
        });

        applyFeatherFixes(ast, { sourceText: source });

        const [enumDeclaration] = ast.body ?? [];
        assert.ok(enumDeclaration);

        const members = Array.isArray(enumDeclaration.members)
            ? enumDeclaration.members
            : [];
        const memberNames = members.map((member) => member?.name?.name);

        assert.deepStrictEqual(memberNames, [
            "NONE",
            "ORANGE",
            "KIWI",
            "SIZEOF"
        ]);

        const kiwiMember = members.find(
            (member) => member?.name?.name === "KIWI"
        );
        assert.ok(kiwiMember);

        const memberFixes = kiwiMember._appliedFeatherDiagnostics;
        assert.ok(Array.isArray(memberFixes));
        assert.strictEqual(memberFixes.length, 1);
        assert.strictEqual(memberFixes[0].id, "GM1014");
        assert.strictEqual(memberFixes[0].target, "FRUIT.KIWI");

        const enumFixes = enumDeclaration._appliedFeatherDiagnostics;
        assert.ok(Array.isArray(enumFixes));
        assert.strictEqual(
            enumFixes.some((entry) => entry.id === "GM1014"),
            true
        );

        const programFixes = ast._appliedFeatherDiagnostics;
        assert.ok(Array.isArray(programFixes));
        assert.strictEqual(
            programFixes.some((entry) => entry.id === "GM1014"),
            true
        );
    });

    it("records manual Feather fix metadata for every diagnostic", () => {
        const source = "var value = 1;";

        const ast = GMLParser.parse(source, {
            getLocations: true,
            simplifyLocations: false
        });

        applyFeatherFixes(ast, { sourceText: source });

        assert.ok(Array.isArray(ast._appliedFeatherDiagnostics));

        const recordedIds = new Set(
            ast._appliedFeatherDiagnostics.map((entry) => entry.id)
        );
        const diagnostics = getFeatherMetadata().diagnostics ?? [];

        assert.strictEqual(
            recordedIds.size,
            diagnostics.length,
            "Expected manual Feather fix metadata to be captured for every diagnostic."
        );

        ["GM2054", "GM2020", "GM2042", "GM1042"].forEach((id) => {
            assert.strictEqual(
                recordedIds.has(id),
                true,
                `Expected manual Feather fix metadata for diagnostic ${id}.`
            );
        });

        for (const entry of ast._appliedFeatherDiagnostics) {
            assert.strictEqual(
                Object.prototype.hasOwnProperty.call(entry, "automatic"),
                true,
                "Each Feather fix entry should indicate whether it was applied automatically."
            );
        }
    });

    it("inserts surface target resets for GM2046 sequences and records metadata", () => {
        const source = [
            "/// Draw Event",
            "",
            "surface_set_target(sf);",
            "draw_clear_alpha(c_blue, 1);",
            "draw_circle(50, 50, 20, false);",
            "vertex_submit(vb, pr_trianglelist, surface_get_texture(sf));"
        ].join("\n");

        const ast = GMLParser.parse(source, {
            getLocations: true,
            simplifyLocations: false
        });

        applyFeatherFixes(ast, { sourceText: source });

        const body = Array.isArray(ast.body) ? ast.body : [];
        const setIndex = body.findIndex(
            (node) =>
                node?.type === "CallExpression" &&
                node.object?.name === "surface_set_target"
        );
        const resetIndex = body.findIndex(
            (node) =>
                node?.type === "CallExpression" &&
                node.object?.name === "surface_reset_target"
        );

        assert.ok(
            setIndex >= 0,
            "Expected surface_set_target call to be present in the AST."
        );
        assert.ok(
            resetIndex > setIndex,
            "Expected surface_reset_target to be inserted after the setter."
        );

        const resetCall = body[resetIndex];
        assert.ok(Array.isArray(resetCall?.arguments));
        assert.strictEqual(
            resetCall.arguments.length,
            0,
            "Reset call should not include arguments."
        );

        const vertexCall = body[resetIndex + 1];
        assert.strictEqual(
            vertexCall?.object?.name,
            "vertex_submit",
            "Expected reset call to appear before vertex submission."
        );

        const appliedDiagnostics = Array.isArray(ast._appliedFeatherDiagnostics)
            ? ast._appliedFeatherDiagnostics
            : [];
        const gm2046 = appliedDiagnostics.find(
            (entry) => entry.id === "GM2046"
        );

        assert.ok(
            gm2046,
            "Expected GM2046 metadata to be recorded on the AST."
        );
        assert.strictEqual(gm2046.automatic, true);
        assert.strictEqual(gm2046.target, "sf");

        const resetDiagnostics = Array.isArray(
            resetCall?._appliedFeatherDiagnostics
        )
            ? resetCall._appliedFeatherDiagnostics
            : [];

        assert.strictEqual(
            resetDiagnostics.some((entry) => entry.id === "GM2046"),
            true,
            "Expected GM2046 metadata to be attached to the inserted reset call."
        );
    });

    it("captures metadata for deprecated function calls flagged by GM1017", () => {
        const source = [
            "/// @deprecated Use start_new_game instead.",
            "function make_game() {",
            "    return 1;",
            "}",
            "",
            "make_game();"
        ].join("\n");

        const ast = GMLParser.parse(source, {
            getLocations: true,
            simplifyLocations: false
        });

        applyFeatherFixes(ast, { sourceText: source });

        const callExpression = ast.body?.find(
            (node) => node?.type === "CallExpression"
        );

        assert.ok(
            callExpression,
            "Expected the sample program to include a call expression."
        );

        const fixes = callExpression._appliedFeatherDiagnostics;

        assert.ok(Array.isArray(fixes));
        assert.strictEqual(fixes.length, 1);

        const [fix] = fixes;

        assert.strictEqual(fix.id, "GM1017");
        assert.strictEqual(fix.target, "make_game");
        assert.strictEqual(fix.automatic, false);
        assert.ok(fix.range);
        assert.strictEqual(fix.range.start, getNodeStartIndex(callExpression));
        assert.strictEqual(fix.range.end, getNodeEndIndex(callExpression));

        const metadata = getFeatherMetadata();
        const diagnostic = metadata.diagnostics?.find(
            (entry) => entry?.id === "GM1017"
        );

        assert.ok(diagnostic);
        assert.strictEqual(fix.correction, diagnostic?.correction ?? null);

        const programFixIds = new Set(
            (ast._appliedFeatherDiagnostics ?? []).map((entry) => entry.id)
        );

        assert.strictEqual(
            programFixIds.has("GM1017"),
            true,
            "Expected the program node to record GM1017 fix metadata."
        );
    });

    it("corrects mismatched data structure accessors using metadata", () => {
        const metadata = getFeatherMetadata();
        const diagnostic = (metadata?.diagnostics ?? []).find(
            (entry) => entry?.id === "GM1028"
        );

        assert.ok(
            diagnostic,
            "Expected metadata for diagnostic GM1028 to exist."
        );
        assert.ok(
            typeof diagnostic.badExample === "string" &&
                diagnostic.badExample.includes("[?"),
            "Expected GM1028 bad example to include the incorrect accessor token."
        );
        assert.ok(
            typeof diagnostic.goodExample === "string" &&
                diagnostic.goodExample.includes("[|"),
            "Expected GM1028 good example to include the corrected accessor token."
        );

        const source = [
            "lst_instances = ds_list_create();",
            "",
            "if (instance_place_list(x, y, obj_enemy, lst_instances, true))",
            "{",
            "    var _ins = lst_instances[? 0];",
            "}"
        ].join("\n");

        const ast = GMLParser.parse(source, {
            getLocations: true,
            simplifyLocations: false
        });

        applyFeatherFixes(ast, { sourceText: source });

        const ifStatement = (ast.body ?? []).find(
            (node) => node?.type === "IfStatement"
        );
        const declaration = ifStatement?.consequent?.body?.[0];
        const declarator = declaration?.declarations?.[0];
        const accessorExpression = declarator?.init;

        assert.ok(accessorExpression, "Expected accessor expression to exist.");
        assert.strictEqual(accessorExpression.type, "MemberIndexExpression");
        assert.strictEqual(accessorExpression.accessor, "[|");

        const accessorFixes = Array.isArray(
            accessorExpression._appliedFeatherDiagnostics
        )
            ? accessorExpression._appliedFeatherDiagnostics
            : [];

        assert.strictEqual(
            accessorFixes.some((entry) => entry.id === "GM1028"),
            true,
            "Expected GM1028 fix metadata to be attached to the accessor expression."
        );

        const appliedFixes = Array.isArray(ast._appliedFeatherDiagnostics)
            ? ast._appliedFeatherDiagnostics
            : [];

        assert.strictEqual(
            appliedFixes.some((entry) => entry.id === "GM1028"),
            true,
            "Expected GM1028 fix metadata to be attached to the root program node."
        );
    });

    it("normalizes argument built-ins flagged by GM1032", () => {
        const metadata = getFeatherMetadata();
        const diagnostic = (metadata?.diagnostics ?? []).find(
            (entry) => entry?.id === "GM1032"
        );

        assert.ok(
            diagnostic,
            "Expected GM1032 diagnostic metadata to be available."
        );

        const source = [
            "function sample() {",
            "    var first = argument1;",
            "    var second = argument3;",
            "    return argument3 + argument4;",
            "}",
            ""
        ].join("\n");

        const ast = GMLParser.parse(source, {
            getLocations: true,
            simplifyLocations: false
        });

        const trackedIdentifiers = [];

        const collectArgumentIdentifiers = (node) => {
            if (!node) {
                return;
            }

            if (Array.isArray(node)) {
                for (const child of node) {
                    collectArgumentIdentifiers(child);
                }
                return;
            }

            if (typeof node !== "object") {
                return;
            }

            if (
                node.type === "Identifier" &&
                typeof node.name === "string" &&
                /^argument\d+$/.test(node.name)
            ) {
                trackedIdentifiers.push({
                    node,
                    originalName: node.name
                });
            }

            for (const value of Object.values(node)) {
                if (value && typeof value === "object") {
                    collectArgumentIdentifiers(value);
                }
            }
        };

        collectArgumentIdentifiers(ast);

        applyFeatherFixes(ast, { sourceText: source });

        const changedIdentifiers = trackedIdentifiers.filter(
            (entry) => entry.node.name !== entry.originalName
        );

        assert.strictEqual(
            changedIdentifiers.length > 0,
            true,
            "Expected some argument built-ins to be renamed."
        );

        const changedNames = changedIdentifiers
            .map((entry) => entry.node.name)
            .sort();
        const expectedNames = [
            "argument0",
            "argument1",
            "argument1",
            "argument2"
        ].sort();

        assert.deepStrictEqual(
            changedNames,
            expectedNames,
            "Argument built-ins should be reindexed without gaps starting from argument0."
        );

        for (const entry of changedIdentifiers) {
            const metadataEntries = entry.node._appliedFeatherDiagnostics;

            assert.ok(
                Array.isArray(metadataEntries),
                "Each rewritten argument identifier should include metadata."
            );
            assert.strictEqual(metadataEntries.length > 0, true);

            const [fixDetail] = metadataEntries;

            assert.strictEqual(fixDetail.id, "GM1032");
            assert.strictEqual(fixDetail.target, entry.node.name);
            assert.strictEqual(fixDetail.title, diagnostic.title);
            assert.strictEqual(fixDetail.correction, diagnostic.correction);
            assert.strictEqual(fixDetail.description, diagnostic.description);
            assert.strictEqual(fixDetail.automatic, true);
        }

        const applied = ast._appliedFeatherDiagnostics ?? [];
        assert.ok(applied.some((entry) => entry.id === "GM1032"));
    });

    it("records duplicate semicolon fixes for GM1033", () => {
        const source = [
            "var value = 1;;",
            "var other = 2;",
            "",
            "function demo() {",
            "    ;;",
            "    var local = 3;;",
            "    switch (local) {",
            "        case 1:;;",
            "            break;",
            "    }",
            "}"
        ].join("\n");

        const ast = GMLParser.parse(source, {
            getLocations: true,
            simplifyLocations: false
        });

        applyFeatherFixes(ast, { sourceText: source });

        const metadata = Array.isArray(ast._appliedFeatherDiagnostics)
            ? ast._appliedFeatherDiagnostics
            : [];

        const gm1033Fixes = metadata.filter((entry) => entry.id === "GM1033");

        assert.ok(
            gm1033Fixes.length > 0,
            "Expected duplicate semicolons to be detected."
        );

        for (const fix of gm1033Fixes) {
            assert.strictEqual(
                typeof fix.range?.start === "number" &&
                    typeof fix.range?.end === "number",
                true,
                "Expected each GM1033 fix to include a range."
            );
        }
    });

    it("moves argument references into the preceding function body", () => {
        const source = [
            "function args()",
            "{",
            "}",
            "",
            "var _first_parameter = argument[0];",
            "var _argument_total = argument_count;"
        ].join("\n");

        const ast = GMLParser.parse(source, {
            getLocations: true,
            simplifyLocations: false
        });

        const [functionDeclaration, firstStatement, secondStatement] =
            ast.body ?? [];

        assert.ok(functionDeclaration);
        assert.strictEqual(functionDeclaration.type, "FunctionDeclaration");
        assert.strictEqual(typeof firstStatement, "object");
        assert.strictEqual(typeof secondStatement, "object");

        applyFeatherFixes(ast, { sourceText: source });

        assert.ok(Array.isArray(ast.body));
        assert.strictEqual(ast.body.length > 0, true);
        assert.strictEqual(ast.body[0], functionDeclaration);

        const functionBody = functionDeclaration?.body;
        assert.ok(functionBody);
        assert.strictEqual(functionBody.type, "BlockStatement");
        assert.ok(Array.isArray(functionBody.body));
        assert.strictEqual(functionBody.body.length >= 2, true);
        assert.strictEqual(
            functionBody.body[functionBody.body.length - 2],
            firstStatement
        );
        assert.strictEqual(
            functionBody.body[functionBody.body.length - 1],
            secondStatement
        );

        const firstFixes = firstStatement?._appliedFeatherDiagnostics;
        const secondFixes = secondStatement?._appliedFeatherDiagnostics;

        assert.ok(Array.isArray(firstFixes));
        assert.strictEqual(firstFixes.length, 1);
        assert.strictEqual(firstFixes[0].id, "GM1034");
        assert.strictEqual(firstFixes[0].target, "argument");

        assert.ok(Array.isArray(secondFixes));
        assert.strictEqual(secondFixes.length, 1);
        assert.strictEqual(secondFixes[0].id, "GM1034");
        assert.strictEqual(secondFixes[0].target, "argument_count");

        const programFixes = ast._appliedFeatherDiagnostics ?? [];
        const gm1034Fixes = programFixes.filter(
            (entry) => entry.id === "GM1034"
        );
        assert.strictEqual(gm1034Fixes.length, 2);
    });

    it("removes duplicate macro declarations and records fix metadata", () => {
        const source = [
            "#macro dbg show_debug_message",
            "#macro other value",
            "#macro dbg show_debug_message",
            "",
            'dbg("hi");'
        ].join("\n");

        const ast = GMLParser.parse(source, {
            getLocations: true,
            simplifyLocations: false
        });

        applyFeatherFixes(ast, { sourceText: source });

        const macros = Array.isArray(ast.body)
            ? ast.body.filter((node) => node?.type === "MacroDeclaration")
            : [];

        assert.strictEqual(
            macros.length,
            2,
            "Expected duplicate macro to be removed."
        );

        const recordedFixes = Array.isArray(ast._appliedFeatherDiagnostics)
            ? ast._appliedFeatherDiagnostics
            : [];

        assert.ok(recordedFixes.some((entry) => entry.id === "GM1038"));
        assert.ok(
            recordedFixes.some(
                (entry) =>
                    entry.id === "GM1038" &&
                    entry.target === "dbg" &&
                    entry.automatic !== false
            ),
            "Expected GM1038 fix metadata with automatic flag and target name."
        );
    });

    it("normalizes missing constructor parent clauses and records fix metadata", () => {
        const source = [
            "function Base() {",
            "    self.value = 1;",
            "}",
            "",
            "function Child() : Base() constructor {",
            "    constructor_apply();",
            "}",
            "",
            "function Orphan() : Missing() constructor {",
            "    constructor_apply();",
            "}"
        ].join("\n");

        const ast = GMLParser.parse(source, {
            getLocations: true,
            simplifyLocations: false
        });

        const [baseFunction, childConstructor, orphanConstructor] =
            ast.body ?? [];

        applyFeatherFixes(ast, { sourceText: source });

        assert.ok(baseFunction);
        assert.strictEqual(baseFunction.type, "ConstructorDeclaration");
        assert.strictEqual(baseFunction.parent, null);

        const baseFixes = baseFunction._appliedFeatherDiagnostics;
        assert.ok(Array.isArray(baseFixes));
        assert.strictEqual(baseFixes.length > 0, true);
        assert.strictEqual(
            baseFixes.some((entry) => entry.id === "GM1054"),
            true
        );

        assert.ok(childConstructor);
        assert.ok(childConstructor.parent);
        assert.strictEqual(childConstructor.parent.id, "Base");

        assert.ok(orphanConstructor);
        assert.strictEqual(orphanConstructor.parent, null);

        const orphanFixes = orphanConstructor._appliedFeatherDiagnostics;
        assert.ok(Array.isArray(orphanFixes));
        assert.strictEqual(orphanFixes.length > 0, true);
        assert.strictEqual(orphanFixes[0].id, "GM1054");
        assert.strictEqual(orphanFixes[0].target, "Missing");

        const recordedIds = new Set(
            ast._appliedFeatherDiagnostics?.map((entry) => entry.id)
        );
        assert.strictEqual(recordedIds.has("GM1054"), true);
    });

    it("reorders optional parameters after required ones and records fix metadata", () => {
        const source = [
            "function example(a, b = 1, c, d = 2) {",
            "    return a + b + c + d;",
            "}"
        ].join("\n");

        const ast = GMLParser.parse(source, {
            getLocations: true,
            simplifyLocations: false
        });

        applyFeatherFixes(ast, { sourceText: source });

        const [fn] = ast.body ?? [];
        assert.ok(fn);

        const parameterNames = Array.isArray(fn.params)
            ? fn.params.map((param) => {
                if (param?.type === "DefaultParameter") {
                    return param.left?.name ?? null;
                }

                return param?.name ?? null;
            })
            : [];

        assert.deepStrictEqual(parameterNames, ["a", "c", "b", "d"]);

        const defaultParameters = fn.params.filter(
            (param) => param?.type === "DefaultParameter"
        );
        assert.strictEqual(defaultParameters.length, 2);
        assert.strictEqual(defaultParameters[0].left?.name, "b");
        assert.strictEqual(defaultParameters[1].left?.name, "d");

        assert.ok(Array.isArray(fn._appliedFeatherDiagnostics));
        assert.strictEqual(fn._appliedFeatherDiagnostics.length, 1);
        assert.strictEqual(fn._appliedFeatherDiagnostics[0].id, "GM1056");
        assert.strictEqual(fn._appliedFeatherDiagnostics[0].target, "example");

        assert.ok(Array.isArray(ast._appliedFeatherDiagnostics));
        assert.strictEqual(
            ast._appliedFeatherDiagnostics.some(
                (entry) => entry.id === "GM1056"
            ),
            true,
            "Expected GM1056 metadata to be recorded on the program node."
        );
    });

    it("resets texture repeat flagged by GM2056 and records metadata", () => {
        const source = [
            "gpu_set_texrepeat(true);",
            "",
            "vertex_submit(vb_world, pr_trianglelist, tex);"
        ].join("\n");

        const ast = GMLParser.parse(source, {
            getLocations: true,
            simplifyLocations: false
        });

        applyFeatherFixes(ast, { sourceText: source });

        const separatorStatements = (ast.body ?? []).filter(
            (node) => node?.type === "EmptyStatement"
        );
        assert.strictEqual(
            separatorStatements.length,
            0,
            "Expected GM2056 fix to avoid inserting separator statements."
        );

        const statements = (ast.body ?? []).filter(
            (node) => node?.type !== "EmptyStatement"
        );
        const [setRepeatCall, submitCall, resetCall] = statements;

        assert.ok(setRepeatCall);
        assert.ok(submitCall);
        assert.ok(resetCall);
        assert.strictEqual(resetCall.type, "CallExpression");
        assert.strictEqual(resetCall.object?.name, "gpu_set_texrepeat");

        const args = Array.isArray(resetCall.arguments)
            ? resetCall.arguments
            : [];
        assert.strictEqual(args.length > 0, true);
        assert.strictEqual(args[0]?.type, "Literal");
        assert.strictEqual(args[0]?.value, "false");

        const appliedDiagnostics = ast._appliedFeatherDiagnostics ?? [];
        const gm2056 = appliedDiagnostics.find(
            (entry) => entry.id === "GM2056"
        );

        assert.ok(
            gm2056,
            "Expected GM2056 metadata to be recorded on the AST."
        );
        assert.strictEqual(gm2056.automatic, true);
        assert.strictEqual(gm2056.target, "gpu_set_texrepeat");
        assert.ok(gm2056.range);

        const resetMetadata = resetCall._appliedFeatherDiagnostics ?? [];
        assert.strictEqual(
            resetMetadata.some((entry) => entry.id === "GM2056"),
            true,
            "Expected GM2056 metadata to be recorded on the inserted reset call."
        );
    });

    it("re-enables blending flagged by GM2048 and records metadata", () => {
        const source = [
            "gpu_set_blendenable(false);",
            "",
            'draw_text(0, 0, "Hello!");'
        ].join("\n");

        const ast = GMLParser.parse(source, {
            getLocations: true,
            simplifyLocations: false
        });

        applyFeatherFixes(ast, { sourceText: source });

        const statements = (ast.body ?? []).filter(
            (node) => node?.type !== "EmptyStatement"
        );
        const [disableCall, drawCall, resetCall] = statements;

        assert.ok(disableCall);
        assert.ok(drawCall);
        assert.ok(resetCall);
        assert.strictEqual(resetCall.type, "CallExpression");
        assert.strictEqual(resetCall.object?.name, "gpu_set_blendenable");

        const args = Array.isArray(resetCall.arguments)
            ? resetCall.arguments
            : [];
        assert.strictEqual(args.length > 0, true);
        assert.strictEqual(args[0]?.type, "Literal");
        assert.strictEqual(args[0]?.value, "true");

        const appliedDiagnostics = ast._appliedFeatherDiagnostics ?? [];
        const gm2048 = appliedDiagnostics.find(
            (entry) => entry.id === "GM2048"
        );

        assert.ok(
            gm2048,
            "Expected GM2048 metadata to be recorded on the AST."
        );
        assert.strictEqual(gm2048.automatic, true);
        assert.strictEqual(gm2048.target, "gpu_set_blendenable");
        assert.ok(gm2048.range);

        const resetMetadata = resetCall._appliedFeatherDiagnostics ?? [];
        assert.strictEqual(
            resetMetadata.some((entry) => entry.id === "GM2048"),
            true,
            "Expected GM2048 metadata to be recorded on the inserted reset call."
        );
    });

    it("resets fog flagged by GM2050 and records metadata", () => {
        const source = [
            "gpu_set_fog(true, c_aqua, 0, 1000);",
            "",
            "draw_self();"
        ].join("\n");

        const ast = GMLParser.parse(source, {
            getLocations: true,
            simplifyLocations: false
        });

        applyFeatherFixes(ast, { sourceText: source });

        const statements = (ast.body ?? []).filter(
            (node) => node?.type !== "EmptyStatement"
        );
        const [setFogCall, fogResetCall, drawCall] = statements;

        assert.ok(setFogCall);
        assert.ok(fogResetCall);
        assert.ok(drawCall);
        assert.strictEqual(fogResetCall.type, "CallExpression");
        assert.strictEqual(fogResetCall.object?.name, "gpu_set_fog");

        const args = Array.isArray(fogResetCall.arguments)
            ? fogResetCall.arguments
            : [];
        assert.strictEqual(args.length, 4);
        assert.strictEqual(args[0]?.type, "Literal");
        assert.strictEqual(args[0]?.value, "false");
        assert.strictEqual(args[1]?.type, "Identifier");
        assert.strictEqual(args[1]?.name, "c_black");
        assert.strictEqual(args[2]?.type, "Literal");
        assert.strictEqual(args[2]?.value, "0");
        assert.strictEqual(args[3]?.type, "Literal");
        assert.strictEqual(args[3]?.value, "1");

        const appliedDiagnostics = ast._appliedFeatherDiagnostics ?? [];
        const gm2050 = appliedDiagnostics.find(
            (entry) => entry.id === "GM2050"
        );

        assert.ok(
            gm2050,
            "Expected GM2050 metadata to be recorded on the AST."
        );
        assert.strictEqual(gm2050.automatic, true);
        assert.strictEqual(gm2050.target, "gpu_set_fog");
        assert.ok(gm2050.range);

        const resetMetadata = fogResetCall._appliedFeatherDiagnostics ?? [];
        assert.strictEqual(
            resetMetadata.some((entry) => entry.id === "GM2050"),
            true,
            "Expected GM2050 metadata to be recorded on the inserted reset call."
        );
    });

    it("resets alpha test enable flagged by GM2053 and records metadata", () => {
        const source = [
            "/// Draw Event",
            "",
            "gpu_set_alphatestenable(true);",
            "",
            "draw_self();"
        ].join("\n");

        const ast = GMLParser.parse(source, {
            getLocations: true,
            simplifyLocations: false
        });

        applyFeatherFixes(ast, { sourceText: source });

        const statements = (ast.body ?? []).filter(
            (node) => node?.type !== "EmptyStatement"
        );
        const [enableCall, drawCall, resetCall] = statements;

        assert.ok(enableCall);
        assert.ok(drawCall);
        assert.ok(resetCall);
        assert.strictEqual(enableCall.type, "CallExpression");
        assert.strictEqual(enableCall.object?.name, "gpu_set_alphatestenable");

        assert.strictEqual(drawCall.type, "CallExpression");
        assert.strictEqual(drawCall.object?.name, "draw_self");

        assert.strictEqual(resetCall.type, "CallExpression");
        assert.strictEqual(resetCall.object?.name, "gpu_set_alphatestenable");

        const args = Array.isArray(resetCall.arguments)
            ? resetCall.arguments
            : [];
        assert.strictEqual(args.length > 0, true);
        const [firstArg] = args;
        assert.ok(firstArg);
        assert.strictEqual(firstArg.type, "Literal");
        assert.strictEqual(
            firstArg.value === false || firstArg.value === "false",
            true
        );

        const appliedDiagnostics = ast._appliedFeatherDiagnostics ?? [];
        const gm2053 = appliedDiagnostics.find(
            (entry) => entry.id === "GM2053"
        );

        assert.ok(
            gm2053,
            "Expected GM2053 metadata to be recorded on the AST."
        );
        assert.strictEqual(gm2053.automatic, true);
        assert.strictEqual(gm2053.target, "gpu_set_alphatestenable");
        assert.ok(gm2053.range);

        const resetMetadata = resetCall._appliedFeatherDiagnostics ?? [];
        assert.strictEqual(
            resetMetadata.some((entry) => entry.id === "GM2053"),
            true,
            "Expected GM2053 metadata to be recorded on the inserted reset call."
        );
    });

    it("inserts a separator before GM2053 resets appended at the end of a block", () => {
        const source = [
            "/// Draw Event",
            "",
            "gpu_set_alphatestenable(true);",
            "",
            "draw_self();"
        ].join("\n");

        const ast = GMLParser.parse(source, {
            getLocations: true,
            simplifyLocations: false
        });

        applyFeatherFixes(ast, { sourceText: source });

        const body = Array.isArray(ast.body) ? ast.body : [];
        const resetIndex = body.findIndex((node) => {
            if (!node || node.type !== "CallExpression") {
                return false;
            }

            if (node.object?.type !== "Identifier") {
                return false;
            }

            if (node.object.name !== "gpu_set_alphatestenable") {
                return false;
            }

            const args = Array.isArray(node.arguments) ? node.arguments : [];

            if (args.length === 0) {
                return false;
            }

            const [firstArg] = args;

            if (!firstArg || firstArg.type !== "Literal") {
                return false;
            }

            return firstArg.value === false || firstArg.value === "false";
        });

        assert.ok(
            resetIndex >= 0,
            "Expected to locate the inserted alpha test enable reset call."
        );

        const separator = body[resetIndex - 1];

        assert.ok(
            separator,
            "Expected a separator node before the inserted alpha test enable reset call."
        );

        assert.strictEqual(
            separator.type,
            "EmptyStatement",
            "Expected an EmptyStatement separator before the inserted alpha test enable reset call."
        );
    });

    it("ensures vertex format definitions are closed and records metadata", () => {
        const source = [
            "/// Create Event",
            "",
            "vertex_format_begin();",
            "",
            "vertex_format_add_position_3d();",
            "vertex_format_add_colour();",
            "vertex_format_add_texcoord();"
        ].join("\n");

        const ast = GMLParser.parse(source, {
            getLocations: true,
            simplifyLocations: false
        });

        applyFeatherFixes(ast, { sourceText: source });

        const body = Array.isArray(ast.body) ? ast.body : [];
        const insertedCall = body[body.length - 1];

        assert.ok(insertedCall);
        assert.strictEqual(insertedCall.type, "CallExpression");
        assert.strictEqual(insertedCall.object?.name, "vertex_format_end");

        const appliedDiagnostics = ast._appliedFeatherDiagnostics ?? [];
        const gm2015 = appliedDiagnostics.find(
            (entry) => entry.id === "GM2015"
        );

        assert.ok(
            gm2015,
            "Expected GM2015 metadata to be recorded on the AST."
        );
        assert.strictEqual(gm2015.automatic, true);
        assert.ok(gm2015.range);

        const nodeDiagnostics = insertedCall._appliedFeatherDiagnostics ?? [];
        assert.strictEqual(
            nodeDiagnostics.some((entry) => entry.id === "GM2015"),
            true,
            "Expected GM2015 metadata to be attached to the inserted call."
        );
    });

    it("harmonizes texture ternaries flagged by GM1063 and records metadata", () => {
        const source = [
            "/// Create Event",
            "",
            "tex = (texture_defined) ? sprite_get_texture(sprite_index, 0) : -1;",
            "",
            "/// Draw Event",
            "",
            "vertex_submit(vb, pr_trianglelist, tex);"
        ].join("\n");

        const ast = GMLParser.parse(source, {
            getLocations: true,
            simplifyLocations: false
        });

        const [assignment] = ast.body ?? [];
        assert.ok(assignment?.right?.type === "TernaryExpression");
        assert.strictEqual(
            assignment.right.alternate.type === "UnaryExpression",
            true
        );

        applyFeatherFixes(ast, { sourceText: source });

        const fixedTernary = assignment?.right;
        assert.ok(fixedTernary);
        assert.strictEqual(fixedTernary.alternate?.type, "Identifier");
        assert.strictEqual(fixedTernary.alternate?.name, "pointer_null");

        const appliedDiagnostics = ast._appliedFeatherDiagnostics ?? [];
        const gm1063 = appliedDiagnostics.find(
            (entry) => entry.id === "GM1063"
        );

        assert.ok(
            gm1063,
            "Expected GM1063 metadata to be recorded on the AST."
        );
        assert.strictEqual(gm1063.automatic, true);
        assert.strictEqual(gm1063.target, "tex");
        assert.ok(gm1063.range);

        const ternaryDiagnostics =
            fixedTernary._appliedFeatherDiagnostics ?? [];
        assert.strictEqual(
            ternaryDiagnostics.some((entry) => entry.id === "GM1063"),
            true
        );
    });

    it("inserts a draw_primitive_begin call when fixing GM2028 and records metadata", () => {
        const source = ["/// Draw Event", "", "draw_primitive_end();"].join(
            "\n"
        );

        const ast = GMLParser.parse(source, {
            getLocations: true,
            simplifyLocations: false
        });

        applyFeatherFixes(ast, { sourceText: source });

        const body = Array.isArray(ast.body) ? ast.body : [];
        assert.strictEqual(body.length, 2);

        const [beginCall, endCall] = body;
        assert.ok(beginCall);
        assert.strictEqual(beginCall.type, "CallExpression");
        assert.strictEqual(beginCall.object?.name, "draw_primitive_begin");

        const beginArgs = Array.isArray(beginCall.arguments)
            ? beginCall.arguments
            : [];
        assert.strictEqual(beginArgs.length, 1);
        assert.strictEqual(beginArgs[0]?.type, "Identifier");
        assert.strictEqual(beginArgs[0]?.name, "pr_linelist");

        assert.ok(endCall);
        assert.strictEqual(endCall.type, "CallExpression");
        assert.strictEqual(endCall.object?.name, "draw_primitive_end");

        const appliedDiagnostics = ast._appliedFeatherDiagnostics ?? [];
        const gm2028 = appliedDiagnostics.find(
            (entry) => entry.id === "GM2028"
        );

        assert.ok(
            gm2028,
            "Expected GM2028 metadata to be recorded on the AST."
        );
        assert.strictEqual(gm2028.automatic, true);

        const beginDiagnostics = beginCall._appliedFeatherDiagnostics ?? [];
        assert.strictEqual(
            beginDiagnostics.some((entry) => entry.id === "GM2028"),
            true
        );
    });

    it("resets gpu_set_cullmode calls flagged by GM2051 and records metadata", () => {
        const source = [
            "/// Draw Event",
            "",
            "gpu_set_cullmode(cull_clockwise);",
            "",
            "vertex_submit(vb, pr_trianglelist, tex);"
        ].join("\n");

        const ast = GMLParser.parse(source, {
            getLocations: true,
            simplifyLocations: false
        });

        applyFeatherFixes(ast, { sourceText: source });

        const body = ast.body ?? [];
        assert.strictEqual(body.length >= 3, true);

        const resetCall = body[1];
        assert.ok(resetCall);
        assert.strictEqual(resetCall.type, "CallExpression");
        assert.strictEqual(resetCall.object?.name, "gpu_set_cullmode");
        assert.strictEqual(resetCall.arguments?.[0]?.name, "cull_noculling");

        const callDiagnostics = resetCall._appliedFeatherDiagnostics ?? [];
        assert.strictEqual(
            callDiagnostics.some((entry) => entry.id === "GM2051"),
            true
        );

        const appliedDiagnostics = ast._appliedFeatherDiagnostics ?? [];
        const gm2051 = appliedDiagnostics.find(
            (entry) => entry.id === "GM2051"
        );
        assert.ok(
            gm2051,
            "Expected GM2051 metadata to be recorded on the AST."
        );
        assert.strictEqual(gm2051.automatic, true);
        assert.ok(gm2051.range);
    });

    it("normalizes simple syntax errors flagged by GM1100 and records metadata", () => {
        const source = ["var _this * something;", "", "    = 48;"].join("\n");

        const { sourceText, metadata } =
            preprocessSourceForFeatherFixes(source);

        assert.notStrictEqual(
            sourceText,
            source,
            "Expected GM1100 preprocessor to modify the source text."
        );
        assert.ok(
            metadata?.GM1100?.length > 0,
            "Expected GM1100 metadata to be recorded by the preprocessor."
        );

        const ast = GMLParser.parse(sourceText, {
            getLocations: true,
            simplifyLocations: false
        });

        applyFeatherFixes(ast, {
            sourceText,
            preprocessedFixMetadata: metadata
        });

        const statements = (ast.body ?? []).filter(
            (node) => node?.type !== "EmptyStatement"
        );
        const [declaration] = statements;

        assert.ok(declaration);
        assert.strictEqual(declaration.type, "VariableDeclaration");
        assert.strictEqual(Array.isArray(declaration.declarations), true);

        const declarationFixes = declaration._appliedFeatherDiagnostics ?? [];
        assert.strictEqual(
            declarationFixes.some((entry) => entry.id === "GM1100"),
            true
        );

        const programDiagnostics = ast._appliedFeatherDiagnostics ?? [];
        const gm1100Entries = programDiagnostics.filter(
            (entry) => entry.id === "GM1100"
        );

        assert.ok(
            gm1100Entries.length >= 1,
            "Expected GM1100 metadata to be recorded on the program node."
        );

        for (const entry of gm1100Entries) {
            assert.strictEqual(entry.automatic, true);
            assert.strictEqual(entry.title, "Syntax Error");
            assert.strictEqual(
                entry.description?.includes("syntax error"),
                true
            );
        }
    });

    it("normalizes zero denominators flagged by GM1015 and records metadata", () => {
        const source = [
            "var total = 10 / 0;",
            "total /= 0;",
            "total = total % (0);",
            "total %= (-0);"
        ].join("\n");

        const ast = GMLParser.parse(source, {
            getLocations: true,
            simplifyLocations: false
        });

        applyFeatherFixes(ast, { sourceText: source });

        const [declaration, assignment, moduloAssignment, moduloCompound] =
            ast.body ?? [];

        const binary = declaration?.declarations?.[0]?.init;
        assert.strictEqual(binary?.type, "BinaryExpression");
        assert.strictEqual(binary?.right?.type, "Literal");
        assert.strictEqual(binary?.right?.value, "1");

        assert.strictEqual(assignment?.type, "AssignmentExpression");
        assert.strictEqual(assignment?.right?.type, "Literal");
        assert.strictEqual(assignment?.right?.value, "1");

        const moduloBinary = moduloAssignment?.right;
        assert.strictEqual(moduloBinary?.type, "BinaryExpression");
        assert.strictEqual(
            moduloBinary?.right?.type,
            "ParenthesizedExpression"
        );
        assert.strictEqual(moduloBinary?.right?.expression?.type, "Literal");
        assert.strictEqual(moduloBinary?.right?.expression?.value, "1");

        const moduloCompoundRight = moduloCompound?.right;
        assert.strictEqual(
            moduloCompoundRight?.type,
            "ParenthesizedExpression"
        );
        const moduloCompoundUnary = moduloCompoundRight?.expression;
        assert.strictEqual(moduloCompoundUnary?.type, "UnaryExpression");
        assert.strictEqual(moduloCompoundUnary?.argument?.type, "Literal");
        assert.strictEqual(moduloCompoundUnary?.argument?.value, "1");

        const binaryFixes = binary?._appliedFeatherDiagnostics ?? [];
        const divideAssignFixes = assignment?._appliedFeatherDiagnostics ?? [];
        const moduloBinaryFixes =
            moduloBinary?._appliedFeatherDiagnostics ?? [];
        const moduloCompoundFixes =
            moduloCompound?._appliedFeatherDiagnostics ?? [];

        assert.strictEqual(
            binaryFixes.some((fix) => fix.id === "GM1015"),
            true
        );
        assert.strictEqual(
            divideAssignFixes.some((fix) => fix.id === "GM1015"),
            true
        );
        assert.strictEqual(
            moduloBinaryFixes.some((fix) => fix.id === "GM1015"),
            true
        );
        assert.strictEqual(
            moduloCompoundFixes.some((fix) => fix.id === "GM1015"),
            true
        );

        const applied = ast._appliedFeatherDiagnostics ?? [];
        const gm1015Fixes = applied.filter((entry) => entry.id === "GM1015");

        assert.strictEqual(gm1015Fixes.length >= 4, true);

        for (const entry of gm1015Fixes) {
            assert.strictEqual(entry.target, "0");
            assert.notStrictEqual(entry.range, null);
            assert.strictEqual(entry.automatic, true);
        }
    });

    it("removes stray boolean literal statements flagged by GM1016 and records metadata", () => {
        const topLevelLiteral = {
            type: "ExpressionStatement",
            expression: {
                type: "Literal",
                value: "true",
                start: { index: 0 },
                end: { index: 3 }
            },
            start: { index: 0 },
            end: { index: 4 }
        };

        const nestedLiteral = {
            type: "ExpressionStatement",
            expression: {
                type: "Literal",
                value: "false",
                start: { index: 18 },
                end: { index: 22 }
            },
            start: { index: 18 },
            end: { index: 24 }
        };

        const ast = {
            type: "Program",
            body: [
                topLevelLiteral,
                {
                    type: "IfStatement",
                    test: {
                        type: "Literal",
                        value: "true",
                        start: { index: 10 },
                        end: { index: 13 }
                    },
                    consequent: {
                        type: "BlockStatement",
                        body: [nestedLiteral],
                        start: { index: 16 },
                        end: { index: 25 }
                    },
                    alternate: null,
                    start: { index: 6 },
                    end: { index: 25 }
                }
            ],
            start: { index: 0 },
            end: { index: 25 }
        };

        applyFeatherFixes(ast, { sourceText: "true;\nif (true) { false; }" });

        assert.strictEqual(
            ast.body.length,
            1,
            "Expected stray boolean literal to be removed from the program body."
        );

        const [ifStatement] = ast.body;
        assert.ok(ifStatement);
        assert.strictEqual(
            Array.isArray(ifStatement.consequent?.body)
                ? ifStatement.consequent.body.length
                : -1,
            0,
            "Expected stray boolean literal to be removed from block statements."
        );

        const rootDiagnostics = ast._appliedFeatherDiagnostics ?? [];
        const rootGM1016 = rootDiagnostics.filter(
            (entry) => entry.id === "GM1016"
        );
        assert.strictEqual(
            rootGM1016.length,
            2,
            "Expected GM1016 metadata to be recorded for each removed statement."
        );

        const blockDiagnostics =
            ifStatement.consequent?._appliedFeatherDiagnostics ?? [];
        assert.strictEqual(
            blockDiagnostics.some((entry) => entry.id === "GM1016"),
            true,
            "Expected GM1016 metadata to be attached to the containing block."
        );

        for (const entry of rootGM1016) {
            assert.strictEqual(
                entry.automatic,
                true,
                "GM1016 fixes should be marked as automatic."
            );
            assert.ok(
                entry.range,
                "GM1016 fixes should capture the removed node's range."
            );
        }
    });

    it("preprocesses stray boolean literal statements flagged by GM1016", () => {
        const source = [
            "/// Feather GM1016 sample",
            "true;",
            "if (condition) {",
            "    false;",
            "    value = 1;",
            "}",
            ""
        ].join("\n");

        const { sourceText, metadata } =
            preprocessSourceForFeatherFixes(source);

        assert.notStrictEqual(
            sourceText,
            source,
            "Expected GM1016 preprocessor to remove boolean literal statements."
        );

        assert.ok(
            metadata?.GM1016?.length === 2,
            "Expected GM1016 metadata entries for each removed statement."
        );

        const ast = GMLParser.parse(sourceText, {
            getLocations: true,
            simplifyLocations: false
        });

        applyFeatherFixes(ast, {
            sourceText,
            preprocessedFixMetadata: metadata
        });

        const statements = ast.body ?? [];

        assert.strictEqual(
            statements.length,
            1,
            "Expected only the conditional statement to remain at the top level."
        );

        const [ifStatement] = statements;
        assert.ok(ifStatement?.type === "IfStatement");

        const blockBody = ifStatement?.consequent?.body ?? [];

        assert.strictEqual(
            blockBody.length,
            1,
            "Expected nested boolean literal statements to be removed."
        );

        const rootDiagnostics = ast._appliedFeatherDiagnostics ?? [];
        const gm1016Fixes = rootDiagnostics.filter(
            (entry) => entry.id === "GM1016"
        );

        assert.strictEqual(
            gm1016Fixes.length,
            2,
            "Expected GM1016 metadata to be recorded for each removed literal."
        );

        for (const fix of gm1016Fixes) {
            assert.strictEqual(fix.automatic, true);
            assert.ok(fix.range);
        }

        const blockDiagnostics =
            ifStatement.consequent?._appliedFeatherDiagnostics ?? [];

        assert.strictEqual(
            blockDiagnostics.some((entry) => entry.id === "GM1016"),
            true,
            "Expected GM1016 metadata to be attached to the containing block."
        );
    });

    it("deduplicates local variables flagged by GM2044 and records metadata", () => {
        const source = [
            "function demo() {",
            "    var total = 1;",
            "    var total = 2;",
            "    var count;",
            "    var count;",
            "    if (true) {",
            "        var temp = 0;",
            "        var temp = 1;",
            "    }",
            "}",
            ""
        ].join("\n");

        const ast = GMLParser.parse(source, {
            getLocations: true,
            simplifyLocations: false
        });

        applyFeatherFixes(ast, { sourceText: source });

        const functionNode = ast.body?.[0];
        assert.ok(functionNode?.type === "FunctionDeclaration");

        const statements = functionNode?.body?.body ?? [];
        assert.strictEqual(statements.length, 4);

        const totalDeclaration = statements[0];
        assert.ok(totalDeclaration?.type === "VariableDeclaration");
        assert.strictEqual(
            totalDeclaration.declarations?.[0]?.id?.name,
            "total"
        );

        const totalAssignment = statements[1];
        assert.ok(totalAssignment?.type === "AssignmentExpression");
        assert.strictEqual(totalAssignment.left?.name, "total");

        const countDeclarations = statements.filter(
            (node) =>
                node?.type === "VariableDeclaration" &&
                node.declarations?.[0]?.id?.name === "count"
        );
        assert.strictEqual(countDeclarations.length, 1);

        const ifStatement = statements[3];
        assert.strictEqual(ifStatement?.type, "IfStatement");

        const innerStatements = ifStatement?.consequent?.body ?? [];
        assert.strictEqual(innerStatements.length, 2);

        const innerAssignment = innerStatements[1];
        assert.ok(innerAssignment?.type === "AssignmentExpression");
        assert.strictEqual(innerAssignment.left?.name, "temp");

        const programDiagnostics = ast._appliedFeatherDiagnostics ?? [];
        const gm2044Entries = programDiagnostics.filter(
            (entry) => entry.id === "GM2044"
        );

        assert.ok(
            gm2044Entries.length >= 2,
            "Expected GM2044 metadata to be recorded at the program level."
        );
        assert.strictEqual(
            gm2044Entries.every((entry) => entry.automatic === true),
            true
        );

        const assignmentDiagnostics =
            innerAssignment._appliedFeatherDiagnostics ?? [];
        assert.strictEqual(
            assignmentDiagnostics.some((entry) => entry.id === "GM2044"),
            true,
            "Expected inserted assignment to record GM2044 metadata."
        );
    });

    it("records metadata for GM2064 flagged struct properties", () => {
        const source = [
            "/// Create Event",
            "",
            "ins_companion = instance_create_layer(x, y, layer, obj_companion, {",
            "    intro_message: message",
            "});"
        ].join("\n");

        const ast = GMLParser.parse(source, {
            getLocations: true,
            simplifyLocations: false
        });

        applyFeatherFixes(ast, { sourceText: source });

        const assignment = ast.body?.[0];
        assert.ok(assignment);
        const callExpression = assignment.right;
        assert.ok(callExpression);
        const structArgument = callExpression.arguments?.[4];
        assert.ok(structArgument);
        const [property] = structArgument.properties ?? [];
        assert.ok(property);

        const propertyMetadata = property._appliedFeatherDiagnostics ?? [];
        assert.strictEqual(propertyMetadata.length, 1);

        const [metadata] = propertyMetadata;
        assert.strictEqual(metadata.id, "GM2064");
        assert.strictEqual(metadata.target, "message");
        assert.strictEqual(metadata.automatic, false);

        const expectedMetadata = getFeatherDiagnosticById("GM2064");
        assert.ok(expectedMetadata);
        assert.strictEqual(metadata.title, expectedMetadata.title);
        assert.strictEqual(metadata.description, expectedMetadata.description);
        assert.strictEqual(metadata.correction, expectedMetadata.correction);

        const recordedFixes = ast._appliedFeatherDiagnostics ?? [];
        const gm2064Fixes = recordedFixes.filter(
            (entry) => entry.id === "GM2064"
        );
        assert.strictEqual(gm2064Fixes.length, 1);
        assert.strictEqual(gm2064Fixes[0].target, "message");
        assert.strictEqual(gm2064Fixes[0].automatic, false);
    });

    it("inserts a file_find_close call before nested file_find_first invocations flagged by GM2031", () => {
        const source = [
            "var _look_for_description = true;",
            "",
            'var _file = file_find_first("/game_data/*.bin", fa_none);',
            "",
            "if (_look_for_description)",
            "{",
            '    _file2 = file_find_first("/game_data/*.json", fa_none);',
            "}",
            "",
            "file_find_close();"
        ].join("\n");

        const ast = GMLParser.parse(source, {
            getLocations: true,
            simplifyLocations: false
        });

        applyFeatherFixes(ast, { sourceText: source });

        const appliedDiagnostics = ast._appliedFeatherDiagnostics ?? [];
        assert.strictEqual(
            appliedDiagnostics.some((entry) => entry.id === "GM2031"),
            true,
            "Expected GM2031 metadata to be recorded on the AST."
        );

        const ifStatement = ast.body?.find(
            (node) => node?.type === "IfStatement"
        );
        assert.ok(ifStatement, "Expected an if statement in the parsed AST.");

        const consequentBody = ifStatement?.consequent?.body ?? [];
        assert.strictEqual(consequentBody.length, 2);

        const [firstStatement, secondStatement] = consequentBody;
        assert.strictEqual(firstStatement?.type, "CallExpression");
        assert.strictEqual(firstStatement?.object?.name, "file_find_close");

        const closeDiagnostics =
            firstStatement?._appliedFeatherDiagnostics ?? [];
        assert.strictEqual(
            closeDiagnostics.some((entry) => entry.id === "GM2031"),
            true,
            "Expected GM2031 metadata on the inserted file_find_close call."
        );

        assert.strictEqual(secondStatement?.type, "AssignmentExpression");
        assert.strictEqual(secondStatement?.right?.type, "CallExpression");
        assert.strictEqual(
            secondStatement?.right?.object?.name,
            "file_find_first"
        );
    });

    it("moves gpu_pop_state calls flagged by GM2035 outside of conditionals and records metadata", () => {
        const source = [
            "gpu_push_state();",
            "",
            "if (show_name)",
            "{",
            "    draw_text(x, y, name);",
            "    gpu_pop_state();",
            "}",
            "",
            "draw_sprite(sprite_index, 0, x, y);"
        ].join("\n");

        const ast = GMLParser.parse(source, {
            getLocations: true,
            simplifyLocations: false
        });

        applyFeatherFixes(ast, { sourceText: source });

        const body = Array.isArray(ast.body) ? ast.body : [];

        const ifIndex = body.findIndex((node) => node?.type === "IfStatement");
        assert.notStrictEqual(
            ifIndex,
            -1,
            "Expected the sample to include an if statement."
        );

        const ifStatement = body[ifIndex];
        const consequentBody = Array.isArray(ifStatement?.consequent?.body)
            ? ifStatement.consequent.body
            : [];

        assert.strictEqual(
            consequentBody.some(
                (node) =>
                    node?.type === "CallExpression" &&
                    node?.object?.name === "gpu_pop_state"
            ),
            false,
            "Expected gpu_pop_state call to be removed from the conditional branch."
        );

        const insertedCall = body[ifIndex + 1];

        assert.ok(
            insertedCall,
            "Expected gpu_pop_state call to be inserted after the if statement."
        );
        assert.strictEqual(insertedCall?.type, "CallExpression");
        assert.strictEqual(insertedCall?.object?.name, "gpu_pop_state");

        const appliedDiagnostics = ast._appliedFeatherDiagnostics ?? [];
        const gm2035 = appliedDiagnostics.find(
            (entry) => entry.id === "GM2035"
        );

        assert.ok(
            gm2035,
            "Expected GM2035 metadata to be recorded on the AST."
        );
        assert.strictEqual(gm2035.automatic, true);

        const callDiagnostics = insertedCall?._appliedFeatherDiagnostics ?? [];
        assert.strictEqual(
            callDiagnostics.some((entry) => entry.id === "GM2035"),
            true,
            "Expected the inserted call to record GM2035 metadata."
        );
    });

    it("hoists multiple call arguments flagged by GM2023 and records metadata", () => {
        const source =
            "vertex_position_3d(vb, buffer_read(buff, buffer_f32), buffer_read(buff, buffer_f32), buffer_read(buff, buffer_f32));";

        const ast = GMLParser.parse(source, {
            getLocations: true,
            simplifyLocations: false
        });

        applyFeatherFixes(ast, { sourceText: source });

        const body = Array.isArray(ast.body) ? ast.body : [];

        assert.strictEqual(
            body.length >= 4,
            true,
            "Expected temporaries to be hoisted before the call expression."
        );

        for (let index = 0; index < 3; index += 1) {
            const declaration = body[index];
            assert.ok(declaration);
            assert.strictEqual(declaration.type, "VariableDeclaration");

            const declarators = Array.isArray(declaration.declarations)
                ? declaration.declarations
                : [];
            assert.strictEqual(declarators.length, 1);

            const [declarator] = declarators;
            assert.strictEqual(declarator?.id?.type, "Identifier");
            assert.strictEqual(
                declarator?.id?.name,
                `__feather_call_arg_${index}`
            );
            assert.strictEqual(declarator?.init?.type, "CallExpression");

            const declarationDiagnostics =
                declaration._appliedFeatherDiagnostics ?? [];
            assert.strictEqual(
                declarationDiagnostics.some((entry) => entry.id === "GM2023"),
                true,
                "Expected GM2023 metadata on each hoisted declaration."
            );
        }

        const callStatement = body[body.length - 1];
        assert.ok(callStatement);
        assert.strictEqual(callStatement.type, "CallExpression");

        const args = Array.isArray(callStatement.arguments)
            ? callStatement.arguments
            : [];
        assert.strictEqual(args.length, 4);
        assert.strictEqual(args[0]?.type, "Identifier");
        assert.strictEqual(args[0]?.name, "vb");
        assert.strictEqual(args[1]?.name, "__feather_call_arg_0");
        assert.strictEqual(args[2]?.name, "__feather_call_arg_1");
        assert.strictEqual(args[3]?.name, "__feather_call_arg_2");

        const appliedDiagnostics = ast._appliedFeatherDiagnostics ?? [];
        const gm2023 = appliedDiagnostics.find(
            (entry) => entry.id === "GM2023"
        );

        assert.ok(
            gm2023,
            "Expected GM2023 metadata to be recorded on the AST."
        );
        assert.strictEqual(gm2023.automatic, true);
        assert.strictEqual(gm2023.target, "vertex_position_3d");

        const callDiagnostics = callStatement._appliedFeatherDiagnostics ?? [];
        assert.strictEqual(
            callDiagnostics.some((entry) => entry.id === "GM2023"),
            true,
            "Expected GM2023 metadata on the transformed call expression."
        );
    });

    it("coalesces undefined fallbacks flagged by GM2061", () => {
        const source = [
            "array = modify_array(array);",
            "",
            "if (array == undefined) array = [];"
        ].join("\n");

        const ast = GMLParser.parse(source, {
            getLocations: true,
            simplifyLocations: false
        });

        applyFeatherFixes(ast, { sourceText: source });

        const body = Array.isArray(ast.body) ? ast.body : [];
        assert.strictEqual(body.length, 1);

        const [assignment] = body;
        assert.ok(assignment);
        assert.strictEqual(assignment.type, "AssignmentExpression");
        assert.strictEqual(assignment.operator, "=");

        const coalesced = assignment.right;
        assert.ok(coalesced);
        assert.strictEqual(coalesced.type, "BinaryExpression");
        assert.strictEqual(coalesced.operator, "??");

        const appliedDiagnostics = ast._appliedFeatherDiagnostics ?? [];
        const gm2061 = appliedDiagnostics.find(
            (entry) => entry.id === "GM2061"
        );
        assert.ok(
            gm2061,
            "Expected GM2061 metadata to be recorded on the AST."
        );
        assert.strictEqual(gm2061.automatic, true);
        assert.strictEqual(gm2061.target, "array");
        assert.ok(gm2061.range);

        const assignmentDiagnostics =
            assignment._appliedFeatherDiagnostics ?? [];
        assert.strictEqual(
            assignmentDiagnostics.some((entry) => entry.id === "GM2061"),
            true
        );
    });

    it("replaces undefined guards with nullish assignment for GM2061", () => {
        const source = "if (value == undefined) value = compute();";

        const ast = GMLParser.parse(source, {
            getLocations: true,
            simplifyLocations: false
        });

        applyFeatherFixes(ast, { sourceText: source });

        const body = Array.isArray(ast.body) ? ast.body : [];
        assert.strictEqual(body.length, 1);

        const [assignment] = body;
        assert.ok(assignment);
        assert.strictEqual(assignment.type, "AssignmentExpression");
        assert.strictEqual(assignment.operator, "??=");

        const appliedDiagnostics = ast._appliedFeatherDiagnostics ?? [];
        const gm2061 = appliedDiagnostics.find(
            (entry) => entry.id === "GM2061"
        );
        assert.ok(
            gm2061,
            "Expected GM2061 metadata to be recorded on the AST."
        );
        assert.strictEqual(gm2061.target, "value");

        const assignmentDiagnostics =
            assignment._appliedFeatherDiagnostics ?? [];
        assert.strictEqual(
            assignmentDiagnostics.some((entry) => entry.id === "GM2061"),
            true
        );
    });

    it("resets colour write enable after disabling channels and records metadata", () => {
        const source = [
            "/// Draw Event",
            "",
            "gpu_set_colourwriteenable(true, true, true, false);",
            "",
            "draw_sprite(sprite_index, 0, x, y);"
        ].join("\n");

        const ast = GMLParser.parse(source, {
            getLocations: true,
            simplifyLocations: false
        });

        applyFeatherFixes(ast, { sourceText: source });

        const body = (ast.body ?? []).filter(
            (node) => node?.type !== "EmptyStatement"
        );
        assert.ok(
            body.length >= 3,
            "Expected colour write enable reset to be inserted."
        );

        const [disableCall, drawCall, resetCall] = body;

        assert.strictEqual(disableCall?.type, "CallExpression");
        assert.strictEqual(
            disableCall?.object?.name,
            "gpu_set_colourwriteenable"
        );
        assert.strictEqual(drawCall?.type, "CallExpression");
        assert.strictEqual(drawCall?.object?.name, "draw_sprite");
        assert.strictEqual(resetCall?.type, "CallExpression");
        assert.strictEqual(
            resetCall?.object?.name,
            "gpu_set_colourwriteenable"
        );

        const resetArgs = Array.isArray(resetCall?.arguments)
            ? resetCall.arguments
            : [];
        assert.strictEqual(resetArgs.length >= 4, true);
        for (let index = 0; index < 4; index += 1) {
            const argument = resetArgs[index];
            assert.strictEqual(argument?.type, "Literal");
            assert.strictEqual(argument?.value, "true");
        }

        const appliedDiagnostics = ast._appliedFeatherDiagnostics ?? [];
        const gm2052 = appliedDiagnostics.find(
            (entry) => entry.id === "GM2052"
        );

        assert.ok(
            gm2052,
            "Expected GM2052 metadata to be recorded on the AST."
        );
        assert.strictEqual(gm2052.automatic, true);
        assert.ok(gm2052.range);

        const callDiagnostics = resetCall?._appliedFeatherDiagnostics ?? [];
        assert.strictEqual(
            callDiagnostics.some((entry) => entry.id === "GM2052"),
            true
        );
    });

    it("resets gpu_set_cullmode calls flagged by GM2051 and records metadata", () => {
        const source = [
            "/// Draw Event",
            "",
            "gpu_set_cullmode(cull_clockwise);",
            "",
            "vertex_submit(vb, pr_trianglelist, tex);"
        ].join("\n");

        const ast = GMLParser.parse(source, {
            getLocations: true,
            simplifyLocations: false
        });

        applyFeatherFixes(ast, { sourceText: source });

        const body = ast.body ?? [];
        assert.strictEqual(body.length >= 3, true);

        const resetCall = body[1];
        assert.ok(resetCall);
        assert.strictEqual(resetCall.type, "CallExpression");
        assert.strictEqual(resetCall.object?.name, "gpu_set_cullmode");
        assert.strictEqual(resetCall.arguments?.[0]?.name, "cull_noculling");

        const callDiagnostics = resetCall._appliedFeatherDiagnostics ?? [];
        assert.strictEqual(
            callDiagnostics.some((entry) => entry.id === "GM2051"),
            true
        );

        const appliedDiagnostics = ast._appliedFeatherDiagnostics ?? [];
        const gm2051 = appliedDiagnostics.find(
            (entry) => entry.id === "GM2051"
        );
        assert.ok(
            gm2051,
            "Expected GM2051 metadata to be recorded on the AST."
        );
        assert.strictEqual(gm2051.automatic, true);
        assert.ok(gm2051.range);
    });

    it("balances gpu_push_state/gpu_pop_state pairs flagged by GM2042", () => {
        const source = [
            "if (situation_1)",
            "{",
            "    gpu_push_state();",
            "    gpu_push_state();",
            "",
            '    draw_text(x, y, "Hi");',
            "",
            "    gpu_pop_state();",
            "}",
            "",
            "if (situation_2)",
            "{",
            "    gpu_push_state();",
            "",
            "    draw_circle(x, y, 10, false);",
            "",
            "    gpu_pop_state();",
            "    gpu_pop_state();",
            "}",
            ""
        ].join("\n");

        const ast = GMLParser.parse(source, {
            getLocations: true,
            simplifyLocations: false
        });

        applyFeatherFixes(ast, { sourceText: source });

        const [firstIf, secondIf] = ast.body ?? [];
        assert.ok(firstIf?.consequent?.type === "BlockStatement");
        assert.ok(secondIf?.consequent?.type === "BlockStatement");

        const firstBlockStatements = firstIf.consequent.body ?? [];
        const secondBlockStatements = secondIf.consequent.body ?? [];

        const firstBlockPushes = firstBlockStatements.filter(
            (node) =>
                node?.type === "CallExpression" &&
                node.object?.name === "gpu_push_state"
        );
        const firstBlockPops = firstBlockStatements.filter(
            (node) =>
                node?.type === "CallExpression" &&
                node.object?.name === "gpu_pop_state"
        );

        assert.strictEqual(firstBlockPushes.length, 2);
        assert.strictEqual(firstBlockPops.length, 2);

        const secondBlockPushes = secondBlockStatements.filter(
            (node) =>
                node?.type === "CallExpression" &&
                node.object?.name === "gpu_push_state"
        );
        const secondBlockPops = secondBlockStatements.filter(
            (node) =>
                node?.type === "CallExpression" &&
                node.object?.name === "gpu_pop_state"
        );

        assert.strictEqual(secondBlockPushes.length, 1);
        assert.strictEqual(secondBlockPops.length, 1);

        const appliedDiagnostics = ast._appliedFeatherDiagnostics ?? [];
        const gm2042 = appliedDiagnostics.find(
            (entry) => entry.id === "GM2042"
        );

        assert.ok(
            gm2042,
            "Expected GM2042 metadata to be recorded on the AST."
        );
        assert.strictEqual(gm2042.automatic, true);
    });

    it("removes orphaned event_inherited calls flagged by GM2040 and records metadata", () => {
        const source = [
            "/// Room Start Event",
            "",
            "if (should_run)",
            "{",
            "    event_inherited();",
            '    show_debug_message("branch");',
            "}",
            "",
            "event_inherited();",
            "",
            'show_debug_message("Ready");'
        ].join("\n");

        const ast = GMLParser.parse(source, {
            getLocations: true,
            simplifyLocations: false
        });

        applyFeatherFixes(ast, { sourceText: source });

        const statements = Array.isArray(ast.body) ? ast.body : [];
        assert.strictEqual(
            statements.some((statement) => isEventInheritedCall(statement)),
            false,
            "Expected top-level event_inherited calls to be removed."
        );

        const branch = statements.find(
            (statement) => statement?.type === "IfStatement"
        );
        assert.ok(branch);

        const branchBody = Array.isArray(branch?.consequent?.body)
            ? branch.consequent.body
            : [];
        assert.strictEqual(
            branchBody.some((statement) => isEventInheritedCall(statement)),
            false,
            "Expected event_inherited calls inside blocks to be removed."
        );

        const appliedDiagnostics = Array.isArray(ast._appliedFeatherDiagnostics)
            ? ast._appliedFeatherDiagnostics
            : [];
        const gm2040Fixes = appliedDiagnostics.filter(
            (entry) => entry.id === "GM2040"
        );

        assert.strictEqual(
            gm2040Fixes.length,
            2,
            "Expected two GM2040 fixes to be recorded."
        );

        for (const entry of gm2040Fixes) {
            assert.strictEqual(
                entry.automatic,
                true,
                "GM2040 fixes should be automatic."
            );
            assert.strictEqual(entry.target, "event_inherited");
            assert.ok(
                entry.range,
                "GM2040 fixes should include range metadata."
            );
        }
    });

    it("removes stray file_find_next calls flagged by GM2033", () => {
        const source = [
            "fnames = [];",
            "",
            'var _fname = file_find_first("*.txt", fa_none);',
            "",
            'while (_fname != "")',
            "{",
            "    array_push(fnames, _fname);",
            "",
            "    _fname = file_find_next();",
            "}",
            "",
            "file_find_close();",
            "",
            "file_find_next();"
        ].join("\n");

        const ast = GMLParser.parse(source, {
            getLocations: true,
            simplifyLocations: false
        });

        applyFeatherFixes(ast, { sourceText: source });

        const statements = Array.isArray(ast.body) ? ast.body : [];
        assert.strictEqual(
            statements.some(
                (statement) =>
                    statement?.type === "CallExpression" &&
                    statement?.object?.name === "file_find_next"
            ),
            false,
            "Expected trailing file_find_next() call to be removed."
        );

        const diagnostics = ast._appliedFeatherDiagnostics ?? [];
        const gm2033 = diagnostics.find((entry) => entry.id === "GM2033");

        assert.ok(
            gm2033,
            "Expected GM2033 metadata to be recorded on the AST."
        );
        assert.strictEqual(gm2033.automatic, true);
        assert.strictEqual(gm2033.target, "file_find_next");
        assert.ok(gm2033.range);
    });

    it("moves draw_primitive_end calls outside flagged GM2030 conditionals", () => {
        const source = [
            "draw_primitive_begin(pr_linelist);",
            "",
            "if (should_draw)",
            "{",
            "    draw_primitive_end();",
            "}",
            "else",
            "{",
            "    draw_vertex(0, 0);",
            "}",
            "",
            'draw_text(0, 0, "done");'
        ].join("\n");

        const ast = GMLParser.parse(source, {
            getLocations: true,
            simplifyLocations: false
        });

        const statements = ast.body ?? [];
        assert.strictEqual(statements.length >= 3, true);

        const conditional = statements[1];
        assert.ok(conditional?.type === "IfStatement");

        applyFeatherFixes(ast, { sourceText: source });

        const [beginCall, fixedConditional, trailingCall] = ast.body ?? [];
        assert.ok(isCallExpression(beginCall));
        assert.ok(fixedConditional?.type === "IfStatement");
        assert.ok(isCallExpression(trailingCall));
        assert.strictEqual(trailingCall.object?.name, "draw_primitive_end");

        const consequentBody = fixedConditional.consequent?.body ?? [];
        const alternateBody = fixedConditional.alternate?.body ?? [];

        assert.strictEqual(consequentBody.some(isDrawPrimitiveEndName), false);
        assert.strictEqual(alternateBody.some(isDrawPrimitiveEndName), false);

        const conditionalDiagnostics =
            trailingCall._appliedFeatherDiagnostics ?? [];
        assert.strictEqual(
            conditionalDiagnostics.some((entry) => entry.id === "GM2030"),
            true,
            "Expected GM2030 metadata to be recorded on the lifted call."
        );

        const appliedDiagnostics = ast._appliedFeatherDiagnostics ?? [];
        assert.strictEqual(
            appliedDiagnostics.some((entry) => entry.id === "GM2030"),
            true,
            "Expected GM2030 metadata to be recorded on the program node."
        );
    });

    it("wraps draw vertex calls flagged by GM2029 and records metadata", () => {
        const source = [
            "/// Draw Event",
            "",
            "draw_vertex(room_width / 4, room_height / 4);",
            "draw_vertex(room_width / 2, room_height / 4);",
            "draw_vertex(room_width / 4, room_height / 2);",
            "",
            "draw_primitive_begin(pr_trianglelist);",
            "draw_primitive_end();"
        ].join("\n");

        const ast = GMLParser.parse(source, {
            getLocations: true,
            simplifyLocations: false
        });

        applyFeatherFixes(ast, { sourceText: source });

        const statements = Array.isArray(ast.body) ? ast.body : [];
        assert.ok(
            statements.length >= 5,
            "Expected the sample program to include draw calls."
        );

        const [firstStatement] = statements;
        assert.strictEqual(
            firstStatement?.object?.name,
            "draw_primitive_begin"
        );

        const vertexCalls = statements.filter(
            (node) =>
                node?.type === "CallExpression" &&
                node.object?.name?.startsWith("draw_vertex")
        );
        assert.strictEqual(
            vertexCalls.length >= 3,
            true,
            "Expected draw_vertex calls to remain present."
        );

        for (const vertex of vertexCalls) {
            const vertexDiagnostics = vertex?._appliedFeatherDiagnostics ?? [];
            assert.strictEqual(
                vertexDiagnostics.some(
                    (entry) =>
                        entry.id === "GM2029" && entry.automatic === true
                ),
                true,
                "Expected each draw_vertex call to record GM2029 metadata."
            );
        }

        const appliedDiagnostics = ast._appliedFeatherDiagnostics ?? [];
        assert.strictEqual(
            appliedDiagnostics.some((entry) => entry.id === "GM2029"),
            true,
            "Expected GM2029 metadata to be recorded on the AST."
        );

        const lastStatement = statements[statements.length - 1];
        assert.strictEqual(lastStatement?.object?.name, "draw_primitive_end");
    });

    it("resets draw_set_halign calls flagged by GM2026 and records metadata", () => {
        const source = [
            "draw_set_halign(fa_right);",
            "",
            'draw_text(room_width - 5, 5, "In the top-right corner");'
        ].join("\n");

        const ast = GMLParser.parse(source, {
            getLocations: true,
            simplifyLocations: false
        });

        applyFeatherFixes(ast, { sourceText: source });

        const calls = Array.isArray(ast.body)
            ? ast.body.filter((node) => node?.type === "CallExpression")
            : [];

        assert.strictEqual(calls.length, 3);

        const resetCall = calls[calls.length - 1];
        assert.ok(resetCall);
        assert.strictEqual(resetCall.object?.name, "draw_set_halign");
        assert.ok(Array.isArray(resetCall.arguments));
        assert.strictEqual(resetCall.arguments[0]?.name, "fa_left");

        const appliedDiagnostics = ast._appliedFeatherDiagnostics ?? [];
        const gm2026 = appliedDiagnostics.find(
            (entry) => entry.id === "GM2026"
        );

        assert.ok(
            gm2026,
            "Expected GM2026 metadata to be recorded on the AST."
        );
        assert.strictEqual(gm2026.automatic, true);
        assert.strictEqual(gm2026.target, "draw_set_halign");
        assert.ok(gm2026.range);

        const resetDiagnostics = resetCall._appliedFeatherDiagnostics ?? [];
        assert.strictEqual(
            resetDiagnostics.some((entry) => entry.id === "GM2026"),
            true
        );
    });

    it("converts GM2016 assignments to local declarations outside the Create event", () => {
        const source = [
            "/// Create Event",
            "",
            "health = 100;",
            "",
            "/// Step Event",
            "",
            "ammo = 0;",
            "",
            "ammo += 1;"
        ].join("\n");

        const ast = GMLParser.parse(source, {
            getLocations: true,
            simplifyLocations: false
        });

        applyFeatherFixes(ast, { sourceText: source });

        const [createAssignment, localizedVariable, additiveAssignment] =
            ast.body ?? [];

        assert.ok(createAssignment);
        assert.strictEqual(createAssignment.type, "AssignmentExpression");

        assert.ok(localizedVariable);
        assert.strictEqual(localizedVariable.type, "VariableDeclaration");
        assert.strictEqual(localizedVariable.kind, "var");

        const declarations = localizedVariable.declarations ?? [];
        assert.strictEqual(Array.isArray(declarations), true);
        assert.strictEqual(declarations.length, 1);

        const declarator = declarations[0];
        assert.ok(declarator);
        assert.strictEqual(declarator.id?.name, "ammo");
        assert.ok(additiveAssignment);
        assert.strictEqual(additiveAssignment.type, "AssignmentExpression");
        assert.strictEqual(additiveAssignment.operator, "+=");

        const appliedDiagnostics = ast._appliedFeatherDiagnostics ?? [];
        const gm2016 = appliedDiagnostics.find(
            (entry) => entry.id === "GM2016"
        );

        assert.ok(
            gm2016,
            "Expected GM2016 metadata to be recorded on the AST."
        );
        assert.strictEqual(gm2016.automatic, true);
        assert.strictEqual(gm2016.target, "ammo");
        assert.ok(gm2016.range);

        const declarationDiagnostics =
            localizedVariable._appliedFeatherDiagnostics ?? [];
        assert.strictEqual(
            declarationDiagnostics.some((entry) => entry.id === "GM2016"),
            true,
            "Expected GM2016 metadata to be recorded on the transformed declaration."
        );
    });
});

function isCallExpression(node) {
    return !!node && node.type === "CallExpression";
}

function isDrawPrimitiveEndName(node) {
    return isCallExpression(node) && node.object?.name === "draw_primitive_end";
}<|MERGE_RESOLUTION|>--- conflicted
+++ resolved
@@ -281,48 +281,7 @@
         );
     });
 
-<<<<<<< HEAD
-    it("inserts missing vertex_format_end before subsequent begins and records metadata", () => {
-        const source = [
-            "vertex_format_begin();",
-            "vertex_format_add_position_3d();",
-            "vertex_format_begin();",
-            "vertex_format_add_texcoord();",
-            "format = vertex_format_end();"
-        ].join("\n");
-
-        const ast = GMLParser.parse(source, {
-            getLocations: true,
-            simplifyLocations: false
-        });
-
-        applyFeatherFixes(ast, { sourceText: source });
-
-        const programBody = Array.isArray(ast.body) ? ast.body : [];
-        assert.strictEqual(programBody.length, 6);
-
-        const insertedCall = programBody[2];
-        assert.strictEqual(insertedCall?.type, "CallExpression");
-        assert.strictEqual(insertedCall?.object?.name, "vertex_format_end");
-
-        const appliedDiagnostics = ast._appliedFeatherDiagnostics ?? [];
-        const gm2012 = appliedDiagnostics.find((entry) => entry.id === "GM2012");
-
-        assert.ok(gm2012, "Expected GM2012 metadata to be recorded on the AST.");
-        assert.strictEqual(gm2012.automatic, true);
-
-        const insertedMetadata = insertedCall?._appliedFeatherDiagnostics ?? [];
-        assert.strictEqual(
-            insertedMetadata.some((entry) => entry.id === "GM2012"),
-            true,
-            "Inserted vertex_format_end call should include GM2012 metadata."
-        );
-    });
-
-    it("harmonizes texture ternaries flagged by GM1063 and records metadata", () => {
-=======
     it("replaces file attribute additions with bitwise OR operations", () => {
->>>>>>> 164b1dd1
         const source = [
             "function scanArchives() {",
             "    var attributes = fa_readonly + fa_archive;",
@@ -2382,6 +2341,48 @@
             nodeDiagnostics.some((entry) => entry.id === "GM2015"),
             true,
             "Expected GM2015 metadata to be attached to the inserted call."
+        );
+    });
+
+    it("inserts missing vertex_format_end before subsequent begins and records metadata", () => {
+        const source = [
+            "vertex_format_begin();",
+            "vertex_format_add_position_3d();",
+            "vertex_format_begin();",
+            "vertex_format_add_texcoord();",
+            "format = vertex_format_end();"
+        ].join("\n");
+
+        const ast = GMLParser.parse(source, {
+            getLocations: true,
+            simplifyLocations: false
+        });
+
+        applyFeatherFixes(ast, { sourceText: source });
+
+        const programBody = Array.isArray(ast.body) ? ast.body : [];
+        assert.strictEqual(programBody.length, 6);
+
+        const insertedCall = programBody[2];
+        assert.strictEqual(insertedCall?.type, "CallExpression");
+        assert.strictEqual(insertedCall?.object?.name, "vertex_format_end");
+
+        const appliedDiagnostics = ast._appliedFeatherDiagnostics ?? [];
+        const gm2012 = appliedDiagnostics.find(
+            (entry) => entry.id === "GM2012"
+        );
+
+        assert.ok(
+            gm2012,
+            "Expected GM2012 metadata to be recorded on the AST."
+        );
+        assert.strictEqual(gm2012.automatic, true);
+
+        const insertedMetadata = insertedCall?._appliedFeatherDiagnostics ?? [];
+        assert.strictEqual(
+            insertedMetadata.some((entry) => entry.id === "GM2012"),
+            true,
+            "Inserted vertex_format_end call should include GM2012 metadata."
         );
     });
 
