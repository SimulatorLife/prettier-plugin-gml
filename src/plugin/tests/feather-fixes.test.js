--- conflicted
+++ resolved
@@ -522,116 +522,6 @@
         );
     });
 
-    it("replaces read-only built-in assignments with local variables", () => {
-        const source = [
-            "function demo() {",
-            '    working_directory = @"PlayerData";',
-            '    var first = file_find_first(working_directory + @"/Screenshots/*.png", fa_archive);',
-            "    return working_directory;",
-            "}"
-        ].join("\n");
-
-        const ast = GMLParser.parse(source, {
-            getLocations: true,
-            simplifyLocations: false
-        });
-
-        applyFeatherFixes(ast, { sourceText: source });
-
-        const [functionDeclaration] = ast.body ?? [];
-        assert.ok(functionDeclaration);
-
-        const blockBody = functionDeclaration.body?.body ?? [];
-        assert.ok(Array.isArray(blockBody));
-        assert.strictEqual(blockBody.length, 3);
-
-        const [replacementDeclaration, callDeclaration, returnStatement] =
-            blockBody;
-
-        assert.ok(replacementDeclaration);
-        assert.strictEqual(replacementDeclaration.type, "VariableDeclaration");
-
-        const replacementDeclarator = replacementDeclaration.declarations?.[0];
-        assert.ok(replacementDeclarator);
-        const replacementName = replacementDeclarator.id?.name;
-        assert.strictEqual(typeof replacementName, "string");
-        assert.ok(replacementName.startsWith("__feather_working_directory"));
-
-        const callInit = callDeclaration?.declarations?.[0]?.init;
-        assert.ok(callInit);
-        assert.strictEqual(callInit.type, "CallExpression");
-
-        const firstArgument = callInit.arguments?.[0];
-        assert.ok(firstArgument);
-        assert.strictEqual(firstArgument.type, "BinaryExpression");
-        assert.strictEqual(firstArgument.left?.type, "Identifier");
-        assert.strictEqual(firstArgument.left.name, replacementName);
-
-        assert.ok(returnStatement);
-        assert.strictEqual(returnStatement.type, "ReturnStatement");
-        assert.strictEqual(returnStatement.argument?.type, "Identifier");
-        assert.strictEqual(returnStatement.argument.name, replacementName);
-
-        const statementFixes =
-            replacementDeclaration._appliedFeatherDiagnostics;
-        assert.ok(Array.isArray(statementFixes));
-        assert.strictEqual(statementFixes.length, 1);
-        assert.strictEqual(statementFixes[0].id, "GM1008");
-        assert.strictEqual(statementFixes[0].target, "working_directory");
-        assert.strictEqual(statementFixes[0].automatic, true);
-
-        const rootFixes = ast._appliedFeatherDiagnostics ?? [];
-        assert.strictEqual(
-            rootFixes.some((entry) => entry.id === "GM1008"),
-            true,
-            "Expected program metadata to include the GM1008 fix."
-        );
-    });
-
-    it("replaces file attribute additions with bitwise OR operations", () => {
-        const source = [
-            "function scanArchives() {",
-            "    var attributes = fa_readonly + fa_archive;",
-            '    return file_find_first(@"/User Content/*.doc", attributes);',
-            "}"
-        ].join("\n");
-
-        const ast = GMLParser.parse(source, {
-            getLocations: true,
-            simplifyLocations: false
-        });
-
-        applyFeatherFixes(ast, { sourceText: source });
-
-        const [functionDeclaration] = ast.body ?? [];
-        assert.ok(functionDeclaration);
-
-        const declaration = functionDeclaration.body?.body?.[0];
-        assert.ok(declaration);
-        assert.strictEqual(declaration.type, "VariableDeclaration");
-
-        const [declarator] = declaration.declarations ?? [];
-        assert.ok(declarator);
-
-        const initializer = declarator.init;
-        assert.ok(initializer);
-        assert.strictEqual(initializer.type, "BinaryExpression");
-        assert.strictEqual(initializer.operator, "|");
-
-        const appliedDiagnostics = Array.isArray(
-            initializer._appliedFeatherDiagnostics
-        )
-            ? initializer._appliedFeatherDiagnostics
-            : [];
-
-        assert.strictEqual(
-            appliedDiagnostics.some((entry) => entry.id === "GM1009"),
-            true,
-            "Expected GM1009 fix metadata for the converted file attribute addition."
-        );
-    });
-
-<<<<<<< HEAD
     it("removes non-integer enum assignments and records GM1003 metadata", () => {
         const ast = {
             type: "Program",
@@ -696,13 +586,123 @@
 
         assert.ok(Array.isArray(ast._appliedFeatherDiagnostics));
         assert.strictEqual(
-            ast._appliedFeatherDiagnostics.some((entry) => entry.id === "GM1003"),
+            ast._appliedFeatherDiagnostics.some(
+                (entry) => entry.id === "GM1003"
+            ),
             true,
             "Expected GM1003 metadata to be recorded on the program node."
         );
     });
-});
-=======
+
+    it("replaces read-only built-in assignments with local variables", () => {
+        const source = [
+            "function demo() {",
+            '    working_directory = @"PlayerData";',
+            '    var first = file_find_first(working_directory + @"/Screenshots/*.png", fa_archive);',
+            "    return working_directory;",
+            "}"
+        ].join("\n");
+
+        const ast = GMLParser.parse(source, {
+            getLocations: true,
+            simplifyLocations: false
+        });
+
+        applyFeatherFixes(ast, { sourceText: source });
+
+        const [functionDeclaration] = ast.body ?? [];
+        assert.ok(functionDeclaration);
+
+        const blockBody = functionDeclaration.body?.body ?? [];
+        assert.ok(Array.isArray(blockBody));
+        assert.strictEqual(blockBody.length, 3);
+
+        const [replacementDeclaration, callDeclaration, returnStatement] =
+            blockBody;
+
+        assert.ok(replacementDeclaration);
+        assert.strictEqual(replacementDeclaration.type, "VariableDeclaration");
+
+        const replacementDeclarator = replacementDeclaration.declarations?.[0];
+        assert.ok(replacementDeclarator);
+        const replacementName = replacementDeclarator.id?.name;
+        assert.strictEqual(typeof replacementName, "string");
+        assert.ok(replacementName.startsWith("__feather_working_directory"));
+
+        const callInit = callDeclaration?.declarations?.[0]?.init;
+        assert.ok(callInit);
+        assert.strictEqual(callInit.type, "CallExpression");
+
+        const firstArgument = callInit.arguments?.[0];
+        assert.ok(firstArgument);
+        assert.strictEqual(firstArgument.type, "BinaryExpression");
+        assert.strictEqual(firstArgument.left?.type, "Identifier");
+        assert.strictEqual(firstArgument.left.name, replacementName);
+
+        assert.ok(returnStatement);
+        assert.strictEqual(returnStatement.type, "ReturnStatement");
+        assert.strictEqual(returnStatement.argument?.type, "Identifier");
+        assert.strictEqual(returnStatement.argument.name, replacementName);
+
+        const statementFixes =
+            replacementDeclaration._appliedFeatherDiagnostics;
+        assert.ok(Array.isArray(statementFixes));
+        assert.strictEqual(statementFixes.length, 1);
+        assert.strictEqual(statementFixes[0].id, "GM1008");
+        assert.strictEqual(statementFixes[0].target, "working_directory");
+        assert.strictEqual(statementFixes[0].automatic, true);
+
+        const rootFixes = ast._appliedFeatherDiagnostics ?? [];
+        assert.strictEqual(
+            rootFixes.some((entry) => entry.id === "GM1008"),
+            true,
+            "Expected program metadata to include the GM1008 fix."
+        );
+    });
+
+    it("replaces file attribute additions with bitwise OR operations", () => {
+        const source = [
+            "function scanArchives() {",
+            "    var attributes = fa_readonly + fa_archive;",
+            '    return file_find_first(@"/User Content/*.doc", attributes);',
+            "}"
+        ].join("\n");
+
+        const ast = GMLParser.parse(source, {
+            getLocations: true,
+            simplifyLocations: false
+        });
+
+        applyFeatherFixes(ast, { sourceText: source });
+
+        const [functionDeclaration] = ast.body ?? [];
+        assert.ok(functionDeclaration);
+
+        const declaration = functionDeclaration.body?.body?.[0];
+        assert.ok(declaration);
+        assert.strictEqual(declaration.type, "VariableDeclaration");
+
+        const [declarator] = declaration.declarations ?? [];
+        assert.ok(declarator);
+
+        const initializer = declarator.init;
+        assert.ok(initializer);
+        assert.strictEqual(initializer.type, "BinaryExpression");
+        assert.strictEqual(initializer.operator, "|");
+
+        const appliedDiagnostics = Array.isArray(
+            initializer._appliedFeatherDiagnostics
+        )
+            ? initializer._appliedFeatherDiagnostics
+            : [];
+
+        assert.strictEqual(
+            appliedDiagnostics.some((entry) => entry.id === "GM1009"),
+            true,
+            "Expected GM1009 fix metadata for the converted file attribute addition."
+        );
+    });
+
     it("converts room navigation arithmetic into dedicated helpers", () => {
         const source = [
             "var next_room = room + 1;",
@@ -4792,5 +4792,4 @@
 
 function isDrawPrimitiveEndName(node) {
     return isCallExpression(node) && node.object?.name === "draw_primitive_end";
-}
->>>>>>> ca5d2e86
+}