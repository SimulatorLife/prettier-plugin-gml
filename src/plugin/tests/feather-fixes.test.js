--- conflicted
+++ resolved
@@ -317,7 +317,6 @@
         assert.strictEqual(ternaryDiagnostics.some((entry) => entry.id === "GM1063"), true);
     });
 
-<<<<<<< HEAD
     it("normalizes simple syntax errors flagged by GM1100 and records metadata", () => {
         const source = [
             "var _this * something;",
@@ -364,7 +363,9 @@
             assert.strictEqual(entry.automatic, true);
             assert.strictEqual(entry.title, "Syntax Error");
             assert.strictEqual(entry.description?.includes("syntax error"), true);
-=======
+        }
+    });
+  
     it("removes stray boolean literal statements flagged by GM1016 and records metadata", () => {
         const topLevelLiteral = {
             type: "ExpressionStatement",
@@ -443,7 +444,6 @@
         for (const entry of rootGM1016) {
             assert.strictEqual(entry.automatic, true, "GM1016 fixes should be marked as automatic.");
             assert.ok(entry.range, "GM1016 fixes should capture the removed node's range.");
->>>>>>> d74db395
         }
     });
 });