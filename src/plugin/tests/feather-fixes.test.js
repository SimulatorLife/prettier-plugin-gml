import assert from "node:assert/strict";

import { describe, it } from "node:test";

import GMLParser from "gamemaker-language-parser";

import {
    getNodeEndIndex,
    getNodeStartIndex
} from "../../shared/ast-locations.js";

import {
    getFeatherMetadata,
    getFeatherDiagnosticById
} from "../src/feather/metadata.js";
import {
    applyFeatherFixes,
    getFeatherDiagnosticFixers,
    preprocessSourceForFeatherFixes
} from "../src/ast-transforms/apply-feather-fixes.js";

function isEventInheritedCall(node) {
    if (!node || node.type !== "CallExpression") {
        return false;
    }

    const callee = node.object;

    return callee?.type === "Identifier" && callee.name === "event_inherited";
}

describe("Feather diagnostic fixer registry", () => {
    it("registers a fixer entry for every diagnostic", () => {
        const metadata = getFeatherMetadata();
        const diagnostics = Array.isArray(metadata?.diagnostics)
            ? metadata.diagnostics
            : [];
        const registry = getFeatherDiagnosticFixers();

        assert.strictEqual(
            registry.size,
            diagnostics.length,
            "Expected the fixer registry to include every Feather diagnostic."
        );

        for (const diagnostic of diagnostics) {
            assert.ok(
                registry.has(diagnostic.id),
                `Missing fixer entry for Feather diagnostic ${diagnostic.id}.`
            );
        }
    });
});

describe("applyFeatherFixes transform", () => {
    it("removes trailing macro semicolons and records fix metadata", () => {
        const source = ["#macro SAMPLE value;", "", "var data = SAMPLE;"].join(
            "\n"
        );

        const ast = GMLParser.parse(source, {
            getLocations: true,
            simplifyLocations: false
        });

        const [macro] = ast.body ?? [];
        applyFeatherFixes(ast, { sourceText: source });

        assert.ok(Array.isArray(ast._appliedFeatherDiagnostics));
        assert.strictEqual(
            ast._appliedFeatherDiagnostics.some(
                (entry) => entry.id === "GM1051"
            ),
            true,
            "Expected macro fixer metadata to be recorded on the program node."
        );

        assert.ok(macro);
        assert.ok(Array.isArray(macro.tokens));
        assert.strictEqual(macro.tokens.includes(";"), false);
        assert.strictEqual(typeof macro._featherMacroText, "string");
        assert.strictEqual(
            macro._featherMacroText.trimEnd(),
            "#macro SAMPLE value"
        );

        const macroFixes = macro._appliedFeatherDiagnostics;
        assert.ok(Array.isArray(macroFixes));
        assert.strictEqual(macroFixes.length, 1);
        assert.strictEqual(macroFixes[0].target, "SAMPLE");
    });

    it("removes trailing macro semicolons before inline comments", () => {
        const source = [
            "#macro SAMPLE value; // comment",
            "",
            "var data = SAMPLE;"
        ].join("\n");

        const ast = GMLParser.parse(source, {
            getLocations: true,
            simplifyLocations: false
        });

        const [macro] = ast.body ?? [];
        applyFeatherFixes(ast, { sourceText: source });

        assert.ok(macro);
        assert.ok(Array.isArray(macro.tokens));
        assert.strictEqual(macro.tokens.includes(";"), false);
        assert.strictEqual(typeof macro._featherMacroText, "string");
        assert.strictEqual(
            macro._featherMacroText.trimEnd(),
            "#macro SAMPLE value // comment"
        );

        const macroFixes = macro._appliedFeatherDiagnostics;
        assert.ok(Array.isArray(macroFixes));
        assert.strictEqual(macroFixes.length, 1);
        assert.strictEqual(macroFixes[0].target, "SAMPLE");
    });

    it("inserts the missing argument for GM1005 and records fix metadata", () => {
        const source = "draw_set_color();";

        const ast = GMLParser.parse(source, {
            getLocations: true,
            simplifyLocations: false
        });

        applyFeatherFixes(ast, { sourceText: source });

        const [firstStatement] = ast.body ?? [];
        const callExpression =
            firstStatement?.type === "ExpressionStatement"
                ? firstStatement.expression
                : firstStatement;

        assert.ok(callExpression);
        assert.ok(Array.isArray(callExpression.arguments));
        assert.strictEqual(callExpression.arguments.length, 1);

        const [argument] = callExpression.arguments;
        assert.ok(argument);
        assert.strictEqual(argument.type, "Identifier");
        assert.strictEqual(argument.name, "c_black");

        const appliedFixes = callExpression._appliedFeatherDiagnostics ?? [];
        assert.strictEqual(
            appliedFixes.some((entry) => entry.id === "GM1005"),
            true
        );

        assert.ok(Array.isArray(ast._appliedFeatherDiagnostics));
        assert.strictEqual(
            ast._appliedFeatherDiagnostics.some(
                (entry) => entry.id === "GM1005"
            ),
            true
        );
    });

    it("removes duplicate enum members and records fix metadata", () => {
        const source = [
            "enum FRUIT {",
            "    APPLE,",
            "    apple,",
            "    BANANA,",
            "    BANANA",
            "}",
            "",
            "var result = FRUIT.BANANA;"
        ].join("\n");

        const ast = GMLParser.parse(source, {
            getLocations: true,
            simplifyLocations: false
        });

        applyFeatherFixes(ast, { sourceText: source });

        const [enumDeclaration] = ast.body ?? [];
        assert.ok(enumDeclaration);
        assert.strictEqual(enumDeclaration.type, "EnumDeclaration");

        const members = Array.isArray(enumDeclaration.members)
            ? enumDeclaration.members
            : [];
        const memberNames = members.map((member) => member?.name?.name);

        assert.deepStrictEqual(
            memberNames,
            ["APPLE", "BANANA"],
            "Expected duplicate enum members to be removed."
        );

        const enumFixes = enumDeclaration._appliedFeatherDiagnostics ?? [];
        assert.strictEqual(enumFixes.length, 2);
        assert.strictEqual(
            enumFixes.every((entry) => entry.id === "GM1004"),
            true
        );
        assert.deepStrictEqual(
            enumFixes.map((entry) => entry.target),
            ["apple", "BANANA"]
        );

        const recordedIds = new Set(
            (ast._appliedFeatherDiagnostics ?? []).map((entry) => entry.id)
        );
        assert.strictEqual(
            recordedIds.has("GM1004"),
            true,
            "Expected GM1004 fix metadata on the program node."
        );
    });

    it("replaces read-only built-in assignments with local variables", () => {
        const source = [
            "function demo() {",
            '    working_directory = @"PlayerData";',
            '    var first = file_find_first(working_directory + @"/Screenshots/*.png", fa_archive);',
            "    return working_directory;",
            "}"
        ].join("\n");

        const ast = GMLParser.parse(source, {
            getLocations: true,
            simplifyLocations: false
        });

        applyFeatherFixes(ast, { sourceText: source });

        const [functionDeclaration] = ast.body ?? [];
        assert.ok(functionDeclaration);

        const blockBody = functionDeclaration.body?.body ?? [];
        assert.ok(Array.isArray(blockBody));
        assert.strictEqual(blockBody.length, 3);

        const [replacementDeclaration, callDeclaration, returnStatement] =
            blockBody;

        assert.ok(replacementDeclaration);
        assert.strictEqual(replacementDeclaration.type, "VariableDeclaration");

        const replacementDeclarator = replacementDeclaration.declarations?.[0];
        assert.ok(replacementDeclarator);
        const replacementName = replacementDeclarator.id?.name;
        assert.strictEqual(typeof replacementName, "string");
        assert.ok(replacementName.startsWith("__feather_working_directory"));

        const callInit = callDeclaration?.declarations?.[0]?.init;
        assert.ok(callInit);
        assert.strictEqual(callInit.type, "CallExpression");

        const firstArgument = callInit.arguments?.[0];
        assert.ok(firstArgument);
        assert.strictEqual(firstArgument.type, "BinaryExpression");
        assert.strictEqual(firstArgument.left?.type, "Identifier");
        assert.strictEqual(firstArgument.left.name, replacementName);

        assert.ok(returnStatement);
        assert.strictEqual(returnStatement.type, "ReturnStatement");
        assert.strictEqual(returnStatement.argument?.type, "Identifier");
        assert.strictEqual(returnStatement.argument.name, replacementName);

        const statementFixes =
            replacementDeclaration._appliedFeatherDiagnostics;
        assert.ok(Array.isArray(statementFixes));
        assert.strictEqual(statementFixes.length, 1);
        assert.strictEqual(statementFixes[0].id, "GM1008");
        assert.strictEqual(statementFixes[0].target, "working_directory");
        assert.strictEqual(statementFixes[0].automatic, true);

        const rootFixes = ast._appliedFeatherDiagnostics ?? [];
        assert.strictEqual(
            rootFixes.some((entry) => entry.id === "GM1008"),
            true,
            "Expected program metadata to include the GM1008 fix."
        );
    });

    it("replaces file attribute additions with bitwise OR operations", () => {
        const source = [
            "function scanArchives() {",
            "    var attributes = fa_readonly + fa_archive;",
            '    return file_find_first(@"/User Content/*.doc", attributes);',
            "}"
        ].join("\n");

        const ast = GMLParser.parse(source, {
            getLocations: true,
            simplifyLocations: false
        });

        applyFeatherFixes(ast, { sourceText: source });

        const [functionDeclaration] = ast.body ?? [];
        assert.ok(functionDeclaration);

        const declaration = functionDeclaration.body?.body?.[0];
        assert.ok(declaration);
        assert.strictEqual(declaration.type, "VariableDeclaration");

        const [declarator] = declaration.declarations ?? [];
        assert.ok(declarator);

        const initializer = declarator.init;
        assert.ok(initializer);
        assert.strictEqual(initializer.type, "BinaryExpression");
        assert.strictEqual(initializer.operator, "|");

        const appliedDiagnostics = Array.isArray(
            initializer._appliedFeatherDiagnostics
        )
            ? initializer._appliedFeatherDiagnostics
            : [];

        assert.strictEqual(
            appliedDiagnostics.some((entry) => entry.id === "GM1009"),
            true,
            "Expected GM1009 fix metadata for the converted file attribute addition."
        );
    });

    it("converts room navigation arithmetic into dedicated helpers", () => {
        const source = [
            "var next_room = room + 1;",
            "var previous_room = room - 1;",
            "room_goto(room + 1);"
        ].join("\n");

        const ast = GMLParser.parse(source, {
            getLocations: true,
            simplifyLocations: false
        });

        applyFeatherFixes(ast, { sourceText: source });

        const [nextDeclaration, previousDeclaration, gotoStatement] =
            ast.body ?? [];

        assert.ok(nextDeclaration);
        assert.strictEqual(nextDeclaration.type, "VariableDeclaration");

        const [nextDeclarator] = nextDeclaration.declarations ?? [];
        assert.ok(nextDeclarator);

        const nextInitializer = nextDeclarator.init;
        assert.ok(nextInitializer);
        assert.strictEqual(nextInitializer.type, "CallExpression");
        assert.strictEqual(nextInitializer.object?.name, "room_next");
        assert.ok(Array.isArray(nextInitializer.arguments));
        assert.strictEqual(nextInitializer.arguments.length, 1);

        const [nextArgument] = nextInitializer.arguments;
        assert.ok(nextArgument);
        assert.strictEqual(nextArgument.type, "Identifier");
        assert.strictEqual(nextArgument.name, "room");

        const nextFixes = Array.isArray(
            nextInitializer._appliedFeatherDiagnostics
        )
            ? nextInitializer._appliedFeatherDiagnostics
            : [];

        assert.strictEqual(
            nextFixes.some((entry) => entry.id === "GM1009"),
            true,
            "Expected GM1009 fix metadata for the converted room_next helper."
        );

        assert.ok(previousDeclaration);
        assert.strictEqual(previousDeclaration.type, "VariableDeclaration");

        const [previousDeclarator] = previousDeclaration.declarations ?? [];
        assert.ok(previousDeclarator);

        const previousInitializer = previousDeclarator.init;
        assert.ok(previousInitializer);
        assert.strictEqual(previousInitializer.type, "CallExpression");
        assert.strictEqual(previousInitializer.object?.name, "room_previous");
        assert.ok(Array.isArray(previousInitializer.arguments));
        assert.strictEqual(previousInitializer.arguments.length, 1);

        const [previousArgument] = previousInitializer.arguments;
        assert.ok(previousArgument);
        assert.strictEqual(previousArgument.type, "Identifier");
        assert.strictEqual(previousArgument.name, "room");

        const previousFixes = Array.isArray(
            previousInitializer._appliedFeatherDiagnostics
        )
            ? previousInitializer._appliedFeatherDiagnostics
            : [];

        assert.strictEqual(
            previousFixes.some((entry) => entry.id === "GM1009"),
            true,
            "Expected GM1009 fix metadata for the converted room_previous helper."
        );

        const expressionStatement =
            gotoStatement?.type === "ExpressionStatement"
                ? gotoStatement.expression
                : gotoStatement;

        assert.ok(expressionStatement);
        assert.strictEqual(expressionStatement.type, "CallExpression");
        assert.strictEqual(expressionStatement.object?.name, "room_goto_next");
        assert.ok(Array.isArray(expressionStatement.arguments));
        assert.strictEqual(expressionStatement.arguments.length, 0);

        const gotoFixes = Array.isArray(
            expressionStatement._appliedFeatherDiagnostics
        )
            ? expressionStatement._appliedFeatherDiagnostics
            : [];

        assert.strictEqual(
            gotoFixes.some((entry) => entry.id === "GM1009"),
            true,
            "Expected GM1009 fix metadata for the converted room_goto helper."
        );
    });

    it("annotates invalid assignment targets with GM1007 metadata", () => {
        const source = [
            "var origin = new Point(0, 0);",
            "",
            "new Point(0, 0) = 1;"
        ].join("\n");

        const ast = GMLParser.parse(source, {
            getLocations: true,
            simplifyLocations: false
        });

        applyFeatherFixes(ast, { sourceText: source });

        const assignment = ast.body?.find(
            (node) =>
                node?.type === "AssignmentExpression" &&
                node.left?.type === "NewExpression"
        );

        assert.ok(
            assignment,
            "Expected to locate the invalid assignment expression."
        );

        const assignmentFixes = assignment._appliedFeatherDiagnostics;
        assert.ok(Array.isArray(assignmentFixes));
        assert.strictEqual(assignmentFixes.length, 1);

        const [fix] = assignmentFixes;
        assert.strictEqual(fix.id, "GM1007");
        assert.strictEqual(fix.automatic, false);
        assert.strictEqual(fix.target, "new Point(0, 0)");
        assert.ok(fix.range);
        assert.strictEqual(typeof fix.range.start, "number");
        assert.strictEqual(typeof fix.range.end, "number");
        assert.ok(fix.range.end > fix.range.start);

        const programFixes = ast._appliedFeatherDiagnostics;
        assert.ok(Array.isArray(programFixes));
        assert.strictEqual(
            programFixes.some((entry) => entry.id === "GM1007"),
            true,
            "Expected program-level metadata to include GM1007."
        );
    });

    it("promotes local variables used within with(other) scopes", () => {
        const source = [
            "var atk = 1;",
            "",
            "with (other)",
            "{",
            "    hp -= atk;",
            "    apply_damage(atk);",
            "}",
            "",
            "with (other)",
            "{",
            "    apply_damage(atk);",
            "}"
        ].join("\n");

        const ast = GMLParser.parse(source, {
            getLocations: true,
            simplifyLocations: false
        });

        applyFeatherFixes(ast, { sourceText: source });

        const [promotedAssignment, firstWith, secondWith] = ast.body ?? [];

        assert.ok(promotedAssignment);
        assert.strictEqual(promotedAssignment.type, "AssignmentExpression");
        assert.strictEqual(promotedAssignment.operator, "=");
        assert.strictEqual(promotedAssignment.left?.name, "atk");

        const firstBody = firstWith?.body?.body ?? [];
        const [damageExpression, damageCall] = firstBody;

        assert.ok(damageExpression);
        assert.strictEqual(damageExpression.type, "AssignmentExpression");
        assert.strictEqual(damageExpression.right?.type, "MemberDotExpression");
        assert.strictEqual(damageExpression.right?.object?.name, "other");
        assert.strictEqual(damageExpression.right?.property?.name, "atk");

        assert.ok(damageCall);
        const firstCallArgument = damageCall.arguments?.[0];
        assert.strictEqual(firstCallArgument?.type, "MemberDotExpression");
        assert.strictEqual(firstCallArgument?.object?.name, "other");
        assert.strictEqual(firstCallArgument?.property?.name, "atk");

        const secondBody = secondWith?.body?.body ?? [];
        const [secondCall] = secondBody;
        const secondCallArgument = secondCall?.arguments?.[0];
        assert.strictEqual(secondCallArgument?.type, "MemberDotExpression");
        assert.strictEqual(secondCallArgument?.object?.name, "other");
        assert.strictEqual(secondCallArgument?.property?.name, "atk");

        const assignmentFixes =
            promotedAssignment?._appliedFeatherDiagnostics ?? [];
        assert.ok(
            assignmentFixes.some(
                (entry) => entry.id === "GM1013" && entry.automatic === true
            ),
            "Expected promoted assignment to record GM1013 metadata."
        );

        const memberFixes =
            damageExpression.right?._appliedFeatherDiagnostics ?? [];
        assert.ok(
            memberFixes.some(
                (entry) => entry.id === "GM1013" && entry.automatic === true
            ),
            "Expected member access to record GM1013 metadata."
        );

        const programFixes = ast._appliedFeatherDiagnostics ?? [];
        const automaticGm1013 = programFixes.filter(
            (entry) => entry.id === "GM1013" && entry.automatic === true
        );

        assert.ok(
            automaticGm1013.length >= 3,
            "Expected program metadata to include automatic GM1013 fixes."
        );
    });

    it("coerces string literal operands flagged by GM1010", () => {
        const source = 'result = 5 + "5";';

        const ast = GMLParser.parse(source, {
            getLocations: true,
            simplifyLocations: false
        });

        applyFeatherFixes(ast, { sourceText: source });

        const [assignment] = ast.body ?? [];
        assert.ok(assignment);
        assert.strictEqual(assignment.type, "AssignmentExpression");

        const binary = assignment.right;
        assert.ok(binary);
        assert.strictEqual(binary.type, "BinaryExpression");
        assert.strictEqual(binary.operator, "+");

        const coerced = binary.right;
        assert.ok(coerced);
        assert.strictEqual(coerced.type, "CallExpression");
        assert.strictEqual(coerced.object?.type, "Identifier");
        assert.strictEqual(coerced.object?.name, "real");
        assert.ok(Array.isArray(coerced.arguments));
        assert.strictEqual(coerced.arguments.length, 1);
        assert.strictEqual(coerced.arguments[0]?.type, "Literal");
        assert.strictEqual(coerced.arguments[0]?.value, '"5"');

        const metadata = binary._appliedFeatherDiagnostics;
        assert.ok(Array.isArray(metadata));
        assert.strictEqual(metadata.length, 1);
        assert.strictEqual(metadata[0].id, "GM1010");
        assert.strictEqual(metadata[0].target, "+");
        assert.strictEqual(metadata[0].automatic, true);

        assert.ok(Array.isArray(ast._appliedFeatherDiagnostics));
        assert.strictEqual(
            ast._appliedFeatherDiagnostics.some(
                (entry) => entry.id === "GM1010"
            ),
            true,
            "Expected GM1010 metadata to be recorded on the program node."
        );
    });

    it("leaves non-numeric string operands unchanged when coercion is unnecessary", () => {
        const source = [
            'var base = @"PlayerData";',
            'var combined = base + @"/Screenshots/*.png";',
            'var appended = base + "/Manual";'
        ].join("\n");

        const ast = GMLParser.parse(source, {
            getLocations: true,
            simplifyLocations: false
        });

        applyFeatherFixes(ast, { sourceText: source });

        const [, combinedDeclaration, appendedDeclaration] = ast.body ?? [];

        const combinedInit = combinedDeclaration?.declarations?.[0]?.init;
        assert.ok(combinedInit);
        assert.strictEqual(combinedInit.type, "BinaryExpression");
        assert.strictEqual(combinedInit.right?.type, "Literal");
        assert.strictEqual(combinedInit.right?.value, '@"/Screenshots/*.png"');

        const appendedInit = appendedDeclaration?.declarations?.[0]?.init;
        assert.ok(appendedInit);
        assert.strictEqual(appendedInit.type, "BinaryExpression");
        assert.strictEqual(appendedInit.right?.type, "Literal");
        assert.strictEqual(appendedInit.right?.value, '"/Manual"');

        const combinedMetadata = combinedInit._appliedFeatherDiagnostics ?? [];
        const appendedMetadata = appendedInit._appliedFeatherDiagnostics ?? [];

        assert.strictEqual(combinedMetadata.length, 0);
        assert.strictEqual(appendedMetadata.length, 0);
    });

    it("converts string length property access into string_length calls", () => {
        const source = "var result = string(value).length;";

        const ast = GMLParser.parse(source, {
            getLocations: true,
            simplifyLocations: false
        });

        const declaration = ast.body?.[0]?.declarations?.[0];
        const originalInit = declaration?.init;

        assert.ok(originalInit);
        assert.strictEqual(originalInit.type, "MemberDotExpression");

        applyFeatherFixes(ast, { sourceText: source });

        const updatedInit = declaration?.init;

        assert.ok(updatedInit);
        assert.strictEqual(updatedInit.type, "CallExpression");
        assert.strictEqual(updatedInit.object?.type, "Identifier");
        assert.strictEqual(updatedInit.object?.name, "string_length");
        assert.ok(Array.isArray(updatedInit.arguments));
        assert.strictEqual(updatedInit.arguments.length, 1);
        assert.strictEqual(updatedInit.arguments[0], originalInit.object);

        const appliedFixes = updatedInit._appliedFeatherDiagnostics;
        assert.ok(Array.isArray(appliedFixes));
        const gm1012Fix = appliedFixes.find((entry) => entry.id === "GM1012");
        assert.ok(gm1012Fix);
        assert.strictEqual(gm1012Fix.target, "length");
    });

    it("corrects GM1021 typoed function calls using metadata guidance", () => {
        const source = [
            "function make_game(_genre) { /* ... */ }",
            "",
            'make_gaem("RPG");',
            "",
            "var _x = clam(x, 0, 100);"
        ].join("\n");

        const ast = GMLParser.parse(source, {
            getLocations: true,
            simplifyLocations: false
        });

        applyFeatherFixes(ast, { sourceText: source });

        const typoCall = ast.body?.find(
            (node) => node?.type === "CallExpression"
        );
        const variableDeclaration = ast.body?.find(
            (node) => node?.type === "VariableDeclaration"
        );
        const clampCall = variableDeclaration?.declarations?.[0]?.init;

        assert.ok(typoCall);
        assert.strictEqual(typoCall.type, "CallExpression");
        assert.strictEqual(typoCall.object?.name, "make_game");

        assert.ok(clampCall);
        assert.strictEqual(clampCall.type, "CallExpression");
        assert.strictEqual(clampCall.object?.name, "clamp");

        const typoFixes = typoCall._appliedFeatherDiagnostics;
        assert.ok(Array.isArray(typoFixes));
        assert.strictEqual(typoFixes.length, 1);
        assert.strictEqual(typoFixes[0].id, "GM1021");
        assert.strictEqual(typoFixes[0].target, "make_gaem");
        assert.strictEqual(typoFixes[0].replacement, "make_game");
        assert.strictEqual(typeof typoFixes[0].automatic, "boolean");
        assert.strictEqual(typoFixes[0].automatic, true);
        assert.ok(typoFixes[0].range);
        assert.strictEqual(typeof typoFixes[0].range.start, "number");
        assert.strictEqual(typeof typoFixes[0].range.end, "number");

        const clampFixes = clampCall._appliedFeatherDiagnostics;
        assert.ok(Array.isArray(clampFixes));
        assert.strictEqual(clampFixes.length, 1);
        assert.strictEqual(clampFixes[0].id, "GM1021");
        assert.strictEqual(clampFixes[0].target, "clam");
        assert.strictEqual(clampFixes[0].replacement, "clamp");
        assert.strictEqual(clampFixes[0].automatic, true);

        const appliedFixes = ast._appliedFeatherDiagnostics ?? [];
        const gm1021Entries = appliedFixes.filter(
            (entry) => entry?.id === "GM1021"
        );

        assert.strictEqual(gm1021Entries.length >= 2, true);
        gm1021Entries.forEach((entry) => {
            assert.strictEqual(entry.automatic, true);
        });
    });

<<<<<<< HEAD
    it("resets draw_set_halign calls flagged by GM2026 and records metadata", () => {
        const source = [
            "draw_set_halign(fa_right);",
            "",
            "draw_text(room_width - 5, 5, \"In the top-right corner\");"
=======
    it("renames deprecated built-in variables and records fix metadata", () => {
        const source = [
            "score = 0;",
            "score = score + 1;",
            "player.score = score;",
            "var local_score = score;"
        ].join("\n");

        const ast = GMLParser.parse(source, {
            getLocations: true,
            simplifyLocations: false
        });

        applyFeatherFixes(ast, { sourceText: source });

        const [
            firstAssignment,
            secondAssignment,
            memberAssignment,
            declaration
        ] = ast.body ?? [];

        assert.ok(firstAssignment);
        assert.strictEqual(firstAssignment.type, "AssignmentExpression");
        assert.strictEqual(firstAssignment.left?.name, "points");
        assert.strictEqual(firstAssignment.right?.value, "0");

        assert.ok(secondAssignment);
        assert.strictEqual(secondAssignment.type, "AssignmentExpression");
        assert.strictEqual(secondAssignment.left?.name, "points");
        assert.strictEqual(secondAssignment.right?.type, "BinaryExpression");
        assert.strictEqual(secondAssignment.right?.left?.name, "points");

        assert.ok(memberAssignment);
        assert.strictEqual(memberAssignment.type, "AssignmentExpression");
        assert.strictEqual(memberAssignment.left?.property?.name, "score");
        assert.strictEqual(memberAssignment.right?.name, "points");

        assert.ok(declaration);
        assert.strictEqual(declaration.type, "VariableDeclaration");
        const [declarator] = declaration.declarations ?? [];
        assert.strictEqual(declarator?.id?.name, "local_score");
        assert.strictEqual(declarator?.init?.name, "points");

        const identifierMetadata =
            firstAssignment.left?._appliedFeatherDiagnostics;
        assert.ok(Array.isArray(identifierMetadata));
        assert.strictEqual(identifierMetadata.length > 0, true);
        assert.strictEqual(identifierMetadata[0].id, "GM1024");
        assert.strictEqual(identifierMetadata[0].target, "score");

        assert.ok(Array.isArray(ast._appliedFeatherDiagnostics));
        assert.strictEqual(
            ast._appliedFeatherDiagnostics.some(
                (entry) => entry.id === "GM1024"
            ),
            true
        );
    });

    it("replaces deprecated constants highlighted by GM1023", () => {
        const source = [
            "if (os_type == os_win32)",
            "{",
            "    return os_win32;",
            "}",
            ""
        ].join("\n");

        const ast = GMLParser.parse(source, {
            getLocations: true,
            simplifyLocations: false
        });

        applyFeatherFixes(ast, { sourceText: source });

        const [ifStatement] = ast.body ?? [];
        const comparison = ifStatement?.test?.expression;
        const conditionConstant = comparison?.right;
        const returnStatement = ifStatement?.consequent?.body?.[0];
        const returnArgument = returnStatement?.argument;

        assert.ok(conditionConstant);
        assert.strictEqual(conditionConstant.type, "Identifier");
        assert.strictEqual(conditionConstant.name, "os_windows");

        assert.ok(returnArgument);
        assert.strictEqual(returnArgument.type, "Identifier");
        assert.strictEqual(returnArgument.name, "os_windows");

        const identifierFixes = returnArgument._appliedFeatherDiagnostics ?? [];
        assert.ok(Array.isArray(identifierFixes));

        const gm1023Fix = identifierFixes.find(
            (entry) => entry.id === "GM1023"
        );
        assert.ok(
            gm1023Fix,
            "Expected GM1023 fix metadata to be attached to the identifier."
        );
        assert.strictEqual(gm1023Fix.target, "os_windows");
        assert.strictEqual(gm1023Fix.automatic, true);

        const programFixes = ast._appliedFeatherDiagnostics ?? [];
        assert.ok(
            programFixes.some((entry) => entry.id === "GM1023"),
            "Expected GM1023 fix metadata to be attached to the program node."
        );
    });

    it("rewrites postfix increment statements flagged by GM1026", () => {
        const source = "pi++;";

        const ast = GMLParser.parse(source, {
            getLocations: true,
            simplifyLocations: false
        });

        applyFeatherFixes(ast, { sourceText: source });

        const [variableDeclaration, incDecStatement] = ast.body ?? [];

        assert.ok(variableDeclaration);
        assert.strictEqual(variableDeclaration.type, "VariableDeclaration");
        assert.strictEqual(variableDeclaration.kind, "var");

        const [declarator] = variableDeclaration.declarations ?? [];
        assert.ok(declarator);
        assert.strictEqual(declarator.type, "VariableDeclarator");
        assert.strictEqual(declarator.init?.type, "Identifier");
        assert.strictEqual(declarator.init?.name, "pi");

        const identifierName = declarator.id?.name;
        assert.ok(typeof identifierName === "string");
        assert.ok(identifierName.startsWith("__featherFix_pi"));

        assert.ok(incDecStatement);
        assert.strictEqual(incDecStatement.type, "IncDecStatement");
        assert.strictEqual(incDecStatement.prefix, false);
        assert.strictEqual(incDecStatement.operator, "++");
        assert.strictEqual(incDecStatement.argument?.type, "Identifier");
        assert.strictEqual(incDecStatement.argument?.name, identifierName);

        const declarationMetadata =
            variableDeclaration._appliedFeatherDiagnostics;
        assert.ok(Array.isArray(declarationMetadata));
        assert.strictEqual(
            declarationMetadata.some((entry) => entry.id === "GM1026"),
            true
        );

        const statementMetadata = incDecStatement._appliedFeatherDiagnostics;
        assert.ok(Array.isArray(statementMetadata));
        assert.strictEqual(
            statementMetadata.some((entry) => entry.id === "GM1026"),
            true
        );

        const programMetadata = ast._appliedFeatherDiagnostics;
        assert.ok(Array.isArray(programMetadata));
        const gm1026 = programMetadata.find((entry) => entry.id === "GM1026");
        assert.ok(gm1026);
        assert.strictEqual(gm1026.automatic, true);
    });

    it("renames reserved identifiers and records fix metadata", () => {
        const source = [
            "#macro image_index 1",
            "",
            "var image_index = 1;",
            "static draw_text = 2;"
        ].join("\n");

        const ast = GMLParser.parse(source, {
            getLocations: true,
            simplifyLocations: false
        });

        applyFeatherFixes(ast, { sourceText: source });

        const [macro, varDeclaration, staticDeclaration] = ast.body ?? [];

        assert.ok(macro?.name);
        assert.strictEqual(macro.name.name, "_image_index");
        assert.strictEqual(
            macro._featherMacroText?.trimEnd(),
            "#macro _image_index 1"
        );
        assert.ok(Array.isArray(macro.name._appliedFeatherDiagnostics));
        assert.strictEqual(
            macro.name._appliedFeatherDiagnostics[0].id,
            "GM1030"
        );
        assert.strictEqual(
            macro.name._appliedFeatherDiagnostics[0].target,
            "image_index"
        );

        const varDeclarator = varDeclaration?.declarations?.[0];
        assert.ok(varDeclarator?.id);
        assert.strictEqual(varDeclarator.id.name, "_image_index");
        assert.ok(Array.isArray(varDeclarator.id._appliedFeatherDiagnostics));
        assert.strictEqual(
            varDeclarator.id._appliedFeatherDiagnostics[0].id,
            "GM1030"
        );
        assert.strictEqual(
            varDeclarator.id._appliedFeatherDiagnostics[0].target,
            "image_index"
        );

        const staticDeclarator = staticDeclaration?.declarations?.[0];
        assert.ok(staticDeclarator?.id);
        assert.strictEqual(staticDeclarator.id.name, "_draw_text");
        assert.ok(
            Array.isArray(staticDeclarator.id._appliedFeatherDiagnostics)
        );
        assert.strictEqual(
            staticDeclarator.id._appliedFeatherDiagnostics[0].id,
            "GM1030"
        );
        assert.strictEqual(
            staticDeclarator.id._appliedFeatherDiagnostics[0].target,
            "draw_text"
        );

        const appliedFixes = ast._appliedFeatherDiagnostics ?? [];
        assert.strictEqual(
            appliedFixes.some((entry) => entry.id === "GM1030"),
            true,
            "Expected GM1030 fix metadata to be attached to the program node."
        );
    });

    it("converts numeric string call arguments into numeric literals for GM1029", () => {
        const source =
            'draw_sprite(sprite_index, image_index, "1234", "5678");';

        const ast = GMLParser.parse(source, {
            getLocations: true,
            simplifyLocations: false
        });

        applyFeatherFixes(ast, { sourceText: source });

        const [callExpression] = ast.body ?? [];
        assert.ok(callExpression);

        const args = Array.isArray(callExpression?.arguments)
            ? callExpression.arguments
            : [];

        assert.strictEqual(args.length, 4);
        assert.strictEqual(args[2]?.type, "Literal");
        assert.strictEqual(args[3]?.type, "Literal");
        assert.strictEqual(args[2]?.value, "1234");
        assert.strictEqual(args[3]?.value, "5678");

        const literalMetadata = args[2]?._appliedFeatherDiagnostics;
        assert.ok(Array.isArray(literalMetadata));
        assert.strictEqual(literalMetadata.length, 1);

        const [metadata] = literalMetadata;
        const diagnostic = getFeatherDiagnosticById("GM1029");

        assert.strictEqual(metadata?.id, "GM1029");
        assert.strictEqual(metadata?.automatic, true);
        assert.strictEqual(metadata?.title, diagnostic?.title ?? null);
        assert.strictEqual(
            metadata?.description,
            diagnostic?.description ?? null
        );
        assert.strictEqual(
            metadata?.correction,
            diagnostic?.correction ?? null
        );
        assert.ok(metadata?.range);
        assert.strictEqual(typeof metadata.range.start, "number");
        assert.strictEqual(typeof metadata.range.end, "number");
    });

    it("normalizes multidimensional array indexing and records metadata", () => {
        const source = [
            "function fetch_value(_grid, _row, _column, _depth)",
            "{",
            "    var primary = _grid[_row, _column];",
            "    var tertiary = _grid[_row, _column, _depth];",
            "    return primary + tertiary;",
            "}",
            "",
            "var nested = matrix[0, 1, 2, 3];"
        ].join("\n");

        const ast = GMLParser.parse(source, {
            getLocations: true,
            simplifyLocations: false
        });

        applyFeatherFixes(ast, { sourceText: source });

        const functionDeclaration = ast.body?.[0];
        assert.ok(functionDeclaration?.body?.body);

        const [primaryDeclaration, tertiaryDeclaration, returnStatement] =
            functionDeclaration.body.body;

        const primaryInit = primaryDeclaration?.declarations?.[0]?.init;
        const tertiaryInit = tertiaryDeclaration?.declarations?.[0]?.init;

        assert.strictEqual(primaryInit?.type, "MemberIndexExpression");
        assert.strictEqual(primaryInit?.property?.length, 1);
        assert.strictEqual(primaryInit?.object?.type, "MemberIndexExpression");
        assert.strictEqual(primaryInit.object.property?.length, 1);
        assert.ok(Array.isArray(primaryInit._appliedFeatherDiagnostics));

        assert.strictEqual(tertiaryInit?.type, "MemberIndexExpression");
        assert.strictEqual(tertiaryInit?.property?.length, 1);
        assert.strictEqual(tertiaryInit?.object?.type, "MemberIndexExpression");
        assert.strictEqual(tertiaryInit.object.property?.length, 1);
        assert.strictEqual(
            tertiaryInit.object?.object?.type,
            "MemberIndexExpression"
        );
        assert.ok(Array.isArray(tertiaryInit._appliedFeatherDiagnostics));

        const globalDeclaration = ast.body?.[1]?.declarations?.[0];
        const nestedInit = globalDeclaration?.init;

        assert.strictEqual(nestedInit?.type, "MemberIndexExpression");
        assert.strictEqual(nestedInit?.property?.length, 1);
        assert.strictEqual(nestedInit?.object?.type, "MemberIndexExpression");
        assert.strictEqual(nestedInit?.object?.property?.length, 1);
        assert.strictEqual(
            nestedInit?.object?.object?.type,
            "MemberIndexExpression"
        );
        assert.strictEqual(
            nestedInit?.object?.object?.object?.type,
            "MemberIndexExpression"
        );
        assert.ok(Array.isArray(nestedInit._appliedFeatherDiagnostics));

        assert.ok(Array.isArray(ast._appliedFeatherDiagnostics));
        const normalizedFixes = ast._appliedFeatherDiagnostics.filter(
            (entry) => entry.id === "GM1036"
        );
        assert.strictEqual(normalizedFixes.length >= 3, true);

        for (const entry of normalizedFixes) {
            assert.strictEqual(entry.automatic, true);
        }

        assert.ok(returnStatement);
    });

    it("converts instance creation asset strings to identifiers and records metadata", () => {
        const source = 'instance_create_depth(x, y, -100, "obj_player");';

        const ast = GMLParser.parse(source, {
            getLocations: true,
            simplifyLocations: false
        });

        const [callExpression] = ast.body ?? [];
        assert.ok(callExpression);
        const originalArgument = callExpression?.arguments?.[3];
        assert.ok(originalArgument);
        assert.strictEqual(originalArgument.type, "Literal");

        applyFeatherFixes(ast, { sourceText: source });

        const updatedArgument = callExpression.arguments?.[3];
        assert.ok(updatedArgument);
        assert.strictEqual(updatedArgument.type, "Identifier");
        assert.strictEqual(updatedArgument.name, "obj_player");

        const metadata = updatedArgument._appliedFeatherDiagnostics;
        assert.ok(Array.isArray(metadata));
        assert.strictEqual(metadata.length, 1);
        const [entry] = metadata;
        assert.strictEqual(entry.id, "GM1041");
        assert.strictEqual(entry.target, "obj_player");
        assert.strictEqual(entry.automatic, true);
        assert.ok(entry.range);
        assert.strictEqual(typeof entry.range.start, "number");
        assert.strictEqual(typeof entry.range.end, "number");

        const programFixes = ast._appliedFeatherDiagnostics ?? [];
        assert.ok(Array.isArray(programFixes));
        assert.ok(
            programFixes.some(
                (detail) =>
                    detail.id === "GM1041" &&
                    detail.automatic === true &&
                    detail.target === "obj_player"
            )
        );
    });

    it("replaces invalid delete statements and records fix metadata", () => {
        const source = [
            "var values = [2, 403, 202, 303, 773, 573];",
            "",
            "delete values;"
        ].join("\n");

        const ast = GMLParser.parse(source, {
            getLocations: true,
            simplifyLocations: false
        });

        applyFeatherFixes(ast, { sourceText: source });

        assert.ok(Array.isArray(ast.body));
        assert.strictEqual(ast.body.length >= 2, true);

        const assignment = ast.body[1];
        assert.ok(assignment);
        assert.strictEqual(assignment.type, "AssignmentExpression");
        assert.ok(assignment.left);
        assert.strictEqual(assignment.left.type, "Identifier");
        assert.strictEqual(assignment.left.name, "values");
        assert.ok(assignment.right);
        assert.strictEqual(assignment.right.type, "Literal");
        assert.strictEqual(assignment.right.value, "undefined");

        const assignmentFixes = assignment._appliedFeatherDiagnostics;
        assert.ok(Array.isArray(assignmentFixes));
        assert.strictEqual(assignmentFixes.length >= 1, true);
        assert.strictEqual(
            assignmentFixes.some((entry) => entry.id === "GM1052"),
            true,
            "Expected delete fixer metadata to be recorded on the assignment node."
        );

        const recordedFix = assignmentFixes.find(
            (entry) => entry.id === "GM1052"
        );
        assert.ok(recordedFix);
        assert.strictEqual(recordedFix.target, "values");
        assert.strictEqual(recordedFix.automatic, true);

        assert.ok(Array.isArray(ast._appliedFeatherDiagnostics));
        assert.strictEqual(
            ast._appliedFeatherDiagnostics.some(
                (entry) => entry.id === "GM1052"
            ),
            true,
            "Expected delete fixer metadata to be recorded on the program node."
        );
    });

    it("marks constructor declarations for functions instantiated with new", () => {
        const source = [
            "function item() {",
            "    return 42;",
            "}",
            "",
            "var sword = new item();"
        ].join("\n");

        const ast = GMLParser.parse(source, {
            getLocations: true,
            simplifyLocations: false
        });

        const [functionNode] = ast.body ?? [];

        assert.ok(functionNode);
        assert.strictEqual(functionNode.type, "FunctionDeclaration");

        applyFeatherFixes(ast, { sourceText: source });

        assert.strictEqual(functionNode.type, "ConstructorDeclaration");

        const functionFixes = functionNode._appliedFeatherDiagnostics;
        assert.ok(Array.isArray(functionFixes));
        assert.strictEqual(
            functionFixes.some((entry) => entry.id === "GM1058"),
            true
        );
        assert.strictEqual(
            functionFixes.some((entry) => entry.target === "item"),
            true,
            "Expected constructor fix metadata to target the function name."
        );

        const recordedIds = ast._appliedFeatherDiagnostics ?? [];
        assert.strictEqual(
            recordedIds.some((entry) => entry.id === "GM1058"),
            true,
            "Expected the program node to record the GM1058 constructor fix."
        );
    });

    it("removes duplicate function parameters and records metadata", () => {
        const source = [
            "function example(value, other, value, value) {",
            "    return value + other;",
            "}"
        ].join("\n");

        const ast = GMLParser.parse(source, {
            getLocations: true,
            simplifyLocations: false
        });

        applyFeatherFixes(ast, { sourceText: source });

        const [fn] = ast.body ?? [];
        assert.ok(fn);
        const params = Array.isArray(fn.params) ? fn.params : [];
        assert.deepStrictEqual(
            params.map((param) =>
                param?.type === "Identifier"
                    ? param.name
                    : (param?.left?.name ?? null)
            ),
            ["value", "other"]
        );

        const fnMetadata = fn._appliedFeatherDiagnostics ?? [];
        assert.strictEqual(fnMetadata.length, 2);
        fnMetadata.forEach((entry) => {
            assert.strictEqual(entry.id, "GM1059");
            assert.strictEqual(entry.target, "value");
            assert.strictEqual(entry.automatic, true);
        });

        const rootMetadata = ast._appliedFeatherDiagnostics ?? [];
        const gm1059Metadata = rootMetadata.filter(
            (entry) => entry.id === "GM1059"
        );
        assert.strictEqual(gm1059Metadata.length, 2);
        gm1059Metadata.forEach((entry) => {
            assert.strictEqual(entry.target, "value");
            assert.strictEqual(entry.automatic, true);
        });
    });

    it("removes duplicate constructor parameters flagged by GM1059", () => {
        const source = [
            "function Example(value, other, value) constructor {",
            "    return value + other;",
            "}"
        ].join("\n");

        const ast = GMLParser.parse(source, {
            getLocations: true,
            simplifyLocations: false
        });

        applyFeatherFixes(ast, { sourceText: source });

        const [ctor] = ast.body ?? [];
        assert.ok(ctor);
        assert.strictEqual(ctor.type, "ConstructorDeclaration");

        const params = Array.isArray(ctor.params) ? ctor.params : [];
        assert.deepStrictEqual(
            params.map((param) =>
                param?.type === "Identifier"
                    ? param.name
                    : (param?.left?.name ?? null)
            ),
            ["value", "other"]
        );

        const ctorMetadata = ctor._appliedFeatherDiagnostics ?? [];
        assert.strictEqual(ctorMetadata.length, 1);
        const [metadataEntry] = ctorMetadata;
        assert.ok(metadataEntry);
        assert.strictEqual(metadataEntry.id, "GM1059");
        assert.strictEqual(metadataEntry.target, "value");
        assert.strictEqual(metadataEntry.automatic, true);

        const rootMetadata = ast._appliedFeatherDiagnostics ?? [];
        const gm1059Metadata = rootMetadata.filter(
            (entry) => entry.id === "GM1059"
        );
        assert.strictEqual(gm1059Metadata.length, 1);
        const [rootEntry] = gm1059Metadata;
        assert.ok(rootEntry);
        assert.strictEqual(rootEntry.target, "value");
        assert.strictEqual(rootEntry.automatic, true);
    });

    it("adds missing enum members and records fix metadata", () => {
        const source = [
            "enum FRUIT {",
            "    NONE,",
            "    ORANGE,",
            "    SIZEOF",
            "}",
            "",
            "var best = FRUIT.KIWI;"
        ].join("\n");

        const ast = GMLParser.parse(source, {
            getLocations: true,
            simplifyLocations: false
        });

        applyFeatherFixes(ast, { sourceText: source });

        const [enumDeclaration] = ast.body ?? [];
        assert.ok(enumDeclaration);

        const members = Array.isArray(enumDeclaration.members)
            ? enumDeclaration.members
            : [];
        const memberNames = members.map((member) => member?.name?.name);

        assert.deepStrictEqual(memberNames, [
            "NONE",
            "ORANGE",
            "KIWI",
            "SIZEOF"
        ]);

        const kiwiMember = members.find(
            (member) => member?.name?.name === "KIWI"
        );
        assert.ok(kiwiMember);

        const memberFixes = kiwiMember._appliedFeatherDiagnostics;
        assert.ok(Array.isArray(memberFixes));
        assert.strictEqual(memberFixes.length, 1);
        assert.strictEqual(memberFixes[0].id, "GM1014");
        assert.strictEqual(memberFixes[0].target, "FRUIT.KIWI");

        const enumFixes = enumDeclaration._appliedFeatherDiagnostics;
        assert.ok(Array.isArray(enumFixes));
        assert.strictEqual(
            enumFixes.some((entry) => entry.id === "GM1014"),
            true
        );

        const programFixes = ast._appliedFeatherDiagnostics;
        assert.ok(Array.isArray(programFixes));
        assert.strictEqual(
            programFixes.some((entry) => entry.id === "GM1014"),
            true
        );
    });

    it("records manual Feather fix metadata for every diagnostic", () => {
        const source = "var value = 1;";

        const ast = GMLParser.parse(source, {
            getLocations: true,
            simplifyLocations: false
        });

        applyFeatherFixes(ast, { sourceText: source });

        assert.ok(Array.isArray(ast._appliedFeatherDiagnostics));

        const recordedIds = new Set(
            ast._appliedFeatherDiagnostics.map((entry) => entry.id)
        );
        const diagnostics = getFeatherMetadata().diagnostics ?? [];

        assert.strictEqual(
            recordedIds.size,
            diagnostics.length,
            "Expected manual Feather fix metadata to be captured for every diagnostic."
        );

        ["GM2054", "GM2020", "GM2042", "GM1042"].forEach((id) => {
            assert.strictEqual(
                recordedIds.has(id),
                true,
                `Expected manual Feather fix metadata for diagnostic ${id}.`
            );
        });

        for (const entry of ast._appliedFeatherDiagnostics) {
            assert.strictEqual(
                Object.prototype.hasOwnProperty.call(entry, "automatic"),
                true,
                "Each Feather fix entry should indicate whether it was applied automatically."
            );
        }
    });

    it("inserts surface target resets for GM2046 sequences and records metadata", () => {
        const source = [
            "/// Draw Event",
            "",
            "surface_set_target(sf);",
            "draw_clear_alpha(c_blue, 1);",
            "draw_circle(50, 50, 20, false);",
            "vertex_submit(vb, pr_trianglelist, surface_get_texture(sf));"
        ].join("\n");

        const ast = GMLParser.parse(source, {
            getLocations: true,
            simplifyLocations: false
        });

        applyFeatherFixes(ast, { sourceText: source });

        const body = Array.isArray(ast.body) ? ast.body : [];
        const setIndex = body.findIndex(
            (node) =>
                node?.type === "CallExpression" &&
                node.object?.name === "surface_set_target"
        );
        const resetIndex = body.findIndex(
            (node) =>
                node?.type === "CallExpression" &&
                node.object?.name === "surface_reset_target"
        );

        assert.ok(
            setIndex >= 0,
            "Expected surface_set_target call to be present in the AST."
        );
        assert.ok(
            resetIndex > setIndex,
            "Expected surface_reset_target to be inserted after the setter."
        );

        const resetCall = body[resetIndex];
        assert.ok(Array.isArray(resetCall?.arguments));
        assert.strictEqual(
            resetCall.arguments.length,
            0,
            "Reset call should not include arguments."
        );

        const vertexCall = body[resetIndex + 1];
        assert.strictEqual(
            vertexCall?.object?.name,
            "vertex_submit",
            "Expected reset call to appear before vertex submission."
        );

        const appliedDiagnostics = Array.isArray(ast._appliedFeatherDiagnostics)
            ? ast._appliedFeatherDiagnostics
            : [];
        const gm2046 = appliedDiagnostics.find(
            (entry) => entry.id === "GM2046"
        );

        assert.ok(
            gm2046,
            "Expected GM2046 metadata to be recorded on the AST."
        );
        assert.strictEqual(gm2046.automatic, true);
        assert.strictEqual(gm2046.target, "sf");

        const resetDiagnostics = Array.isArray(
            resetCall?._appliedFeatherDiagnostics
        )
            ? resetCall._appliedFeatherDiagnostics
            : [];

        assert.strictEqual(
            resetDiagnostics.some((entry) => entry.id === "GM2046"),
            true,
            "Expected GM2046 metadata to be attached to the inserted reset call."
        );
    });

    it("captures metadata for deprecated function calls flagged by GM1017", () => {
        const source = [
            "/// @deprecated Use start_new_game instead.",
            "function make_game() {",
            "    return 1;",
            "}",
            "",
            "make_game();"
        ].join("\n");

        const ast = GMLParser.parse(source, {
            getLocations: true,
            simplifyLocations: false
        });

        applyFeatherFixes(ast, { sourceText: source });

        const callExpression = ast.body?.find(
            (node) => node?.type === "CallExpression"
        );

        assert.ok(
            callExpression,
            "Expected the sample program to include a call expression."
        );

        const fixes = callExpression._appliedFeatherDiagnostics;

        assert.ok(Array.isArray(fixes));
        assert.strictEqual(fixes.length, 1);

        const [fix] = fixes;

        assert.strictEqual(fix.id, "GM1017");
        assert.strictEqual(fix.target, "make_game");
        assert.strictEqual(fix.automatic, false);
        assert.ok(fix.range);
        assert.strictEqual(fix.range.start, getNodeStartIndex(callExpression));
        assert.strictEqual(fix.range.end, getNodeEndIndex(callExpression));

        const metadata = getFeatherMetadata();
        const diagnostic = metadata.diagnostics?.find(
            (entry) => entry?.id === "GM1017"
        );

        assert.ok(diagnostic);
        assert.strictEqual(fix.correction, diagnostic?.correction ?? null);

        const programFixIds = new Set(
            (ast._appliedFeatherDiagnostics ?? []).map((entry) => entry.id)
        );

        assert.strictEqual(
            programFixIds.has("GM1017"),
            true,
            "Expected the program node to record GM1017 fix metadata."
        );
    });

    it("corrects mismatched data structure accessors using metadata", () => {
        const metadata = getFeatherMetadata();
        const diagnostic = (metadata?.diagnostics ?? []).find(
            (entry) => entry?.id === "GM1028"
        );

        assert.ok(
            diagnostic,
            "Expected metadata for diagnostic GM1028 to exist."
        );
        assert.ok(
            typeof diagnostic.badExample === "string" &&
                diagnostic.badExample.includes("[?"),
            "Expected GM1028 bad example to include the incorrect accessor token."
        );
        assert.ok(
            typeof diagnostic.goodExample === "string" &&
                diagnostic.goodExample.includes("[|"),
            "Expected GM1028 good example to include the corrected accessor token."
        );

        const source = [
            "lst_instances = ds_list_create();",
            "",
            "if (instance_place_list(x, y, obj_enemy, lst_instances, true))",
            "{",
            "    var _ins = lst_instances[? 0];",
            "}"
        ].join("\n");

        const ast = GMLParser.parse(source, {
            getLocations: true,
            simplifyLocations: false
        });

        applyFeatherFixes(ast, { sourceText: source });

        const ifStatement = (ast.body ?? []).find(
            (node) => node?.type === "IfStatement"
        );
        const declaration = ifStatement?.consequent?.body?.[0];
        const declarator = declaration?.declarations?.[0];
        const accessorExpression = declarator?.init;

        assert.ok(accessorExpression, "Expected accessor expression to exist.");
        assert.strictEqual(accessorExpression.type, "MemberIndexExpression");
        assert.strictEqual(accessorExpression.accessor, "[|");

        const accessorFixes = Array.isArray(
            accessorExpression._appliedFeatherDiagnostics
        )
            ? accessorExpression._appliedFeatherDiagnostics
            : [];

        assert.strictEqual(
            accessorFixes.some((entry) => entry.id === "GM1028"),
            true,
            "Expected GM1028 fix metadata to be attached to the accessor expression."
        );

        const appliedFixes = Array.isArray(ast._appliedFeatherDiagnostics)
            ? ast._appliedFeatherDiagnostics
            : [];

        assert.strictEqual(
            appliedFixes.some((entry) => entry.id === "GM1028"),
            true,
            "Expected GM1028 fix metadata to be attached to the root program node."
        );
    });

    it("normalizes argument built-ins flagged by GM1032", () => {
        const metadata = getFeatherMetadata();
        const diagnostic = (metadata?.diagnostics ?? []).find(
            (entry) => entry?.id === "GM1032"
        );

        assert.ok(
            diagnostic,
            "Expected GM1032 diagnostic metadata to be available."
        );

        const source = [
            "function sample() {",
            "    var first = argument1;",
            "    var second = argument3;",
            "    return argument3 + argument4;",
            "}",
            ""
        ].join("\n");

        const ast = GMLParser.parse(source, {
            getLocations: true,
            simplifyLocations: false
        });

        const trackedIdentifiers = [];

        const collectArgumentIdentifiers = (node) => {
            if (!node) {
                return;
            }

            if (Array.isArray(node)) {
                for (const child of node) {
                    collectArgumentIdentifiers(child);
                }
                return;
            }

            if (typeof node !== "object") {
                return;
            }

            if (
                node.type === "Identifier" &&
                typeof node.name === "string" &&
                /^argument\d+$/.test(node.name)
            ) {
                trackedIdentifiers.push({
                    node,
                    originalName: node.name
                });
            }

            for (const value of Object.values(node)) {
                if (value && typeof value === "object") {
                    collectArgumentIdentifiers(value);
                }
            }
        };

        collectArgumentIdentifiers(ast);

        applyFeatherFixes(ast, { sourceText: source });

        const changedIdentifiers = trackedIdentifiers.filter(
            (entry) => entry.node.name !== entry.originalName
        );

        assert.strictEqual(
            changedIdentifiers.length > 0,
            true,
            "Expected some argument built-ins to be renamed."
        );

        const changedNames = changedIdentifiers
            .map((entry) => entry.node.name)
            .sort();
        const expectedNames = [
            "argument0",
            "argument1",
            "argument1",
            "argument2"
        ].sort();

        assert.deepStrictEqual(
            changedNames,
            expectedNames,
            "Argument built-ins should be reindexed without gaps starting from argument0."
        );

        for (const entry of changedIdentifiers) {
            const metadataEntries = entry.node._appliedFeatherDiagnostics;

            assert.ok(
                Array.isArray(metadataEntries),
                "Each rewritten argument identifier should include metadata."
            );
            assert.strictEqual(metadataEntries.length > 0, true);

            const [fixDetail] = metadataEntries;

            assert.strictEqual(fixDetail.id, "GM1032");
            assert.strictEqual(fixDetail.target, entry.node.name);
            assert.strictEqual(fixDetail.title, diagnostic.title);
            assert.strictEqual(fixDetail.correction, diagnostic.correction);
            assert.strictEqual(fixDetail.description, diagnostic.description);
            assert.strictEqual(fixDetail.automatic, true);
        }

        const applied = ast._appliedFeatherDiagnostics ?? [];
        assert.ok(applied.some((entry) => entry.id === "GM1032"));
    });

    it("records duplicate semicolon fixes for GM1033", () => {
        const source = [
            "var value = 1;;",
            "var other = 2;",
            "",
            "function demo() {",
            "    ;;",
            "    var local = 3;;",
            "    switch (local) {",
            "        case 1:;;",
            "            break;",
            "    }",
            "}"
        ].join("\n");

        const ast = GMLParser.parse(source, {
            getLocations: true,
            simplifyLocations: false
        });

        applyFeatherFixes(ast, { sourceText: source });

        const metadata = Array.isArray(ast._appliedFeatherDiagnostics)
            ? ast._appliedFeatherDiagnostics
            : [];

        const gm1033Fixes = metadata.filter((entry) => entry.id === "GM1033");

        assert.ok(
            gm1033Fixes.length > 0,
            "Expected duplicate semicolons to be detected."
        );

        for (const fix of gm1033Fixes) {
            assert.strictEqual(
                typeof fix.range?.start === "number" &&
                    typeof fix.range?.end === "number",
                true,
                "Expected each GM1033 fix to include a range."
            );
        }
    });

    it("moves argument references into the preceding function body", () => {
        const source = [
            "function args()",
            "{",
            "}",
            "",
            "var _first_parameter = argument[0];",
            "var _argument_total = argument_count;"
        ].join("\n");

        const ast = GMLParser.parse(source, {
            getLocations: true,
            simplifyLocations: false
        });

        const [functionDeclaration, firstStatement, secondStatement] =
            ast.body ?? [];

        assert.ok(functionDeclaration);
        assert.strictEqual(functionDeclaration.type, "FunctionDeclaration");
        assert.strictEqual(typeof firstStatement, "object");
        assert.strictEqual(typeof secondStatement, "object");

        applyFeatherFixes(ast, { sourceText: source });

        assert.ok(Array.isArray(ast.body));
        assert.strictEqual(ast.body.length > 0, true);
        assert.strictEqual(ast.body[0], functionDeclaration);

        const functionBody = functionDeclaration?.body;
        assert.ok(functionBody);
        assert.strictEqual(functionBody.type, "BlockStatement");
        assert.ok(Array.isArray(functionBody.body));
        assert.strictEqual(functionBody.body.length >= 2, true);
        assert.strictEqual(
            functionBody.body[functionBody.body.length - 2],
            firstStatement
        );
        assert.strictEqual(
            functionBody.body[functionBody.body.length - 1],
            secondStatement
        );

        const firstFixes = firstStatement?._appliedFeatherDiagnostics;
        const secondFixes = secondStatement?._appliedFeatherDiagnostics;

        assert.ok(Array.isArray(firstFixes));
        assert.strictEqual(firstFixes.length, 1);
        assert.strictEqual(firstFixes[0].id, "GM1034");
        assert.strictEqual(firstFixes[0].target, "argument");

        assert.ok(Array.isArray(secondFixes));
        assert.strictEqual(secondFixes.length, 1);
        assert.strictEqual(secondFixes[0].id, "GM1034");
        assert.strictEqual(secondFixes[0].target, "argument_count");

        const programFixes = ast._appliedFeatherDiagnostics ?? [];
        const gm1034Fixes = programFixes.filter(
            (entry) => entry.id === "GM1034"
        );
        assert.strictEqual(gm1034Fixes.length, 2);
    });

    it("removes duplicate macro declarations and records fix metadata", () => {
        const source = [
            "#macro dbg show_debug_message",
            "#macro other value",
            "#macro dbg show_debug_message",
            "",
            'dbg("hi");'
        ].join("\n");

        const ast = GMLParser.parse(source, {
            getLocations: true,
            simplifyLocations: false
        });

        applyFeatherFixes(ast, { sourceText: source });

        const macros = Array.isArray(ast.body)
            ? ast.body.filter((node) => node?.type === "MacroDeclaration")
            : [];

        assert.strictEqual(
            macros.length,
            2,
            "Expected duplicate macro to be removed."
        );

        const recordedFixes = Array.isArray(ast._appliedFeatherDiagnostics)
            ? ast._appliedFeatherDiagnostics
            : [];

        assert.ok(recordedFixes.some((entry) => entry.id === "GM1038"));
        assert.ok(
            recordedFixes.some(
                (entry) =>
                    entry.id === "GM1038" &&
                    entry.target === "dbg" &&
                    entry.automatic !== false
            ),
            "Expected GM1038 fix metadata with automatic flag and target name."
        );
    });

    it("normalizes missing constructor parent clauses and records fix metadata", () => {
        const source = [
            "function Base() {",
            "    self.value = 1;",
            "}",
            "",
            "function Child() : Base() constructor {",
            "    constructor_apply();",
            "}",
            "",
            "function Orphan() : Missing() constructor {",
            "    constructor_apply();",
            "}"
        ].join("\n");

        const ast = GMLParser.parse(source, {
            getLocations: true,
            simplifyLocations: false
        });

        const [baseFunction, childConstructor, orphanConstructor] =
            ast.body ?? [];

        applyFeatherFixes(ast, { sourceText: source });

        assert.ok(baseFunction);
        assert.strictEqual(baseFunction.type, "ConstructorDeclaration");
        assert.strictEqual(baseFunction.parent, null);

        const baseFixes = baseFunction._appliedFeatherDiagnostics;
        assert.ok(Array.isArray(baseFixes));
        assert.strictEqual(baseFixes.length > 0, true);
        assert.strictEqual(
            baseFixes.some((entry) => entry.id === "GM1054"),
            true
        );

        assert.ok(childConstructor);
        assert.ok(childConstructor.parent);
        assert.strictEqual(childConstructor.parent.id, "Base");

        assert.ok(orphanConstructor);
        assert.strictEqual(orphanConstructor.parent, null);

        const orphanFixes = orphanConstructor._appliedFeatherDiagnostics;
        assert.ok(Array.isArray(orphanFixes));
        assert.strictEqual(orphanFixes.length > 0, true);
        assert.strictEqual(orphanFixes[0].id, "GM1054");
        assert.strictEqual(orphanFixes[0].target, "Missing");

        const recordedIds = new Set(
            ast._appliedFeatherDiagnostics?.map((entry) => entry.id)
        );
        assert.strictEqual(recordedIds.has("GM1054"), true);
    });

    it("reorders optional parameters after required ones and records fix metadata", () => {
        const source = [
            "function example(a, b = 1, c, d = 2) {",
            "    return a + b + c + d;",
            "}"
        ].join("\n");

        const ast = GMLParser.parse(source, {
            getLocations: true,
            simplifyLocations: false
        });

        applyFeatherFixes(ast, { sourceText: source });

        const [fn] = ast.body ?? [];
        assert.ok(fn);

        const parameterNames = Array.isArray(fn.params)
            ? fn.params.map((param) => {
                if (param?.type === "DefaultParameter") {
                    return param.left?.name ?? null;
                }

                return param?.name ?? null;
            })
            : [];

        assert.deepStrictEqual(parameterNames, ["a", "c", "b", "d"]);

        const defaultParameters = fn.params.filter(
            (param) => param?.type === "DefaultParameter"
        );
        assert.strictEqual(defaultParameters.length, 2);
        assert.strictEqual(defaultParameters[0].left?.name, "b");
        assert.strictEqual(defaultParameters[1].left?.name, "d");

        assert.ok(Array.isArray(fn._appliedFeatherDiagnostics));
        assert.strictEqual(fn._appliedFeatherDiagnostics.length, 1);
        assert.strictEqual(fn._appliedFeatherDiagnostics[0].id, "GM1056");
        assert.strictEqual(fn._appliedFeatherDiagnostics[0].target, "example");

        assert.ok(Array.isArray(ast._appliedFeatherDiagnostics));
        assert.strictEqual(
            ast._appliedFeatherDiagnostics.some(
                (entry) => entry.id === "GM1056"
            ),
            true,
            "Expected GM1056 metadata to be recorded on the program node."
        );
    });

    it("resets texture repeat flagged by GM2056 and records metadata", () => {
        const source = [
            "gpu_set_texrepeat(true);",
            "",
            "vertex_submit(vb_world, pr_trianglelist, tex);"
        ].join("\n");

        const ast = GMLParser.parse(source, {
            getLocations: true,
            simplifyLocations: false
        });

        applyFeatherFixes(ast, { sourceText: source });

        const separatorStatements = (ast.body ?? []).filter(
            (node) => node?.type === "EmptyStatement"
        );
        assert.strictEqual(
            separatorStatements.length,
            0,
            "Expected GM2056 fix to avoid inserting separator statements."
        );

        const statements = (ast.body ?? []).filter(
            (node) => node?.type !== "EmptyStatement"
        );
        const [setRepeatCall, submitCall, resetCall] = statements;

        assert.ok(setRepeatCall);
        assert.ok(submitCall);
        assert.ok(resetCall);
        assert.strictEqual(resetCall.type, "CallExpression");
        assert.strictEqual(resetCall.object?.name, "gpu_set_texrepeat");

        const args = Array.isArray(resetCall.arguments)
            ? resetCall.arguments
            : [];
        assert.strictEqual(args.length > 0, true);
        assert.strictEqual(args[0]?.type, "Literal");
        assert.strictEqual(args[0]?.value, "false");

        const appliedDiagnostics = ast._appliedFeatherDiagnostics ?? [];
        const gm2056 = appliedDiagnostics.find(
            (entry) => entry.id === "GM2056"
        );

        assert.ok(
            gm2056,
            "Expected GM2056 metadata to be recorded on the AST."
        );
        assert.strictEqual(gm2056.automatic, true);
        assert.strictEqual(gm2056.target, "gpu_set_texrepeat");
        assert.ok(gm2056.range);

        const resetMetadata = resetCall._appliedFeatherDiagnostics ?? [];
        assert.strictEqual(
            resetMetadata.some((entry) => entry.id === "GM2056"),
            true,
            "Expected GM2056 metadata to be recorded on the inserted reset call."
        );
    });

    it("re-enables blending flagged by GM2048 and records metadata", () => {
        const source = [
            "gpu_set_blendenable(false);",
            "",
            'draw_text(0, 0, "Hello!");'
        ].join("\n");

        const ast = GMLParser.parse(source, {
            getLocations: true,
            simplifyLocations: false
        });

        applyFeatherFixes(ast, { sourceText: source });

        const statements = (ast.body ?? []).filter(
            (node) => node?.type !== "EmptyStatement"
        );
        const [disableCall, drawCall, resetCall] = statements;

        assert.ok(disableCall);
        assert.ok(drawCall);
        assert.ok(resetCall);
        assert.strictEqual(resetCall.type, "CallExpression");
        assert.strictEqual(resetCall.object?.name, "gpu_set_blendenable");

        const args = Array.isArray(resetCall.arguments)
            ? resetCall.arguments
            : [];
        assert.strictEqual(args.length > 0, true);
        assert.strictEqual(args[0]?.type, "Literal");
        assert.strictEqual(args[0]?.value, "true");

        const appliedDiagnostics = ast._appliedFeatherDiagnostics ?? [];
        const gm2048 = appliedDiagnostics.find(
            (entry) => entry.id === "GM2048"
        );

        assert.ok(
            gm2048,
            "Expected GM2048 metadata to be recorded on the AST."
        );
        assert.strictEqual(gm2048.automatic, true);
        assert.strictEqual(gm2048.target, "gpu_set_blendenable");
        assert.ok(gm2048.range);

        const resetMetadata = resetCall._appliedFeatherDiagnostics ?? [];
        assert.strictEqual(
            resetMetadata.some((entry) => entry.id === "GM2048"),
            true,
            "Expected GM2048 metadata to be recorded on the inserted reset call."
        );
    });

    it("resets fog flagged by GM2050 and records metadata", () => {
        const source = [
            "gpu_set_fog(true, c_aqua, 0, 1000);",
            "",
            "draw_self();"
        ].join("\n");

        const ast = GMLParser.parse(source, {
            getLocations: true,
            simplifyLocations: false
        });

        applyFeatherFixes(ast, { sourceText: source });

        const statements = (ast.body ?? []).filter(
            (node) => node?.type !== "EmptyStatement"
        );
        const [setFogCall, fogResetCall, drawCall] = statements;

        assert.ok(setFogCall);
        assert.ok(fogResetCall);
        assert.ok(drawCall);
        assert.strictEqual(fogResetCall.type, "CallExpression");
        assert.strictEqual(fogResetCall.object?.name, "gpu_set_fog");

        const args = Array.isArray(fogResetCall.arguments)
            ? fogResetCall.arguments
            : [];
        assert.strictEqual(args.length, 4);
        assert.strictEqual(args[0]?.type, "Literal");
        assert.strictEqual(args[0]?.value, "false");
        assert.strictEqual(args[1]?.type, "Identifier");
        assert.strictEqual(args[1]?.name, "c_black");
        assert.strictEqual(args[2]?.type, "Literal");
        assert.strictEqual(args[2]?.value, "0");
        assert.strictEqual(args[3]?.type, "Literal");
        assert.strictEqual(args[3]?.value, "1");

        const appliedDiagnostics = ast._appliedFeatherDiagnostics ?? [];
        const gm2050 = appliedDiagnostics.find(
            (entry) => entry.id === "GM2050"
        );

        assert.ok(
            gm2050,
            "Expected GM2050 metadata to be recorded on the AST."
        );
        assert.strictEqual(gm2050.automatic, true);
        assert.strictEqual(gm2050.target, "gpu_set_fog");
        assert.ok(gm2050.range);

        const resetMetadata = fogResetCall._appliedFeatherDiagnostics ?? [];
        assert.strictEqual(
            resetMetadata.some((entry) => entry.id === "GM2050"),
            true,
            "Expected GM2050 metadata to be recorded on the inserted reset call."
        );
    });

    it("resets alpha test enable flagged by GM2053 and records metadata", () => {
        const source = [
            "/// Draw Event",
            "",
            "gpu_set_alphatestenable(true);",
            "",
            "draw_self();"
        ].join("\n");

        const ast = GMLParser.parse(source, {
            getLocations: true,
            simplifyLocations: false
        });

        applyFeatherFixes(ast, { sourceText: source });

        const statements = (ast.body ?? []).filter(
            (node) => node?.type !== "EmptyStatement"
        );
        const [enableCall, drawCall, resetCall] = statements;

        assert.ok(enableCall);
        assert.ok(drawCall);
        assert.ok(resetCall);
        assert.strictEqual(enableCall.type, "CallExpression");
        assert.strictEqual(enableCall.object?.name, "gpu_set_alphatestenable");

        assert.strictEqual(drawCall.type, "CallExpression");
        assert.strictEqual(drawCall.object?.name, "draw_self");

        assert.strictEqual(resetCall.type, "CallExpression");
        assert.strictEqual(resetCall.object?.name, "gpu_set_alphatestenable");

        const args = Array.isArray(resetCall.arguments)
            ? resetCall.arguments
            : [];
        assert.strictEqual(args.length > 0, true);
        const [firstArg] = args;
        assert.ok(firstArg);
        assert.strictEqual(firstArg.type, "Literal");
        assert.strictEqual(
            firstArg.value === false || firstArg.value === "false",
            true
        );

        const appliedDiagnostics = ast._appliedFeatherDiagnostics ?? [];
        const gm2053 = appliedDiagnostics.find(
            (entry) => entry.id === "GM2053"
        );

        assert.ok(
            gm2053,
            "Expected GM2053 metadata to be recorded on the AST."
        );
        assert.strictEqual(gm2053.automatic, true);
        assert.strictEqual(gm2053.target, "gpu_set_alphatestenable");
        assert.ok(gm2053.range);

        const resetMetadata = resetCall._appliedFeatherDiagnostics ?? [];
        assert.strictEqual(
            resetMetadata.some((entry) => entry.id === "GM2053"),
            true,
            "Expected GM2053 metadata to be recorded on the inserted reset call."
        );
    });

    it("harmonizes texture ternaries flagged by GM1063 and records metadata", () => {
        const source = [
            "/// Create Event",
            "",
            "tex = (texture_defined) ? sprite_get_texture(sprite_index, 0) : -1;",
            "",
            "/// Draw Event",
            "",
            "vertex_submit(vb, pr_trianglelist, tex);"
        ].join("\n");

        const ast = GMLParser.parse(source, {
            getLocations: true,
            simplifyLocations: false
        });

        const [assignment] = ast.body ?? [];
        assert.ok(assignment?.right?.type === "TernaryExpression");
        assert.strictEqual(
            assignment.right.alternate.type === "UnaryExpression",
            true
        );

        applyFeatherFixes(ast, { sourceText: source });

        const fixedTernary = assignment?.right;
        assert.ok(fixedTernary);
        assert.strictEqual(fixedTernary.alternate?.type, "Identifier");
        assert.strictEqual(fixedTernary.alternate?.name, "pointer_null");

        const appliedDiagnostics = ast._appliedFeatherDiagnostics ?? [];
        const gm1063 = appliedDiagnostics.find(
            (entry) => entry.id === "GM1063"
        );

        assert.ok(
            gm1063,
            "Expected GM1063 metadata to be recorded on the AST."
        );
        assert.strictEqual(gm1063.automatic, true);
        assert.strictEqual(gm1063.target, "tex");
        assert.ok(gm1063.range);

        const ternaryDiagnostics =
            fixedTernary._appliedFeatherDiagnostics ?? [];
        assert.strictEqual(
            ternaryDiagnostics.some((entry) => entry.id === "GM1063"),
            true
        );
    });

    it("inserts a draw_primitive_begin call when fixing GM2028 and records metadata", () => {
        const source = ["/// Draw Event", "", "draw_primitive_end();"].join(
            "\n"
        );

        const ast = GMLParser.parse(source, {
            getLocations: true,
            simplifyLocations: false
        });

        applyFeatherFixes(ast, { sourceText: source });

        const body = Array.isArray(ast.body) ? ast.body : [];
        assert.strictEqual(body.length, 2);

        const [beginCall, endCall] = body;
        assert.ok(beginCall);
        assert.strictEqual(beginCall.type, "CallExpression");
        assert.strictEqual(beginCall.object?.name, "draw_primitive_begin");

        const beginArgs = Array.isArray(beginCall.arguments)
            ? beginCall.arguments
            : [];
        assert.strictEqual(beginArgs.length, 1);
        assert.strictEqual(beginArgs[0]?.type, "Identifier");
        assert.strictEqual(beginArgs[0]?.name, "pr_linelist");

        assert.ok(endCall);
        assert.strictEqual(endCall.type, "CallExpression");
        assert.strictEqual(endCall.object?.name, "draw_primitive_end");

        const appliedDiagnostics = ast._appliedFeatherDiagnostics ?? [];
        const gm2028 = appliedDiagnostics.find(
            (entry) => entry.id === "GM2028"
        );

        assert.ok(
            gm2028,
            "Expected GM2028 metadata to be recorded on the AST."
        );
        assert.strictEqual(gm2028.automatic, true);

        const beginDiagnostics = beginCall._appliedFeatherDiagnostics ?? [];
        assert.strictEqual(
            beginDiagnostics.some((entry) => entry.id === "GM2028"),
            true
        );
    });

    it("resets gpu_set_cullmode calls flagged by GM2051 and records metadata", () => {
        const source = [
            "/// Draw Event",
            "",
            "gpu_set_cullmode(cull_clockwise);",
            "",
            "vertex_submit(vb, pr_trianglelist, tex);"
        ].join("\n");

        const ast = GMLParser.parse(source, {
            getLocations: true,
            simplifyLocations: false
        });

        applyFeatherFixes(ast, { sourceText: source });

        const body = ast.body ?? [];
        assert.strictEqual(body.length >= 3, true);

        const resetCall = body[1];
        assert.ok(resetCall);
        assert.strictEqual(resetCall.type, "CallExpression");
        assert.strictEqual(resetCall.object?.name, "gpu_set_cullmode");
        assert.strictEqual(resetCall.arguments?.[0]?.name, "cull_noculling");

        const callDiagnostics = resetCall._appliedFeatherDiagnostics ?? [];
        assert.strictEqual(
            callDiagnostics.some((entry) => entry.id === "GM2051"),
            true
        );

        const appliedDiagnostics = ast._appliedFeatherDiagnostics ?? [];
        const gm2051 = appliedDiagnostics.find(
            (entry) => entry.id === "GM2051"
        );
        assert.ok(
            gm2051,
            "Expected GM2051 metadata to be recorded on the AST."
        );
        assert.strictEqual(gm2051.automatic, true);
        assert.ok(gm2051.range);
    });

    it("normalizes simple syntax errors flagged by GM1100 and records metadata", () => {
        const source = ["var _this * something;", "", "    = 48;"].join("\n");

        const { sourceText, metadata } =
            preprocessSourceForFeatherFixes(source);

        assert.notStrictEqual(
            sourceText,
            source,
            "Expected GM1100 preprocessor to modify the source text."
        );
        assert.ok(
            metadata?.GM1100?.length > 0,
            "Expected GM1100 metadata to be recorded by the preprocessor."
        );

        const ast = GMLParser.parse(sourceText, {
            getLocations: true,
            simplifyLocations: false
        });

        applyFeatherFixes(ast, {
            sourceText,
            preprocessedFixMetadata: metadata
        });

        const statements = (ast.body ?? []).filter(
            (node) => node?.type !== "EmptyStatement"
        );
        const [declaration] = statements;

        assert.ok(declaration);
        assert.strictEqual(declaration.type, "VariableDeclaration");
        assert.strictEqual(Array.isArray(declaration.declarations), true);

        const declarationFixes = declaration._appliedFeatherDiagnostics ?? [];
        assert.strictEqual(
            declarationFixes.some((entry) => entry.id === "GM1100"),
            true
        );

        const programDiagnostics = ast._appliedFeatherDiagnostics ?? [];
        const gm1100Entries = programDiagnostics.filter(
            (entry) => entry.id === "GM1100"
        );

        assert.ok(
            gm1100Entries.length >= 1,
            "Expected GM1100 metadata to be recorded on the program node."
        );

        for (const entry of gm1100Entries) {
            assert.strictEqual(entry.automatic, true);
            assert.strictEqual(entry.title, "Syntax Error");
            assert.strictEqual(
                entry.description?.includes("syntax error"),
                true
            );
        }
    });

    it("normalizes zero denominators flagged by GM1015 and records metadata", () => {
        const source = [
            "var total = 10 / 0;",
            "total /= 0;",
            "total = total % (0);",
            "total %= (-0);"
        ].join("\n");

        const ast = GMLParser.parse(source, {
            getLocations: true,
            simplifyLocations: false
        });

        applyFeatherFixes(ast, { sourceText: source });

        const [declaration, assignment, moduloAssignment, moduloCompound] =
            ast.body ?? [];

        const binary = declaration?.declarations?.[0]?.init;
        assert.strictEqual(binary?.type, "BinaryExpression");
        assert.strictEqual(binary?.right?.type, "Literal");
        assert.strictEqual(binary?.right?.value, "1");

        assert.strictEqual(assignment?.type, "AssignmentExpression");
        assert.strictEqual(assignment?.right?.type, "Literal");
        assert.strictEqual(assignment?.right?.value, "1");

        const moduloBinary = moduloAssignment?.right;
        assert.strictEqual(moduloBinary?.type, "BinaryExpression");
        assert.strictEqual(
            moduloBinary?.right?.type,
            "ParenthesizedExpression"
        );
        assert.strictEqual(moduloBinary?.right?.expression?.type, "Literal");
        assert.strictEqual(moduloBinary?.right?.expression?.value, "1");

        const moduloCompoundRight = moduloCompound?.right;
        assert.strictEqual(
            moduloCompoundRight?.type,
            "ParenthesizedExpression"
        );
        const moduloCompoundUnary = moduloCompoundRight?.expression;
        assert.strictEqual(moduloCompoundUnary?.type, "UnaryExpression");
        assert.strictEqual(moduloCompoundUnary?.argument?.type, "Literal");
        assert.strictEqual(moduloCompoundUnary?.argument?.value, "1");

        const binaryFixes = binary?._appliedFeatherDiagnostics ?? [];
        const divideAssignFixes = assignment?._appliedFeatherDiagnostics ?? [];
        const moduloBinaryFixes =
            moduloBinary?._appliedFeatherDiagnostics ?? [];
        const moduloCompoundFixes =
            moduloCompound?._appliedFeatherDiagnostics ?? [];

        assert.strictEqual(
            binaryFixes.some((fix) => fix.id === "GM1015"),
            true
        );
        assert.strictEqual(
            divideAssignFixes.some((fix) => fix.id === "GM1015"),
            true
        );
        assert.strictEqual(
            moduloBinaryFixes.some((fix) => fix.id === "GM1015"),
            true
        );
        assert.strictEqual(
            moduloCompoundFixes.some((fix) => fix.id === "GM1015"),
            true
        );

        const applied = ast._appliedFeatherDiagnostics ?? [];
        const gm1015Fixes = applied.filter((entry) => entry.id === "GM1015");

        assert.strictEqual(gm1015Fixes.length >= 4, true);

        for (const entry of gm1015Fixes) {
            assert.strictEqual(entry.target, "0");
            assert.notStrictEqual(entry.range, null);
            assert.strictEqual(entry.automatic, true);
        }
    });

    it("removes stray boolean literal statements flagged by GM1016 and records metadata", () => {
        const topLevelLiteral = {
            type: "ExpressionStatement",
            expression: {
                type: "Literal",
                value: "true",
                start: { index: 0 },
                end: { index: 3 }
            },
            start: { index: 0 },
            end: { index: 4 }
        };

        const nestedLiteral = {
            type: "ExpressionStatement",
            expression: {
                type: "Literal",
                value: "false",
                start: { index: 18 },
                end: { index: 22 }
            },
            start: { index: 18 },
            end: { index: 24 }
        };

        const ast = {
            type: "Program",
            body: [
                topLevelLiteral,
                {
                    type: "IfStatement",
                    test: {
                        type: "Literal",
                        value: "true",
                        start: { index: 10 },
                        end: { index: 13 }
                    },
                    consequent: {
                        type: "BlockStatement",
                        body: [nestedLiteral],
                        start: { index: 16 },
                        end: { index: 25 }
                    },
                    alternate: null,
                    start: { index: 6 },
                    end: { index: 25 }
                }
            ],
            start: { index: 0 },
            end: { index: 25 }
        };

        applyFeatherFixes(ast, { sourceText: "true;\nif (true) { false; }" });

        assert.strictEqual(
            ast.body.length,
            1,
            "Expected stray boolean literal to be removed from the program body."
        );

        const [ifStatement] = ast.body;
        assert.ok(ifStatement);
        assert.strictEqual(
            Array.isArray(ifStatement.consequent?.body)
                ? ifStatement.consequent.body.length
                : -1,
            0,
            "Expected stray boolean literal to be removed from block statements."
        );

        const rootDiagnostics = ast._appliedFeatherDiagnostics ?? [];
        const rootGM1016 = rootDiagnostics.filter(
            (entry) => entry.id === "GM1016"
        );
        assert.strictEqual(
            rootGM1016.length,
            2,
            "Expected GM1016 metadata to be recorded for each removed statement."
        );

        const blockDiagnostics =
            ifStatement.consequent?._appliedFeatherDiagnostics ?? [];
        assert.strictEqual(
            blockDiagnostics.some((entry) => entry.id === "GM1016"),
            true,
            "Expected GM1016 metadata to be attached to the containing block."
        );

        for (const entry of rootGM1016) {
            assert.strictEqual(
                entry.automatic,
                true,
                "GM1016 fixes should be marked as automatic."
            );
            assert.ok(
                entry.range,
                "GM1016 fixes should capture the removed node's range."
            );
        }
    });

    it("preprocesses stray boolean literal statements flagged by GM1016", () => {
        const source = [
            "/// Feather GM1016 sample",
            "true;",
            "if (condition) {",
            "    false;",
            "    value = 1;",
            "}",
            ""
        ].join("\n");

        const { sourceText, metadata } =
            preprocessSourceForFeatherFixes(source);

        assert.notStrictEqual(
            sourceText,
            source,
            "Expected GM1016 preprocessor to remove boolean literal statements."
        );

        assert.ok(
            metadata?.GM1016?.length === 2,
            "Expected GM1016 metadata entries for each removed statement."
        );

        const ast = GMLParser.parse(sourceText, {
            getLocations: true,
            simplifyLocations: false
        });

        applyFeatherFixes(ast, {
            sourceText,
            preprocessedFixMetadata: metadata
        });

        const statements = ast.body ?? [];

        assert.strictEqual(
            statements.length,
            1,
            "Expected only the conditional statement to remain at the top level."
        );

        const [ifStatement] = statements;
        assert.ok(ifStatement?.type === "IfStatement");

        const blockBody = ifStatement?.consequent?.body ?? [];

        assert.strictEqual(
            blockBody.length,
            1,
            "Expected nested boolean literal statements to be removed."
        );

        const rootDiagnostics = ast._appliedFeatherDiagnostics ?? [];
        const gm1016Fixes = rootDiagnostics.filter(
            (entry) => entry.id === "GM1016"
        );

        assert.strictEqual(
            gm1016Fixes.length,
            2,
            "Expected GM1016 metadata to be recorded for each removed literal."
        );

        for (const fix of gm1016Fixes) {
            assert.strictEqual(fix.automatic, true);
            assert.ok(fix.range);
        }

        const blockDiagnostics =
            ifStatement.consequent?._appliedFeatherDiagnostics ?? [];

        assert.strictEqual(
            blockDiagnostics.some((entry) => entry.id === "GM1016"),
            true,
            "Expected GM1016 metadata to be attached to the containing block."
        );
    });

    it("deduplicates local variables flagged by GM2044 and records metadata", () => {
        const source = [
            "function demo() {",
            "    var total = 1;",
            "    var total = 2;",
            "    var count;",
            "    var count;",
            "    if (true) {",
            "        var temp = 0;",
            "        var temp = 1;",
            "    }",
            "}",
            ""
        ].join("\n");

        const ast = GMLParser.parse(source, {
            getLocations: true,
            simplifyLocations: false
        });

        applyFeatherFixes(ast, { sourceText: source });

        const functionNode = ast.body?.[0];
        assert.ok(functionNode?.type === "FunctionDeclaration");

        const statements = functionNode?.body?.body ?? [];
        assert.strictEqual(statements.length, 4);

        const totalDeclaration = statements[0];
        assert.ok(totalDeclaration?.type === "VariableDeclaration");
        assert.strictEqual(
            totalDeclaration.declarations?.[0]?.id?.name,
            "total"
        );

        const totalAssignment = statements[1];
        assert.ok(totalAssignment?.type === "AssignmentExpression");
        assert.strictEqual(totalAssignment.left?.name, "total");

        const countDeclarations = statements.filter(
            (node) =>
                node?.type === "VariableDeclaration" &&
                node.declarations?.[0]?.id?.name === "count"
        );
        assert.strictEqual(countDeclarations.length, 1);

        const ifStatement = statements[3];
        assert.strictEqual(ifStatement?.type, "IfStatement");

        const innerStatements = ifStatement?.consequent?.body ?? [];
        assert.strictEqual(innerStatements.length, 2);

        const innerAssignment = innerStatements[1];
        assert.ok(innerAssignment?.type === "AssignmentExpression");
        assert.strictEqual(innerAssignment.left?.name, "temp");

        const programDiagnostics = ast._appliedFeatherDiagnostics ?? [];
        const gm2044Entries = programDiagnostics.filter(
            (entry) => entry.id === "GM2044"
        );

        assert.ok(
            gm2044Entries.length >= 2,
            "Expected GM2044 metadata to be recorded at the program level."
        );
        assert.strictEqual(
            gm2044Entries.every((entry) => entry.automatic === true),
            true
        );

        const assignmentDiagnostics =
            innerAssignment._appliedFeatherDiagnostics ?? [];
        assert.strictEqual(
            assignmentDiagnostics.some((entry) => entry.id === "GM2044"),
            true,
            "Expected inserted assignment to record GM2044 metadata."
        );
    });

    it("records metadata for GM2064 flagged struct properties", () => {
        const source = [
            "/// Create Event",
            "",
            "ins_companion = instance_create_layer(x, y, layer, obj_companion, {",
            "    intro_message: message",
            "});"
        ].join("\n");

        const ast = GMLParser.parse(source, {
            getLocations: true,
            simplifyLocations: false
        });

        applyFeatherFixes(ast, { sourceText: source });

        const assignment = ast.body?.[0];
        assert.ok(assignment);
        const callExpression = assignment.right;
        assert.ok(callExpression);
        const structArgument = callExpression.arguments?.[4];
        assert.ok(structArgument);
        const [property] = structArgument.properties ?? [];
        assert.ok(property);

        const propertyMetadata = property._appliedFeatherDiagnostics ?? [];
        assert.strictEqual(propertyMetadata.length, 1);

        const [metadata] = propertyMetadata;
        assert.strictEqual(metadata.id, "GM2064");
        assert.strictEqual(metadata.target, "message");
        assert.strictEqual(metadata.automatic, false);

        const expectedMetadata = getFeatherDiagnosticById("GM2064");
        assert.ok(expectedMetadata);
        assert.strictEqual(metadata.title, expectedMetadata.title);
        assert.strictEqual(metadata.description, expectedMetadata.description);
        assert.strictEqual(metadata.correction, expectedMetadata.correction);

        const recordedFixes = ast._appliedFeatherDiagnostics ?? [];
        const gm2064Fixes = recordedFixes.filter(
            (entry) => entry.id === "GM2064"
        );
        assert.strictEqual(gm2064Fixes.length, 1);
        assert.strictEqual(gm2064Fixes[0].target, "message");
        assert.strictEqual(gm2064Fixes[0].automatic, false);
    });

    it("inserts a file_find_close call before nested file_find_first invocations flagged by GM2031", () => {
        const source = [
            "var _look_for_description = true;",
            "",
            'var _file = file_find_first("/game_data/*.bin", fa_none);',
            "",
            "if (_look_for_description)",
            "{",
            '    _file2 = file_find_first("/game_data/*.json", fa_none);',
            "}",
            "",
            "file_find_close();"
        ].join("\n");

        const ast = GMLParser.parse(source, {
            getLocations: true,
            simplifyLocations: false
        });

        applyFeatherFixes(ast, { sourceText: source });

        const appliedDiagnostics = ast._appliedFeatherDiagnostics ?? [];
        assert.strictEqual(
            appliedDiagnostics.some((entry) => entry.id === "GM2031"),
            true,
            "Expected GM2031 metadata to be recorded on the AST."
        );

        const ifStatement = ast.body?.find(
            (node) => node?.type === "IfStatement"
        );
        assert.ok(ifStatement, "Expected an if statement in the parsed AST.");

        const consequentBody = ifStatement?.consequent?.body ?? [];
        assert.strictEqual(consequentBody.length, 2);

        const [firstStatement, secondStatement] = consequentBody;
        assert.strictEqual(firstStatement?.type, "CallExpression");
        assert.strictEqual(firstStatement?.object?.name, "file_find_close");

        const closeDiagnostics =
            firstStatement?._appliedFeatherDiagnostics ?? [];
        assert.strictEqual(
            closeDiagnostics.some((entry) => entry.id === "GM2031"),
            true,
            "Expected GM2031 metadata on the inserted file_find_close call."
        );

        assert.strictEqual(secondStatement?.type, "AssignmentExpression");
        assert.strictEqual(secondStatement?.right?.type, "CallExpression");
        assert.strictEqual(
            secondStatement?.right?.object?.name,
            "file_find_first"
        );
    });

    it("moves gpu_pop_state calls flagged by GM2035 outside of conditionals and records metadata", () => {
        const source = [
            "gpu_push_state();",
            "",
            "if (show_name)",
            "{",
            "    draw_text(x, y, name);",
            "    gpu_pop_state();",
            "}",
            "",
            "draw_sprite(sprite_index, 0, x, y);"
        ].join("\n");

        const ast = GMLParser.parse(source, {
            getLocations: true,
            simplifyLocations: false
        });

        applyFeatherFixes(ast, { sourceText: source });

        const body = Array.isArray(ast.body) ? ast.body : [];

        const ifIndex = body.findIndex((node) => node?.type === "IfStatement");
        assert.notStrictEqual(
            ifIndex,
            -1,
            "Expected the sample to include an if statement."
        );

        const ifStatement = body[ifIndex];
        const consequentBody = Array.isArray(ifStatement?.consequent?.body)
            ? ifStatement.consequent.body
            : [];

        assert.strictEqual(
            consequentBody.some(
                (node) =>
                    node?.type === "CallExpression" &&
                    node?.object?.name === "gpu_pop_state"
            ),
            false,
            "Expected gpu_pop_state call to be removed from the conditional branch."
        );

        const insertedCall = body[ifIndex + 1];

        assert.ok(
            insertedCall,
            "Expected gpu_pop_state call to be inserted after the if statement."
        );
        assert.strictEqual(insertedCall?.type, "CallExpression");
        assert.strictEqual(insertedCall?.object?.name, "gpu_pop_state");

        const appliedDiagnostics = ast._appliedFeatherDiagnostics ?? [];
        const gm2035 = appliedDiagnostics.find(
            (entry) => entry.id === "GM2035"
        );

        assert.ok(
            gm2035,
            "Expected GM2035 metadata to be recorded on the AST."
        );
        assert.strictEqual(gm2035.automatic, true);

        const callDiagnostics = insertedCall?._appliedFeatherDiagnostics ?? [];
        assert.strictEqual(
            callDiagnostics.some((entry) => entry.id === "GM2035"),
            true,
            "Expected the inserted call to record GM2035 metadata."
        );
    });

    it("hoists multiple call arguments flagged by GM2023 and records metadata", () => {
        const source =
            "vertex_position_3d(vb, buffer_read(buff, buffer_f32), buffer_read(buff, buffer_f32), buffer_read(buff, buffer_f32));";

        const ast = GMLParser.parse(source, {
            getLocations: true,
            simplifyLocations: false
        });

        applyFeatherFixes(ast, { sourceText: source });

        const body = Array.isArray(ast.body) ? ast.body : [];

        assert.strictEqual(
            body.length >= 4,
            true,
            "Expected temporaries to be hoisted before the call expression."
        );

        for (let index = 0; index < 3; index += 1) {
            const declaration = body[index];
            assert.ok(declaration);
            assert.strictEqual(declaration.type, "VariableDeclaration");

            const declarators = Array.isArray(declaration.declarations)
                ? declaration.declarations
                : [];
            assert.strictEqual(declarators.length, 1);

            const [declarator] = declarators;
            assert.strictEqual(declarator?.id?.type, "Identifier");
            assert.strictEqual(
                declarator?.id?.name,
                `__feather_call_arg_${index}`
            );
            assert.strictEqual(declarator?.init?.type, "CallExpression");

            const declarationDiagnostics =
                declaration._appliedFeatherDiagnostics ?? [];
            assert.strictEqual(
                declarationDiagnostics.some((entry) => entry.id === "GM2023"),
                true,
                "Expected GM2023 metadata on each hoisted declaration."
            );
        }

        const callStatement = body[body.length - 1];
        assert.ok(callStatement);
        assert.strictEqual(callStatement.type, "CallExpression");

        const args = Array.isArray(callStatement.arguments)
            ? callStatement.arguments
            : [];
        assert.strictEqual(args.length, 4);
        assert.strictEqual(args[0]?.type, "Identifier");
        assert.strictEqual(args[0]?.name, "vb");
        assert.strictEqual(args[1]?.name, "__feather_call_arg_0");
        assert.strictEqual(args[2]?.name, "__feather_call_arg_1");
        assert.strictEqual(args[3]?.name, "__feather_call_arg_2");

        const appliedDiagnostics = ast._appliedFeatherDiagnostics ?? [];
        const gm2023 = appliedDiagnostics.find(
            (entry) => entry.id === "GM2023"
        );

        assert.ok(
            gm2023,
            "Expected GM2023 metadata to be recorded on the AST."
        );
        assert.strictEqual(gm2023.automatic, true);
        assert.strictEqual(gm2023.target, "vertex_position_3d");

        const callDiagnostics = callStatement._appliedFeatherDiagnostics ?? [];
        assert.strictEqual(
            callDiagnostics.some((entry) => entry.id === "GM2023"),
            true,
            "Expected GM2023 metadata on the transformed call expression."
        );
    });

    it("coalesces undefined fallbacks flagged by GM2061", () => {
        const source = [
            "array = modify_array(array);",
            "",
            "if (array == undefined) array = [];"
        ].join("\n");

        const ast = GMLParser.parse(source, {
            getLocations: true,
            simplifyLocations: false
        });

        applyFeatherFixes(ast, { sourceText: source });

        const body = Array.isArray(ast.body) ? ast.body : [];
        assert.strictEqual(body.length, 1);

        const [assignment] = body;
        assert.ok(assignment);
        assert.strictEqual(assignment.type, "AssignmentExpression");
        assert.strictEqual(assignment.operator, "=");

        const coalesced = assignment.right;
        assert.ok(coalesced);
        assert.strictEqual(coalesced.type, "BinaryExpression");
        assert.strictEqual(coalesced.operator, "??");

        const appliedDiagnostics = ast._appliedFeatherDiagnostics ?? [];
        const gm2061 = appliedDiagnostics.find(
            (entry) => entry.id === "GM2061"
        );
        assert.ok(
            gm2061,
            "Expected GM2061 metadata to be recorded on the AST."
        );
        assert.strictEqual(gm2061.automatic, true);
        assert.strictEqual(gm2061.target, "array");
        assert.ok(gm2061.range);

        const assignmentDiagnostics =
            assignment._appliedFeatherDiagnostics ?? [];
        assert.strictEqual(
            assignmentDiagnostics.some((entry) => entry.id === "GM2061"),
            true
        );
    });

    it("replaces undefined guards with nullish assignment for GM2061", () => {
        const source = "if (value == undefined) value = compute();";

        const ast = GMLParser.parse(source, {
            getLocations: true,
            simplifyLocations: false
        });

        applyFeatherFixes(ast, { sourceText: source });

        const body = Array.isArray(ast.body) ? ast.body : [];
        assert.strictEqual(body.length, 1);

        const [assignment] = body;
        assert.ok(assignment);
        assert.strictEqual(assignment.type, "AssignmentExpression");
        assert.strictEqual(assignment.operator, "??=");

        const appliedDiagnostics = ast._appliedFeatherDiagnostics ?? [];
        const gm2061 = appliedDiagnostics.find(
            (entry) => entry.id === "GM2061"
        );
        assert.ok(
            gm2061,
            "Expected GM2061 metadata to be recorded on the AST."
        );
        assert.strictEqual(gm2061.target, "value");

        const assignmentDiagnostics =
            assignment._appliedFeatherDiagnostics ?? [];
        assert.strictEqual(
            assignmentDiagnostics.some((entry) => entry.id === "GM2061"),
            true
        );
    });

    it("resets colour write enable after disabling channels and records metadata", () => {
        const source = [
            "/// Draw Event",
            "",
            "gpu_set_colourwriteenable(true, true, true, false);",
            "",
            "draw_sprite(sprite_index, 0, x, y);"
>>>>>>> ae6e63c1
        ].join("\n");

        const ast = GMLParser.parse(source, {
            getLocations: true,
            simplifyLocations: false
        });

        applyFeatherFixes(ast, { sourceText: source });

<<<<<<< HEAD
        const calls = Array.isArray(ast.body)
            ? ast.body.filter((node) => node?.type === "CallExpression")
            : [];

        assert.strictEqual(calls.length, 3);

        const resetCall = calls[calls.length - 1];
        assert.ok(resetCall);
        assert.strictEqual(resetCall.object?.name, "draw_set_halign");
        assert.ok(Array.isArray(resetCall.arguments));
        assert.strictEqual(resetCall.arguments[0]?.name, "fa_left");

        const appliedDiagnostics = ast._appliedFeatherDiagnostics ?? [];
        const gm2026 = appliedDiagnostics.find((entry) => entry.id === "GM2026");

        assert.ok(gm2026, "Expected GM2026 metadata to be recorded on the AST.");
        assert.strictEqual(gm2026.automatic, true);
        assert.strictEqual(gm2026.target, "draw_set_halign");
        assert.ok(gm2026.range);

        const resetDiagnostics = resetCall._appliedFeatherDiagnostics ?? [];
        assert.strictEqual(resetDiagnostics.some((entry) => entry.id === "GM2026"), true);
    });
});
=======
        const body = (ast.body ?? []).filter(
            (node) => node?.type !== "EmptyStatement"
        );
        assert.ok(
            body.length >= 3,
            "Expected colour write enable reset to be inserted."
        );

        const [disableCall, drawCall, resetCall] = body;

        assert.strictEqual(disableCall?.type, "CallExpression");
        assert.strictEqual(
            disableCall?.object?.name,
            "gpu_set_colourwriteenable"
        );
        assert.strictEqual(drawCall?.type, "CallExpression");
        assert.strictEqual(drawCall?.object?.name, "draw_sprite");
        assert.strictEqual(resetCall?.type, "CallExpression");
        assert.strictEqual(
            resetCall?.object?.name,
            "gpu_set_colourwriteenable"
        );

        const resetArgs = Array.isArray(resetCall?.arguments)
            ? resetCall.arguments
            : [];
        assert.strictEqual(resetArgs.length >= 4, true);
        for (let index = 0; index < 4; index += 1) {
            const argument = resetArgs[index];
            assert.strictEqual(argument?.type, "Literal");
            assert.strictEqual(argument?.value, "true");
        }

        const appliedDiagnostics = ast._appliedFeatherDiagnostics ?? [];
        const gm2052 = appliedDiagnostics.find(
            (entry) => entry.id === "GM2052"
        );

        assert.ok(
            gm2052,
            "Expected GM2052 metadata to be recorded on the AST."
        );
        assert.strictEqual(gm2052.automatic, true);
        assert.ok(gm2052.range);

        const callDiagnostics = resetCall?._appliedFeatherDiagnostics ?? [];
        assert.strictEqual(
            callDiagnostics.some((entry) => entry.id === "GM2052"),
            true
        );
    });

    it("resets gpu_set_cullmode calls flagged by GM2051 and records metadata", () => {
        const source = [
            "/// Draw Event",
            "",
            "gpu_set_cullmode(cull_clockwise);",
            "",
            "vertex_submit(vb, pr_trianglelist, tex);"
        ].join("\n");

        const ast = GMLParser.parse(source, {
            getLocations: true,
            simplifyLocations: false
        });

        applyFeatherFixes(ast, { sourceText: source });

        const body = ast.body ?? [];
        assert.strictEqual(body.length >= 3, true);

        const resetCall = body[1];
        assert.ok(resetCall);
        assert.strictEqual(resetCall.type, "CallExpression");
        assert.strictEqual(resetCall.object?.name, "gpu_set_cullmode");
        assert.strictEqual(resetCall.arguments?.[0]?.name, "cull_noculling");

        const callDiagnostics = resetCall._appliedFeatherDiagnostics ?? [];
        assert.strictEqual(
            callDiagnostics.some((entry) => entry.id === "GM2051"),
            true
        );

        const appliedDiagnostics = ast._appliedFeatherDiagnostics ?? [];
        const gm2051 = appliedDiagnostics.find(
            (entry) => entry.id === "GM2051"
        );
        assert.ok(
            gm2051,
            "Expected GM2051 metadata to be recorded on the AST."
        );
        assert.strictEqual(gm2051.automatic, true);
        assert.ok(gm2051.range);
    });

    it("balances gpu_push_state/gpu_pop_state pairs flagged by GM2042", () => {
        const source = [
            "if (situation_1)",
            "{",
            "    gpu_push_state();",
            "    gpu_push_state();",
            "",
            '    draw_text(x, y, "Hi");',
            "",
            "    gpu_pop_state();",
            "}",
            "",
            "if (situation_2)",
            "{",
            "    gpu_push_state();",
            "",
            "    draw_circle(x, y, 10, false);",
            "",
            "    gpu_pop_state();",
            "    gpu_pop_state();",
            "}",
            ""
        ].join("\n");

        const ast = GMLParser.parse(source, {
            getLocations: true,
            simplifyLocations: false
        });

        applyFeatherFixes(ast, { sourceText: source });

        const [firstIf, secondIf] = ast.body ?? [];
        assert.ok(firstIf?.consequent?.type === "BlockStatement");
        assert.ok(secondIf?.consequent?.type === "BlockStatement");

        const firstBlockStatements = firstIf.consequent.body ?? [];
        const secondBlockStatements = secondIf.consequent.body ?? [];

        const firstBlockPushes = firstBlockStatements.filter(
            (node) =>
                node?.type === "CallExpression" &&
                node.object?.name === "gpu_push_state"
        );
        const firstBlockPops = firstBlockStatements.filter(
            (node) =>
                node?.type === "CallExpression" &&
                node.object?.name === "gpu_pop_state"
        );

        assert.strictEqual(firstBlockPushes.length, 2);
        assert.strictEqual(firstBlockPops.length, 2);

        const secondBlockPushes = secondBlockStatements.filter(
            (node) =>
                node?.type === "CallExpression" &&
                node.object?.name === "gpu_push_state"
        );
        const secondBlockPops = secondBlockStatements.filter(
            (node) =>
                node?.type === "CallExpression" &&
                node.object?.name === "gpu_pop_state"
        );

        assert.strictEqual(secondBlockPushes.length, 1);
        assert.strictEqual(secondBlockPops.length, 1);

        const appliedDiagnostics = ast._appliedFeatherDiagnostics ?? [];
        const gm2042 = appliedDiagnostics.find(
            (entry) => entry.id === "GM2042"
        );

        assert.ok(
            gm2042,
            "Expected GM2042 metadata to be recorded on the AST."
        );
        assert.strictEqual(gm2042.automatic, true);
    });

    it("removes orphaned event_inherited calls flagged by GM2040 and records metadata", () => {
        const source = [
            "/// Room Start Event",
            "",
            "if (should_run)",
            "{",
            "    event_inherited();",
            '    show_debug_message("branch");',
            "}",
            "",
            "event_inherited();",
            "",
            'show_debug_message("Ready");'
        ].join("\n");

        const ast = GMLParser.parse(source, {
            getLocations: true,
            simplifyLocations: false
        });

        applyFeatherFixes(ast, { sourceText: source });

        const statements = Array.isArray(ast.body) ? ast.body : [];
        assert.strictEqual(
            statements.some((statement) => isEventInheritedCall(statement)),
            false,
            "Expected top-level event_inherited calls to be removed."
        );

        const branch = statements.find(
            (statement) => statement?.type === "IfStatement"
        );
        assert.ok(branch);

        const branchBody = Array.isArray(branch?.consequent?.body)
            ? branch.consequent.body
            : [];
        assert.strictEqual(
            branchBody.some((statement) => isEventInheritedCall(statement)),
            false,
            "Expected event_inherited calls inside blocks to be removed."
        );

        const appliedDiagnostics = Array.isArray(ast._appliedFeatherDiagnostics)
            ? ast._appliedFeatherDiagnostics
            : [];
        const gm2040Fixes = appliedDiagnostics.filter(
            (entry) => entry.id === "GM2040"
        );

        assert.strictEqual(
            gm2040Fixes.length,
            2,
            "Expected two GM2040 fixes to be recorded."
        );

        for (const entry of gm2040Fixes) {
            assert.strictEqual(
                entry.automatic,
                true,
                "GM2040 fixes should be automatic."
            );
            assert.strictEqual(entry.target, "event_inherited");
            assert.ok(
                entry.range,
                "GM2040 fixes should include range metadata."
            );
        }
    });

    it("removes stray file_find_next calls flagged by GM2033", () => {
        const source = [
            "fnames = [];",
            "",
            'var _fname = file_find_first("*.txt", fa_none);',
            "",
            'while (_fname != "")',
            "{",
            "    array_push(fnames, _fname);",
            "",
            "    _fname = file_find_next();",
            "}",
            "",
            "file_find_close();",
            "",
            "file_find_next();"
        ].join("\n");

        const ast = GMLParser.parse(source, {
            getLocations: true,
            simplifyLocations: false
        });

        applyFeatherFixes(ast, { sourceText: source });

        const statements = Array.isArray(ast.body) ? ast.body : [];
        assert.strictEqual(
            statements.some(
                (statement) =>
                    statement?.type === "CallExpression" &&
                    statement?.object?.name === "file_find_next"
            ),
            false,
            "Expected trailing file_find_next() call to be removed."
        );

        const diagnostics = ast._appliedFeatherDiagnostics ?? [];
        const gm2033 = diagnostics.find((entry) => entry.id === "GM2033");

        assert.ok(
            gm2033,
            "Expected GM2033 metadata to be recorded on the AST."
        );
        assert.strictEqual(gm2033.automatic, true);
        assert.strictEqual(gm2033.target, "file_find_next");
        assert.ok(gm2033.range);
    });

    it("moves draw_primitive_end calls outside flagged GM2030 conditionals", () => {
        const source = [
            "draw_primitive_begin(pr_linelist);",
            "",
            "if (should_draw)",
            "{",
            "    draw_primitive_end();",
            "}",
            "else",
            "{",
            "    draw_vertex(0, 0);",
            "}",
            "",
            'draw_text(0, 0, "done");'
        ].join("\n");

        const ast = GMLParser.parse(source, {
            getLocations: true,
            simplifyLocations: false
        });

        const statements = ast.body ?? [];
        assert.strictEqual(statements.length >= 3, true);

        const conditional = statements[1];
        assert.ok(conditional?.type === "IfStatement");

        applyFeatherFixes(ast, { sourceText: source });

        const [beginCall, fixedConditional, trailingCall] = ast.body ?? [];
        assert.ok(isCallExpression(beginCall));
        assert.ok(fixedConditional?.type === "IfStatement");
        assert.ok(isCallExpression(trailingCall));
        assert.strictEqual(trailingCall.object?.name, "draw_primitive_end");

        const consequentBody = fixedConditional.consequent?.body ?? [];
        const alternateBody = fixedConditional.alternate?.body ?? [];

        assert.strictEqual(consequentBody.some(isDrawPrimitiveEndName), false);
        assert.strictEqual(alternateBody.some(isDrawPrimitiveEndName), false);

        const conditionalDiagnostics =
            trailingCall._appliedFeatherDiagnostics ?? [];
        assert.strictEqual(
            conditionalDiagnostics.some((entry) => entry.id === "GM2030"),
            true,
            "Expected GM2030 metadata to be recorded on the lifted call."
        );

        const appliedDiagnostics = ast._appliedFeatherDiagnostics ?? [];
        assert.strictEqual(
            appliedDiagnostics.some((entry) => entry.id === "GM2030"),
            true,
            "Expected GM2030 metadata to be recorded on the program node."
        );
    });

    it("wraps draw vertex calls flagged by GM2029 and records metadata", () => {
        const source = [
            "/// Draw Event",
            "",
            "draw_vertex(room_width / 4, room_height / 4);",
            "draw_vertex(room_width / 2, room_height / 4);",
            "draw_vertex(room_width / 4, room_height / 2);",
            "",
            "draw_primitive_begin(pr_trianglelist);",
            "draw_primitive_end();"
        ].join("\n");

        const ast = GMLParser.parse(source, {
            getLocations: true,
            simplifyLocations: false
        });

        applyFeatherFixes(ast, { sourceText: source });

        const statements = Array.isArray(ast.body) ? ast.body : [];
        assert.ok(
            statements.length >= 5,
            "Expected the sample program to include draw calls."
        );

        const [firstStatement] = statements;
        assert.strictEqual(
            firstStatement?.object?.name,
            "draw_primitive_begin"
        );

        const vertexCalls = statements.filter(
            (node) =>
                node?.type === "CallExpression" &&
                node.object?.name?.startsWith("draw_vertex")
        );
        assert.strictEqual(
            vertexCalls.length >= 3,
            true,
            "Expected draw_vertex calls to remain present."
        );

        for (const vertex of vertexCalls) {
            const vertexDiagnostics = vertex?._appliedFeatherDiagnostics ?? [];
            assert.strictEqual(
                vertexDiagnostics.some(
                    (entry) =>
                        entry.id === "GM2029" && entry.automatic === true
                ),
                true,
                "Expected each draw_vertex call to record GM2029 metadata."
            );
        }

        const appliedDiagnostics = ast._appliedFeatherDiagnostics ?? [];
        assert.strictEqual(
            appliedDiagnostics.some((entry) => entry.id === "GM2029"),
            true,
            "Expected GM2029 metadata to be recorded on the AST."
        );

        const lastStatement = statements[statements.length - 1];
        assert.strictEqual(lastStatement?.object?.name, "draw_primitive_end");
    });
});

function isCallExpression(node) {
    return !!node && node.type === "CallExpression";
}

function isDrawPrimitiveEndName(node) {
    return isCallExpression(node) && node.object?.name === "draw_primitive_end";
}
>>>>>>> ae6e63c1
<|MERGE_RESOLUTION|>--- conflicted
+++ resolved
@@ -730,13 +730,6 @@
         });
     });
 
-<<<<<<< HEAD
-    it("resets draw_set_halign calls flagged by GM2026 and records metadata", () => {
-        const source = [
-            "draw_set_halign(fa_right);",
-            "",
-            "draw_text(room_width - 5, 5, \"In the top-right corner\");"
-=======
     it("renames deprecated built-in variables and records fix metadata", () => {
         const source = [
             "score = 0;",
@@ -3134,42 +3127,15 @@
             "gpu_set_colourwriteenable(true, true, true, false);",
             "",
             "draw_sprite(sprite_index, 0, x, y);"
->>>>>>> ae6e63c1
-        ].join("\n");
-
-        const ast = GMLParser.parse(source, {
-            getLocations: true,
-            simplifyLocations: false
-        });
-
-        applyFeatherFixes(ast, { sourceText: source });
-
-<<<<<<< HEAD
-        const calls = Array.isArray(ast.body)
-            ? ast.body.filter((node) => node?.type === "CallExpression")
-            : [];
-
-        assert.strictEqual(calls.length, 3);
-
-        const resetCall = calls[calls.length - 1];
-        assert.ok(resetCall);
-        assert.strictEqual(resetCall.object?.name, "draw_set_halign");
-        assert.ok(Array.isArray(resetCall.arguments));
-        assert.strictEqual(resetCall.arguments[0]?.name, "fa_left");
-
-        const appliedDiagnostics = ast._appliedFeatherDiagnostics ?? [];
-        const gm2026 = appliedDiagnostics.find((entry) => entry.id === "GM2026");
-
-        assert.ok(gm2026, "Expected GM2026 metadata to be recorded on the AST.");
-        assert.strictEqual(gm2026.automatic, true);
-        assert.strictEqual(gm2026.target, "draw_set_halign");
-        assert.ok(gm2026.range);
-
-        const resetDiagnostics = resetCall._appliedFeatherDiagnostics ?? [];
-        assert.strictEqual(resetDiagnostics.some((entry) => entry.id === "GM2026"), true);
-    });
-});
-=======
+        ].join("\n");
+
+        const ast = GMLParser.parse(source, {
+            getLocations: true,
+            simplifyLocations: false
+        });
+
+        applyFeatherFixes(ast, { sourceText: source });
+
         const body = (ast.body ?? []).filter(
             (node) => node?.type !== "EmptyStatement"
         );
@@ -3582,6 +3548,52 @@
         const lastStatement = statements[statements.length - 1];
         assert.strictEqual(lastStatement?.object?.name, "draw_primitive_end");
     });
+
+    it("resets draw_set_halign calls flagged by GM2026 and records metadata", () => {
+        const source = [
+            "draw_set_halign(fa_right);",
+            "",
+            'draw_text(room_width - 5, 5, "In the top-right corner");'
+        ].join("\n");
+
+        const ast = GMLParser.parse(source, {
+            getLocations: true,
+            simplifyLocations: false
+        });
+
+        applyFeatherFixes(ast, { sourceText: source });
+
+        const calls = Array.isArray(ast.body)
+            ? ast.body.filter((node) => node?.type === "CallExpression")
+            : [];
+
+        assert.strictEqual(calls.length, 3);
+
+        const resetCall = calls[calls.length - 1];
+        assert.ok(resetCall);
+        assert.strictEqual(resetCall.object?.name, "draw_set_halign");
+        assert.ok(Array.isArray(resetCall.arguments));
+        assert.strictEqual(resetCall.arguments[0]?.name, "fa_left");
+
+        const appliedDiagnostics = ast._appliedFeatherDiagnostics ?? [];
+        const gm2026 = appliedDiagnostics.find(
+            (entry) => entry.id === "GM2026"
+        );
+
+        assert.ok(
+            gm2026,
+            "Expected GM2026 metadata to be recorded on the AST."
+        );
+        assert.strictEqual(gm2026.automatic, true);
+        assert.strictEqual(gm2026.target, "draw_set_halign");
+        assert.ok(gm2026.range);
+
+        const resetDiagnostics = resetCall._appliedFeatherDiagnostics ?? [];
+        assert.strictEqual(
+            resetDiagnostics.some((entry) => entry.id === "GM2026"),
+            true
+        );
+    });
 });
 
 function isCallExpression(node) {
@@ -3590,5 +3602,4 @@
 
 function isDrawPrimitiveEndName(node) {
     return isCallExpression(node) && node.object?.name === "draw_primitive_end";
-}
->>>>>>> ae6e63c1
+}