--- conflicted
+++ resolved
@@ -120,13 +120,8 @@
         assert.strictEqual(macroFixes[0].target, "SAMPLE");
     });
 
-<<<<<<< HEAD
     it("removes break statements without enclosing loops and records GM1000 metadata", () => {
-        const source = [
-            "break;",
-            "",
-            "var value = 42;"
-        ].join("\n");
+        const source = ["break;", "", "var value = 42;"].join("\n");
 
         const ast = GMLParser.parse(source, {
             getLocations: true,
@@ -143,7 +138,9 @@
         );
 
         const recordedFixes = Array.isArray(ast._appliedFeatherDiagnostics)
-            ? ast._appliedFeatherDiagnostics.filter((entry) => entry.id === "GM1000")
+            ? ast._appliedFeatherDiagnostics.filter(
+                  (entry) => entry.id === "GM1000"
+              )
             : [];
 
         assert.strictEqual(
@@ -161,9 +158,6 @@
         assert.strictEqual(gm1000Fix.target, "break");
     });
 
-    it("records manual Feather fix metadata for every diagnostic", () => {
-        const source = "var value = 1;";
-=======
     it("terminates var declarations flagged by GM2007 and records metadata", () => {
         const source = [
             "var missing",
@@ -175,7 +169,6 @@
             "}",
             ""
         ].join("\n");
->>>>>>> da607b0d
 
         const ast = GMLParser.parse(source, {
             getLocations: true,
