import assert from "node:assert/strict";

import { describe, it } from "node:test";

import GMLParser from "gamemaker-language-parser";

import {
    getNodeEndIndex,
    getNodeStartIndex
} from "../../shared/ast-locations.js";

import {
    getFeatherMetadata,
    getFeatherDiagnosticById
} from "../src/feather/metadata.js";
import {
    applyFeatherFixes,
    getFeatherDiagnosticFixers,
    preprocessSourceForFeatherFixes
} from "../src/ast-transforms/apply-feather-fixes.js";

describe("Feather diagnostic fixer registry", () => {
    it("registers a fixer entry for every diagnostic", () => {
        const metadata = getFeatherMetadata();
        const diagnostics = Array.isArray(metadata?.diagnostics)
            ? metadata.diagnostics
            : [];
        const registry = getFeatherDiagnosticFixers();

        assert.strictEqual(
            registry.size,
            diagnostics.length,
            "Expected the fixer registry to include every Feather diagnostic."
        );

        for (const diagnostic of diagnostics) {
            assert.ok(
                registry.has(diagnostic.id),
                `Missing fixer entry for Feather diagnostic ${diagnostic.id}.`
            );
        }
    });
});

describe("applyFeatherFixes transform", () => {
    it("removes trailing macro semicolons and records fix metadata", () => {
        const source = ["#macro SAMPLE value;", "", "var data = SAMPLE;"].join(
            "\n"
        );

        const ast = GMLParser.parse(source, {
            getLocations: true,
            simplifyLocations: false
        });

        const [macro] = ast.body ?? [];
        applyFeatherFixes(ast, { sourceText: source });

        assert.ok(Array.isArray(ast._appliedFeatherDiagnostics));
        assert.strictEqual(
            ast._appliedFeatherDiagnostics.some(
                (entry) => entry.id === "GM1051"
            ),
            true,
            "Expected macro fixer metadata to be recorded on the program node."
        );

        assert.ok(macro);
        assert.ok(Array.isArray(macro.tokens));
        assert.strictEqual(macro.tokens.includes(";"), false);
        assert.strictEqual(typeof macro._featherMacroText, "string");
        assert.strictEqual(
            macro._featherMacroText.trimEnd(),
            "#macro SAMPLE value"
        );

        const macroFixes = macro._appliedFeatherDiagnostics;
        assert.ok(Array.isArray(macroFixes));
        assert.strictEqual(macroFixes.length, 1);
        assert.strictEqual(macroFixes[0].target, "SAMPLE");
    });

    it("removes trailing macro semicolons before inline comments", () => {
        const source = [
            "#macro SAMPLE value; // comment",
            "",
            "var data = SAMPLE;"
        ].join("\n");

        const ast = GMLParser.parse(source, {
            getLocations: true,
            simplifyLocations: false
        });

        const [macro] = ast.body ?? [];
        applyFeatherFixes(ast, { sourceText: source });

        assert.ok(macro);
        assert.ok(Array.isArray(macro.tokens));
        assert.strictEqual(macro.tokens.includes(";"), false);
        assert.strictEqual(typeof macro._featherMacroText, "string");
        assert.strictEqual(
            macro._featherMacroText.trimEnd(),
            "#macro SAMPLE value // comment"
        );

        const macroFixes = macro._appliedFeatherDiagnostics;
        assert.ok(Array.isArray(macroFixes));
        assert.strictEqual(macroFixes.length, 1);
        assert.strictEqual(macroFixes[0].target, "SAMPLE");
    });

    it("inserts the missing argument for GM1005 and records fix metadata", () => {
        const source = "draw_set_color();";

        const ast = GMLParser.parse(source, {
            getLocations: true,
            simplifyLocations: false
        });

        applyFeatherFixes(ast, { sourceText: source });

        const [firstStatement] = ast.body ?? [];
        const callExpression =
            firstStatement?.type === "ExpressionStatement"
                ? firstStatement.expression
                : firstStatement;

        assert.ok(callExpression);
        assert.ok(Array.isArray(callExpression.arguments));
        assert.strictEqual(callExpression.arguments.length, 1);

        const [argument] = callExpression.arguments;
        assert.ok(argument);
        assert.strictEqual(argument.type, "Identifier");
        assert.strictEqual(argument.name, "c_black");

        const appliedFixes = callExpression._appliedFeatherDiagnostics ?? [];
        assert.strictEqual(
            appliedFixes.some((entry) => entry.id === "GM1005"),
            true
        );

        assert.ok(Array.isArray(ast._appliedFeatherDiagnostics));
        assert.strictEqual(
            ast._appliedFeatherDiagnostics.some(
                (entry) => entry.id === "GM1005"
            ),
            true
        );
    });

    it("removes duplicate enum members and records fix metadata", () => {
        const source = [
            "enum FRUIT {",
            "    APPLE,",
            "    apple,",
            "    BANANA,",
            "    BANANA",
            "}",
            "",
            "var result = FRUIT.BANANA;"
        ].join("\n");

        const ast = GMLParser.parse(source, {
            getLocations: true,
            simplifyLocations: false
        });

        applyFeatherFixes(ast, { sourceText: source });

        const [enumDeclaration] = ast.body ?? [];
        assert.ok(enumDeclaration);
        assert.strictEqual(enumDeclaration.type, "EnumDeclaration");

        const members = Array.isArray(enumDeclaration.members)
            ? enumDeclaration.members
            : [];
        const memberNames = members.map((member) => member?.name?.name);

        assert.deepStrictEqual(
            memberNames,
            ["APPLE", "BANANA"],
            "Expected duplicate enum members to be removed."
        );

        const enumFixes = enumDeclaration._appliedFeatherDiagnostics ?? [];
        assert.strictEqual(enumFixes.length, 2);
        assert.strictEqual(
            enumFixes.every((entry) => entry.id === "GM1004"),
            true
        );
        assert.deepStrictEqual(
            enumFixes.map((entry) => entry.target),
            ["apple", "BANANA"]
        );

<<<<<<< HEAD
        ["GM2054", "GM2020", "GM2042", "GM1042"].forEach((id) => {
            assert.strictEqual(
                recordedIds.has(id),
                true,
                `Expected manual Feather fix metadata for diagnostic ${id}.`
            );
=======
        const recordedIds = new Set(
            (ast._appliedFeatherDiagnostics ?? []).map((entry) => entry.id)
        );
        assert.strictEqual(
            recordedIds.has("GM1004"),
            true,
            "Expected GM1004 fix metadata on the program node."
        );
    });

    it("replaces read-only built-in assignments with local variables", () => {
        const source = [
            "function demo() {",
            '    working_directory = @"PlayerData";',
            '    var first = file_find_first(working_directory + @"/Screenshots/*.png", fa_archive);',
            "    return working_directory;",
            "}"
        ].join("\n");

        const ast = GMLParser.parse(source, {
            getLocations: true,
            simplifyLocations: false
>>>>>>> 35d743a4
        });

        applyFeatherFixes(ast, { sourceText: source });

        const [functionDeclaration] = ast.body ?? [];
        assert.ok(functionDeclaration);

        const blockBody = functionDeclaration.body?.body ?? [];
        assert.ok(Array.isArray(blockBody));
        assert.strictEqual(blockBody.length, 3);

        const [replacementDeclaration, callDeclaration, returnStatement] =
            blockBody;

        assert.ok(replacementDeclaration);
        assert.strictEqual(replacementDeclaration.type, "VariableDeclaration");

        const replacementDeclarator = replacementDeclaration.declarations?.[0];
        assert.ok(replacementDeclarator);
        const replacementName = replacementDeclarator.id?.name;
        assert.strictEqual(typeof replacementName, "string");
        assert.ok(replacementName.startsWith("__feather_working_directory"));

        const callInit = callDeclaration?.declarations?.[0]?.init;
        assert.ok(callInit);
        assert.strictEqual(callInit.type, "CallExpression");

        const firstArgument = callInit.arguments?.[0];
        assert.ok(firstArgument);
        assert.strictEqual(firstArgument.type, "BinaryExpression");
        assert.strictEqual(firstArgument.left?.type, "Identifier");
        assert.strictEqual(firstArgument.left.name, replacementName);

        assert.ok(returnStatement);
        assert.strictEqual(returnStatement.type, "ReturnStatement");
        assert.strictEqual(returnStatement.argument?.type, "Identifier");
        assert.strictEqual(returnStatement.argument.name, replacementName);

        const statementFixes =
            replacementDeclaration._appliedFeatherDiagnostics;
        assert.ok(Array.isArray(statementFixes));
        assert.strictEqual(statementFixes.length, 1);
        assert.strictEqual(statementFixes[0].id, "GM1008");
        assert.strictEqual(statementFixes[0].target, "working_directory");
        assert.strictEqual(statementFixes[0].automatic, true);

        const rootFixes = ast._appliedFeatherDiagnostics ?? [];
        assert.strictEqual(
            rootFixes.some((entry) => entry.id === "GM1008"),
            true,
            "Expected program metadata to include the GM1008 fix."
        );
    });

    it("replaces file attribute additions with bitwise OR operations", () => {
        const source = [
            "function scanArchives() {",
            "    var attributes = fa_readonly + fa_archive;",
            '    return file_find_first(@"/User Content/*.doc", attributes);',
            "}"
        ].join("\n");

        const ast = GMLParser.parse(source, {
            getLocations: true,
            simplifyLocations: false
        });

        applyFeatherFixes(ast, { sourceText: source });

        const [functionDeclaration] = ast.body ?? [];
        assert.ok(functionDeclaration);

        const declaration = functionDeclaration.body?.body?.[0];
        assert.ok(declaration);
        assert.strictEqual(declaration.type, "VariableDeclaration");

        const [declarator] = declaration.declarations ?? [];
        assert.ok(declarator);

        const initializer = declarator.init;
        assert.ok(initializer);
        assert.strictEqual(initializer.type, "BinaryExpression");
        assert.strictEqual(initializer.operator, "|");

        const appliedDiagnostics = Array.isArray(
            initializer._appliedFeatherDiagnostics
        )
            ? initializer._appliedFeatherDiagnostics
            : [];

        assert.strictEqual(
            appliedDiagnostics.some((entry) => entry.id === "GM1009"),
            true,
            "Expected GM1009 fix metadata for the converted file attribute addition."
        );
    });

    it("converts room navigation arithmetic into dedicated helpers", () => {
        const source = [
            "var next_room = room + 1;",
            "var previous_room = room - 1;",
            "room_goto(room + 1);"
        ].join("\n");

        const ast = GMLParser.parse(source, {
            getLocations: true,
            simplifyLocations: false
        });

        applyFeatherFixes(ast, { sourceText: source });

        const [nextDeclaration, previousDeclaration, gotoStatement] =
            ast.body ?? [];

        assert.ok(nextDeclaration);
        assert.strictEqual(nextDeclaration.type, "VariableDeclaration");

        const [nextDeclarator] = nextDeclaration.declarations ?? [];
        assert.ok(nextDeclarator);

        const nextInitializer = nextDeclarator.init;
        assert.ok(nextInitializer);
        assert.strictEqual(nextInitializer.type, "CallExpression");
        assert.strictEqual(nextInitializer.object?.name, "room_next");
        assert.ok(Array.isArray(nextInitializer.arguments));
        assert.strictEqual(nextInitializer.arguments.length, 1);

        const [nextArgument] = nextInitializer.arguments;
        assert.ok(nextArgument);
        assert.strictEqual(nextArgument.type, "Identifier");
        assert.strictEqual(nextArgument.name, "room");

        const nextFixes = Array.isArray(
            nextInitializer._appliedFeatherDiagnostics
        )
            ? nextInitializer._appliedFeatherDiagnostics
            : [];

        assert.strictEqual(
            nextFixes.some((entry) => entry.id === "GM1009"),
            true,
            "Expected GM1009 fix metadata for the converted room_next helper."
        );

        assert.ok(previousDeclaration);
        assert.strictEqual(previousDeclaration.type, "VariableDeclaration");

        const [previousDeclarator] = previousDeclaration.declarations ?? [];
        assert.ok(previousDeclarator);

        const previousInitializer = previousDeclarator.init;
        assert.ok(previousInitializer);
        assert.strictEqual(previousInitializer.type, "CallExpression");
        assert.strictEqual(previousInitializer.object?.name, "room_previous");
        assert.ok(Array.isArray(previousInitializer.arguments));
        assert.strictEqual(previousInitializer.arguments.length, 1);

        const [previousArgument] = previousInitializer.arguments;
        assert.ok(previousArgument);
        assert.strictEqual(previousArgument.type, "Identifier");
        assert.strictEqual(previousArgument.name, "room");

        const previousFixes = Array.isArray(
            previousInitializer._appliedFeatherDiagnostics
        )
            ? previousInitializer._appliedFeatherDiagnostics
            : [];

        assert.strictEqual(
            previousFixes.some((entry) => entry.id === "GM1009"),
            true,
            "Expected GM1009 fix metadata for the converted room_previous helper."
        );

        const expressionStatement =
            gotoStatement?.type === "ExpressionStatement"
                ? gotoStatement.expression
                : gotoStatement;

        assert.ok(expressionStatement);
        assert.strictEqual(expressionStatement.type, "CallExpression");
        assert.strictEqual(expressionStatement.object?.name, "room_goto_next");
        assert.ok(Array.isArray(expressionStatement.arguments));
        assert.strictEqual(expressionStatement.arguments.length, 0);

        const gotoFixes = Array.isArray(
            expressionStatement._appliedFeatherDiagnostics
        )
            ? expressionStatement._appliedFeatherDiagnostics
            : [];

        assert.strictEqual(
            gotoFixes.some((entry) => entry.id === "GM1009"),
            true,
            "Expected GM1009 fix metadata for the converted room_goto helper."
        );
    });

    it("annotates invalid assignment targets with GM1007 metadata", () => {
        const source = [
            "var origin = new Point(0, 0);",
            "",
            "new Point(0, 0) = 1;"
        ].join("\n");

        const ast = GMLParser.parse(source, {
            getLocations: true,
            simplifyLocations: false
        });

        applyFeatherFixes(ast, { sourceText: source });

        const assignment = ast.body?.find(
            (node) =>
                node?.type === "AssignmentExpression" &&
                node.left?.type === "NewExpression"
        );

        assert.ok(
            assignment,
            "Expected to locate the invalid assignment expression."
        );

        const assignmentFixes = assignment._appliedFeatherDiagnostics;
        assert.ok(Array.isArray(assignmentFixes));
        assert.strictEqual(assignmentFixes.length, 1);

        const [fix] = assignmentFixes;
        assert.strictEqual(fix.id, "GM1007");
        assert.strictEqual(fix.automatic, false);
        assert.strictEqual(fix.target, "new Point(0, 0)");
        assert.ok(fix.range);
        assert.strictEqual(typeof fix.range.start, "number");
        assert.strictEqual(typeof fix.range.end, "number");
        assert.ok(fix.range.end > fix.range.start);

        const programFixes = ast._appliedFeatherDiagnostics;
        assert.ok(Array.isArray(programFixes));
        assert.strictEqual(
            programFixes.some((entry) => entry.id === "GM1007"),
            true,
            "Expected program-level metadata to include GM1007."
        );
    });

    it("promotes local variables used within with(other) scopes", () => {
        const source = [
            "var atk = 1;",
            "",
            "with (other)",
            "{",
            "    hp -= atk;",
            "    apply_damage(atk);",
            "}",
            "",
            "with (other)",
            "{",
            "    apply_damage(atk);",
            "}"
        ].join("\n");

        const ast = GMLParser.parse(source, {
            getLocations: true,
            simplifyLocations: false
        });

        applyFeatherFixes(ast, { sourceText: source });

        const [promotedAssignment, firstWith, secondWith] = ast.body ?? [];

        assert.ok(promotedAssignment);
        assert.strictEqual(promotedAssignment.type, "AssignmentExpression");
        assert.strictEqual(promotedAssignment.operator, "=");
        assert.strictEqual(promotedAssignment.left?.name, "atk");

        const firstBody = firstWith?.body?.body ?? [];
        const [damageExpression, damageCall] = firstBody;

        assert.ok(damageExpression);
        assert.strictEqual(damageExpression.type, "AssignmentExpression");
        assert.strictEqual(damageExpression.right?.type, "MemberDotExpression");
        assert.strictEqual(damageExpression.right?.object?.name, "other");
        assert.strictEqual(damageExpression.right?.property?.name, "atk");

        assert.ok(damageCall);
        const firstCallArgument = damageCall.arguments?.[0];
        assert.strictEqual(firstCallArgument?.type, "MemberDotExpression");
        assert.strictEqual(firstCallArgument?.object?.name, "other");
        assert.strictEqual(firstCallArgument?.property?.name, "atk");

        const secondBody = secondWith?.body?.body ?? [];
        const [secondCall] = secondBody;
        const secondCallArgument = secondCall?.arguments?.[0];
        assert.strictEqual(secondCallArgument?.type, "MemberDotExpression");
        assert.strictEqual(secondCallArgument?.object?.name, "other");
        assert.strictEqual(secondCallArgument?.property?.name, "atk");

        const assignmentFixes =
            promotedAssignment?._appliedFeatherDiagnostics ?? [];
        assert.ok(
            assignmentFixes.some(
                (entry) => entry.id === "GM1013" && entry.automatic === true
            ),
            "Expected promoted assignment to record GM1013 metadata."
        );

        const memberFixes =
            damageExpression.right?._appliedFeatherDiagnostics ?? [];
        assert.ok(
            memberFixes.some(
                (entry) => entry.id === "GM1013" && entry.automatic === true
            ),
            "Expected member access to record GM1013 metadata."
        );

        const programFixes = ast._appliedFeatherDiagnostics ?? [];
        const automaticGm1013 = programFixes.filter(
            (entry) => entry.id === "GM1013" && entry.automatic === true
        );

        assert.ok(
            automaticGm1013.length >= 3,
            "Expected program metadata to include automatic GM1013 fixes."
        );
    });

    it("coerces string literal operands flagged by GM1010", () => {
        const source = 'result = 5 + "5";';

        const ast = GMLParser.parse(source, {
            getLocations: true,
            simplifyLocations: false
        });

        applyFeatherFixes(ast, { sourceText: source });

        const [assignment] = ast.body ?? [];
        assert.ok(assignment);
        assert.strictEqual(assignment.type, "AssignmentExpression");

        const binary = assignment.right;
        assert.ok(binary);
        assert.strictEqual(binary.type, "BinaryExpression");
        assert.strictEqual(binary.operator, "+");

        const coerced = binary.right;
        assert.ok(coerced);
        assert.strictEqual(coerced.type, "CallExpression");
        assert.strictEqual(coerced.object?.type, "Identifier");
        assert.strictEqual(coerced.object?.name, "real");
        assert.ok(Array.isArray(coerced.arguments));
        assert.strictEqual(coerced.arguments.length, 1);
        assert.strictEqual(coerced.arguments[0]?.type, "Literal");
        assert.strictEqual(coerced.arguments[0]?.value, '"5"');

        const metadata = binary._appliedFeatherDiagnostics;
        assert.ok(Array.isArray(metadata));
        assert.strictEqual(metadata.length, 1);
        assert.strictEqual(metadata[0].id, "GM1010");
        assert.strictEqual(metadata[0].target, "+");
        assert.strictEqual(metadata[0].automatic, true);

        assert.ok(Array.isArray(ast._appliedFeatherDiagnostics));
        assert.strictEqual(
            ast._appliedFeatherDiagnostics.some(
                (entry) => entry.id === "GM1010"
            ),
            true,
            "Expected GM1010 metadata to be recorded on the program node."
        );
    });

    it("leaves non-numeric string operands unchanged when coercion is unnecessary", () => {
        const source = [
            'var base = @"PlayerData";',
            'var combined = base + @"/Screenshots/*.png";',
            'var appended = base + "/Manual";'
        ].join("\n");

        const ast = GMLParser.parse(source, {
            getLocations: true,
            simplifyLocations: false
        });

        applyFeatherFixes(ast, { sourceText: source });

        const [, combinedDeclaration, appendedDeclaration] = ast.body ?? [];

        const combinedInit = combinedDeclaration?.declarations?.[0]?.init;
        assert.ok(combinedInit);
        assert.strictEqual(combinedInit.type, "BinaryExpression");
        assert.strictEqual(combinedInit.right?.type, "Literal");
        assert.strictEqual(combinedInit.right?.value, '@"/Screenshots/*.png"');

        const appendedInit = appendedDeclaration?.declarations?.[0]?.init;
        assert.ok(appendedInit);
        assert.strictEqual(appendedInit.type, "BinaryExpression");
        assert.strictEqual(appendedInit.right?.type, "Literal");
        assert.strictEqual(appendedInit.right?.value, '"/Manual"');

        const combinedMetadata = combinedInit._appliedFeatherDiagnostics ?? [];
        const appendedMetadata = appendedInit._appliedFeatherDiagnostics ?? [];

        assert.strictEqual(combinedMetadata.length, 0);
        assert.strictEqual(appendedMetadata.length, 0);
    });

    it("converts string length property access into string_length calls", () => {
        const source = "var result = string(value).length;";

        const ast = GMLParser.parse(source, {
            getLocations: true,
            simplifyLocations: false
        });

        const declaration = ast.body?.[0]?.declarations?.[0];
        const originalInit = declaration?.init;

        assert.ok(originalInit);
        assert.strictEqual(originalInit.type, "MemberDotExpression");

        applyFeatherFixes(ast, { sourceText: source });

        const updatedInit = declaration?.init;

        assert.ok(updatedInit);
        assert.strictEqual(updatedInit.type, "CallExpression");
        assert.strictEqual(updatedInit.object?.type, "Identifier");
        assert.strictEqual(updatedInit.object?.name, "string_length");
        assert.ok(Array.isArray(updatedInit.arguments));
        assert.strictEqual(updatedInit.arguments.length, 1);
        assert.strictEqual(updatedInit.arguments[0], originalInit.object);

        const appliedFixes = updatedInit._appliedFeatherDiagnostics;
        assert.ok(Array.isArray(appliedFixes));
        const gm1012Fix = appliedFixes.find((entry) => entry.id === "GM1012");
        assert.ok(gm1012Fix);
        assert.strictEqual(gm1012Fix.target, "length");
    });

    it("corrects GM1021 typoed function calls using metadata guidance", () => {
        const source = [
            "function make_game(_genre) { /* ... */ }",
            "",
            'make_gaem("RPG");',
            "",
            "var _x = clam(x, 0, 100);"
        ].join("\n");

        const ast = GMLParser.parse(source, {
            getLocations: true,
            simplifyLocations: false
        });

        applyFeatherFixes(ast, { sourceText: source });

        const typoCall = ast.body?.find(
            (node) => node?.type === "CallExpression"
        );
        const variableDeclaration = ast.body?.find(
            (node) => node?.type === "VariableDeclaration"
        );
        const clampCall = variableDeclaration?.declarations?.[0]?.init;

        assert.ok(typoCall);
        assert.strictEqual(typoCall.type, "CallExpression");
        assert.strictEqual(typoCall.object?.name, "make_game");

        assert.ok(clampCall);
        assert.strictEqual(clampCall.type, "CallExpression");
        assert.strictEqual(clampCall.object?.name, "clamp");

        const typoFixes = typoCall._appliedFeatherDiagnostics;
        assert.ok(Array.isArray(typoFixes));
        assert.strictEqual(typoFixes.length, 1);
        assert.strictEqual(typoFixes[0].id, "GM1021");
        assert.strictEqual(typoFixes[0].target, "make_gaem");
        assert.strictEqual(typoFixes[0].replacement, "make_game");
        assert.strictEqual(typeof typoFixes[0].automatic, "boolean");
        assert.strictEqual(typoFixes[0].automatic, true);
        assert.ok(typoFixes[0].range);
        assert.strictEqual(typeof typoFixes[0].range.start, "number");
        assert.strictEqual(typeof typoFixes[0].range.end, "number");

        const clampFixes = clampCall._appliedFeatherDiagnostics;
        assert.ok(Array.isArray(clampFixes));
        assert.strictEqual(clampFixes.length, 1);
        assert.strictEqual(clampFixes[0].id, "GM1021");
        assert.strictEqual(clampFixes[0].target, "clam");
        assert.strictEqual(clampFixes[0].replacement, "clamp");
        assert.strictEqual(clampFixes[0].automatic, true);

        const appliedFixes = ast._appliedFeatherDiagnostics ?? [];
        const gm1021Entries = appliedFixes.filter(
            (entry) => entry?.id === "GM1021"
        );

        assert.strictEqual(gm1021Entries.length >= 2, true);
        gm1021Entries.forEach((entry) => {
            assert.strictEqual(entry.automatic, true);
        });
    });

    it("renames deprecated built-in variables and records fix metadata", () => {
        const source = [
            "score = 0;",
            "score = score + 1;",
            "player.score = score;",
            "var local_score = score;"
        ].join("\n");

        const ast = GMLParser.parse(source, {
            getLocations: true,
            simplifyLocations: false
        });

        applyFeatherFixes(ast, { sourceText: source });

        const [
            firstAssignment,
            secondAssignment,
            memberAssignment,
            declaration
        ] = ast.body ?? [];

        assert.ok(firstAssignment);
        assert.strictEqual(firstAssignment.type, "AssignmentExpression");
        assert.strictEqual(firstAssignment.left?.name, "points");
        assert.strictEqual(firstAssignment.right?.value, "0");

        assert.ok(secondAssignment);
        assert.strictEqual(secondAssignment.type, "AssignmentExpression");
        assert.strictEqual(secondAssignment.left?.name, "points");
        assert.strictEqual(secondAssignment.right?.type, "BinaryExpression");
        assert.strictEqual(secondAssignment.right?.left?.name, "points");

        assert.ok(memberAssignment);
        assert.strictEqual(memberAssignment.type, "AssignmentExpression");
        assert.strictEqual(memberAssignment.left?.property?.name, "score");
        assert.strictEqual(memberAssignment.right?.name, "points");

        assert.ok(declaration);
        assert.strictEqual(declaration.type, "VariableDeclaration");
        const [declarator] = declaration.declarations ?? [];
        assert.strictEqual(declarator?.id?.name, "local_score");
        assert.strictEqual(declarator?.init?.name, "points");

        const identifierMetadata =
            firstAssignment.left?._appliedFeatherDiagnostics;
        assert.ok(Array.isArray(identifierMetadata));
        assert.strictEqual(identifierMetadata.length > 0, true);
        assert.strictEqual(identifierMetadata[0].id, "GM1024");
        assert.strictEqual(identifierMetadata[0].target, "score");

        assert.ok(Array.isArray(ast._appliedFeatherDiagnostics));
        assert.strictEqual(
            ast._appliedFeatherDiagnostics.some(
                (entry) => entry.id === "GM1024"
            ),
            true
        );
    });

    it("replaces deprecated constants highlighted by GM1023", () => {
        const source = [
            "if (os_type == os_win32)",
            "{",
            "    return os_win32;",
            "}",
            ""
        ].join("\n");

        const ast = GMLParser.parse(source, {
            getLocations: true,
            simplifyLocations: false
        });

        applyFeatherFixes(ast, { sourceText: source });

        const [ifStatement] = ast.body ?? [];
        const comparison = ifStatement?.test?.expression;
        const conditionConstant = comparison?.right;
        const returnStatement = ifStatement?.consequent?.body?.[0];
        const returnArgument = returnStatement?.argument;

        assert.ok(conditionConstant);
        assert.strictEqual(conditionConstant.type, "Identifier");
        assert.strictEqual(conditionConstant.name, "os_windows");

        assert.ok(returnArgument);
        assert.strictEqual(returnArgument.type, "Identifier");
        assert.strictEqual(returnArgument.name, "os_windows");

        const identifierFixes = returnArgument._appliedFeatherDiagnostics ?? [];
        assert.ok(Array.isArray(identifierFixes));

        const gm1023Fix = identifierFixes.find(
            (entry) => entry.id === "GM1023"
        );
        assert.ok(
            gm1023Fix,
            "Expected GM1023 fix metadata to be attached to the identifier."
        );
        assert.strictEqual(gm1023Fix.target, "os_windows");
        assert.strictEqual(gm1023Fix.automatic, true);

        const programFixes = ast._appliedFeatherDiagnostics ?? [];
        assert.ok(
            programFixes.some((entry) => entry.id === "GM1023"),
            "Expected GM1023 fix metadata to be attached to the program node."
        );
    });

    it("rewrites postfix increment statements flagged by GM1026", () => {
        const source = "pi++;";

        const ast = GMLParser.parse(source, {
            getLocations: true,
            simplifyLocations: false
        });

        applyFeatherFixes(ast, { sourceText: source });

        const [variableDeclaration, incDecStatement] = ast.body ?? [];

        assert.ok(variableDeclaration);
        assert.strictEqual(variableDeclaration.type, "VariableDeclaration");
        assert.strictEqual(variableDeclaration.kind, "var");

        const [declarator] = variableDeclaration.declarations ?? [];
        assert.ok(declarator);
        assert.strictEqual(declarator.type, "VariableDeclarator");
        assert.strictEqual(declarator.init?.type, "Identifier");
        assert.strictEqual(declarator.init?.name, "pi");

        const identifierName = declarator.id?.name;
        assert.ok(typeof identifierName === "string");
        assert.ok(identifierName.startsWith("__featherFix_pi"));

        assert.ok(incDecStatement);
        assert.strictEqual(incDecStatement.type, "IncDecStatement");
        assert.strictEqual(incDecStatement.prefix, false);
        assert.strictEqual(incDecStatement.operator, "++");
        assert.strictEqual(incDecStatement.argument?.type, "Identifier");
        assert.strictEqual(incDecStatement.argument?.name, identifierName);

        const declarationMetadata =
            variableDeclaration._appliedFeatherDiagnostics;
        assert.ok(Array.isArray(declarationMetadata));
        assert.strictEqual(
            declarationMetadata.some((entry) => entry.id === "GM1026"),
            true
        );

        const statementMetadata = incDecStatement._appliedFeatherDiagnostics;
        assert.ok(Array.isArray(statementMetadata));
        assert.strictEqual(
            statementMetadata.some((entry) => entry.id === "GM1026"),
            true
        );

        const programMetadata = ast._appliedFeatherDiagnostics;
        assert.ok(Array.isArray(programMetadata));
        const gm1026 = programMetadata.find((entry) => entry.id === "GM1026");
        assert.ok(gm1026);
        assert.strictEqual(gm1026.automatic, true);
    });

    it("renames reserved identifiers and records fix metadata", () => {
        const source = [
            "#macro image_index 1",
            "",
            "var image_index = 1;",
            "static draw_text = 2;"
        ].join("\n");

        const ast = GMLParser.parse(source, {
            getLocations: true,
            simplifyLocations: false
        });

        applyFeatherFixes(ast, { sourceText: source });

        const [macro, varDeclaration, staticDeclaration] = ast.body ?? [];

        assert.ok(macro?.name);
        assert.strictEqual(macro.name.name, "_image_index");
        assert.strictEqual(
            macro._featherMacroText?.trimEnd(),
            "#macro _image_index 1"
        );
        assert.ok(Array.isArray(macro.name._appliedFeatherDiagnostics));
        assert.strictEqual(
            macro.name._appliedFeatherDiagnostics[0].id,
            "GM1030"
        );
        assert.strictEqual(
            macro.name._appliedFeatherDiagnostics[0].target,
            "image_index"
        );

        const varDeclarator = varDeclaration?.declarations?.[0];
        assert.ok(varDeclarator?.id);
        assert.strictEqual(varDeclarator.id.name, "_image_index");
        assert.ok(Array.isArray(varDeclarator.id._appliedFeatherDiagnostics));
        assert.strictEqual(
            varDeclarator.id._appliedFeatherDiagnostics[0].id,
            "GM1030"
        );
        assert.strictEqual(
            varDeclarator.id._appliedFeatherDiagnostics[0].target,
            "image_index"
        );

        const staticDeclarator = staticDeclaration?.declarations?.[0];
        assert.ok(staticDeclarator?.id);
        assert.strictEqual(staticDeclarator.id.name, "_draw_text");
        assert.ok(
            Array.isArray(staticDeclarator.id._appliedFeatherDiagnostics)
        );
        assert.strictEqual(
            staticDeclarator.id._appliedFeatherDiagnostics[0].id,
            "GM1030"
        );
        assert.strictEqual(
            staticDeclarator.id._appliedFeatherDiagnostics[0].target,
            "draw_text"
        );

        const appliedFixes = ast._appliedFeatherDiagnostics ?? [];
        assert.strictEqual(
            appliedFixes.some((entry) => entry.id === "GM1030"),
            true,
            "Expected GM1030 fix metadata to be attached to the program node."
        );
    });

    it("converts numeric string call arguments into numeric literals for GM1029", () => {
        const source =
            'draw_sprite(sprite_index, image_index, "1234", "5678");';

        const ast = GMLParser.parse(source, {
            getLocations: true,
            simplifyLocations: false
        });

        applyFeatherFixes(ast, { sourceText: source });

        const [callExpression] = ast.body ?? [];
        assert.ok(callExpression);

        const args = Array.isArray(callExpression?.arguments)
            ? callExpression.arguments
            : [];

        assert.strictEqual(args.length, 4);
        assert.strictEqual(args[2]?.type, "Literal");
        assert.strictEqual(args[3]?.type, "Literal");
        assert.strictEqual(args[2]?.value, "1234");
        assert.strictEqual(args[3]?.value, "5678");

        const literalMetadata = args[2]?._appliedFeatherDiagnostics;
        assert.ok(Array.isArray(literalMetadata));
        assert.strictEqual(literalMetadata.length, 1);

        const [metadata] = literalMetadata;
        const diagnostic = getFeatherDiagnosticById("GM1029");

        assert.strictEqual(metadata?.id, "GM1029");
        assert.strictEqual(metadata?.automatic, true);
        assert.strictEqual(metadata?.title, diagnostic?.title ?? null);
        assert.strictEqual(
            metadata?.description,
            diagnostic?.description ?? null
        );
        assert.strictEqual(
            metadata?.correction,
            diagnostic?.correction ?? null
        );
        assert.ok(metadata?.range);
        assert.strictEqual(typeof metadata.range.start, "number");
        assert.strictEqual(typeof metadata.range.end, "number");
    });

    it("normalizes multidimensional array indexing and records metadata", () => {
        const source = [
            "function fetch_value(_grid, _row, _column, _depth)",
            "{",
            "    var primary = _grid[_row, _column];",
            "    var tertiary = _grid[_row, _column, _depth];",
            "    return primary + tertiary;",
            "}",
            "",
            "var nested = matrix[0, 1, 2, 3];"
        ].join("\n");

        const ast = GMLParser.parse(source, {
            getLocations: true,
            simplifyLocations: false
        });

        applyFeatherFixes(ast, { sourceText: source });

        const functionDeclaration = ast.body?.[0];
        assert.ok(functionDeclaration?.body?.body);

        const [primaryDeclaration, tertiaryDeclaration, returnStatement] =
            functionDeclaration.body.body;

        const primaryInit = primaryDeclaration?.declarations?.[0]?.init;
        const tertiaryInit = tertiaryDeclaration?.declarations?.[0]?.init;

        assert.strictEqual(primaryInit?.type, "MemberIndexExpression");
        assert.strictEqual(primaryInit?.property?.length, 1);
        assert.strictEqual(primaryInit?.object?.type, "MemberIndexExpression");
        assert.strictEqual(primaryInit.object.property?.length, 1);
        assert.ok(Array.isArray(primaryInit._appliedFeatherDiagnostics));

        assert.strictEqual(tertiaryInit?.type, "MemberIndexExpression");
        assert.strictEqual(tertiaryInit?.property?.length, 1);
        assert.strictEqual(tertiaryInit?.object?.type, "MemberIndexExpression");
        assert.strictEqual(tertiaryInit.object.property?.length, 1);
        assert.strictEqual(
            tertiaryInit.object?.object?.type,
            "MemberIndexExpression"
        );
        assert.ok(Array.isArray(tertiaryInit._appliedFeatherDiagnostics));

        const globalDeclaration = ast.body?.[1]?.declarations?.[0];
        const nestedInit = globalDeclaration?.init;

        assert.strictEqual(nestedInit?.type, "MemberIndexExpression");
        assert.strictEqual(nestedInit?.property?.length, 1);
        assert.strictEqual(nestedInit?.object?.type, "MemberIndexExpression");
        assert.strictEqual(nestedInit?.object?.property?.length, 1);
        assert.strictEqual(
            nestedInit?.object?.object?.type,
            "MemberIndexExpression"
        );
        assert.strictEqual(
            nestedInit?.object?.object?.object?.type,
            "MemberIndexExpression"
        );
        assert.ok(Array.isArray(nestedInit._appliedFeatherDiagnostics));

        assert.ok(Array.isArray(ast._appliedFeatherDiagnostics));
        const normalizedFixes = ast._appliedFeatherDiagnostics.filter(
            (entry) => entry.id === "GM1036"
        );
        assert.strictEqual(normalizedFixes.length >= 3, true);

        for (const entry of normalizedFixes) {
            assert.strictEqual(entry.automatic, true);
        }

        assert.ok(returnStatement);
    });

    it("converts instance creation asset strings to identifiers and records metadata", () => {
        const source = 'instance_create_depth(x, y, -100, "obj_player");';

        const ast = GMLParser.parse(source, {
            getLocations: true,
            simplifyLocations: false
        });

        const [callExpression] = ast.body ?? [];
        assert.ok(callExpression);
        const originalArgument = callExpression?.arguments?.[3];
        assert.ok(originalArgument);
        assert.strictEqual(originalArgument.type, "Literal");

        applyFeatherFixes(ast, { sourceText: source });

        const updatedArgument = callExpression.arguments?.[3];
        assert.ok(updatedArgument);
        assert.strictEqual(updatedArgument.type, "Identifier");
        assert.strictEqual(updatedArgument.name, "obj_player");

        const metadata = updatedArgument._appliedFeatherDiagnostics;
        assert.ok(Array.isArray(metadata));
        assert.strictEqual(metadata.length, 1);
        const [entry] = metadata;
        assert.strictEqual(entry.id, "GM1041");
        assert.strictEqual(entry.target, "obj_player");
        assert.strictEqual(entry.automatic, true);
        assert.ok(entry.range);
        assert.strictEqual(typeof entry.range.start, "number");
        assert.strictEqual(typeof entry.range.end, "number");

        const programFixes = ast._appliedFeatherDiagnostics ?? [];
        assert.ok(Array.isArray(programFixes));
        assert.ok(
            programFixes.some(
                (detail) =>
                    detail.id === "GM1041" &&
                    detail.automatic === true &&
                    detail.target === "obj_player"
            )
        );
    });

    it("replaces invalid delete statements and records fix metadata", () => {
        const source = [
            "var values = [2, 403, 202, 303, 773, 573];",
            "",
            "delete values;"
        ].join("\n");

        const ast = GMLParser.parse(source, {
            getLocations: true,
            simplifyLocations: false
        });

        applyFeatherFixes(ast, { sourceText: source });

        assert.ok(Array.isArray(ast.body));
        assert.strictEqual(ast.body.length >= 2, true);

        const assignment = ast.body[1];
        assert.ok(assignment);
        assert.strictEqual(assignment.type, "AssignmentExpression");
        assert.ok(assignment.left);
        assert.strictEqual(assignment.left.type, "Identifier");
        assert.strictEqual(assignment.left.name, "values");
        assert.ok(assignment.right);
        assert.strictEqual(assignment.right.type, "Literal");
        assert.strictEqual(assignment.right.value, "undefined");

        const assignmentFixes = assignment._appliedFeatherDiagnostics;
        assert.ok(Array.isArray(assignmentFixes));
        assert.strictEqual(assignmentFixes.length >= 1, true);
        assert.strictEqual(
            assignmentFixes.some((entry) => entry.id === "GM1052"),
            true,
            "Expected delete fixer metadata to be recorded on the assignment node."
        );

        const recordedFix = assignmentFixes.find(
            (entry) => entry.id === "GM1052"
        );
        assert.ok(recordedFix);
        assert.strictEqual(recordedFix.target, "values");
        assert.strictEqual(recordedFix.automatic, true);

        assert.ok(Array.isArray(ast._appliedFeatherDiagnostics));
        assert.strictEqual(
            ast._appliedFeatherDiagnostics.some(
                (entry) => entry.id === "GM1052"
            ),
            true,
            "Expected delete fixer metadata to be recorded on the program node."
        );
    });

    it("marks constructor declarations for functions instantiated with new", () => {
        const source = [
            "function item() {",
            "    return 42;",
            "}",
            "",
            "var sword = new item();"
        ].join("\n");

        const ast = GMLParser.parse(source, {
            getLocations: true,
            simplifyLocations: false
        });

        const [functionNode] = ast.body ?? [];

        assert.ok(functionNode);
        assert.strictEqual(functionNode.type, "FunctionDeclaration");

        applyFeatherFixes(ast, { sourceText: source });

        assert.strictEqual(functionNode.type, "ConstructorDeclaration");

        const functionFixes = functionNode._appliedFeatherDiagnostics;
        assert.ok(Array.isArray(functionFixes));
        assert.strictEqual(
            functionFixes.some((entry) => entry.id === "GM1058"),
            true
        );
        assert.strictEqual(
            functionFixes.some((entry) => entry.target === "item"),
            true,
            "Expected constructor fix metadata to target the function name."
        );

        const recordedIds = ast._appliedFeatherDiagnostics ?? [];
        assert.strictEqual(
            recordedIds.some((entry) => entry.id === "GM1058"),
            true,
            "Expected the program node to record the GM1058 constructor fix."
        );
    });

    it("removes duplicate function parameters and records metadata", () => {
        const source = [
            "function example(value, other, value, value) {",
            "    return value + other;",
            "}"
        ].join("\n");

        const ast = GMLParser.parse(source, {
            getLocations: true,
            simplifyLocations: false
        });

        applyFeatherFixes(ast, { sourceText: source });

        const [fn] = ast.body ?? [];
        assert.ok(fn);
        const params = Array.isArray(fn.params) ? fn.params : [];
        assert.deepStrictEqual(
            params.map((param) =>
                param?.type === "Identifier"
                    ? param.name
                    : (param?.left?.name ?? null)
            ),
            ["value", "other"]
        );

        const fnMetadata = fn._appliedFeatherDiagnostics ?? [];
        assert.strictEqual(fnMetadata.length, 2);
        fnMetadata.forEach((entry) => {
            assert.strictEqual(entry.id, "GM1059");
            assert.strictEqual(entry.target, "value");
            assert.strictEqual(entry.automatic, true);
        });

        const rootMetadata = ast._appliedFeatherDiagnostics ?? [];
        const gm1059Metadata = rootMetadata.filter(
            (entry) => entry.id === "GM1059"
        );
        assert.strictEqual(gm1059Metadata.length, 2);
        gm1059Metadata.forEach((entry) => {
            assert.strictEqual(entry.target, "value");
            assert.strictEqual(entry.automatic, true);
        });
    });

    it("removes duplicate constructor parameters flagged by GM1059", () => {
        const source = [
            "function Example(value, other, value) constructor {",
            "    return value + other;",
            "}"
        ].join("\n");

        const ast = GMLParser.parse(source, {
            getLocations: true,
            simplifyLocations: false
        });

        applyFeatherFixes(ast, { sourceText: source });

        const [ctor] = ast.body ?? [];
        assert.ok(ctor);
        assert.strictEqual(ctor.type, "ConstructorDeclaration");

        const params = Array.isArray(ctor.params) ? ctor.params : [];
        assert.deepStrictEqual(
            params.map((param) =>
                param?.type === "Identifier"
                    ? param.name
                    : (param?.left?.name ?? null)
            ),
            ["value", "other"]
        );

        const ctorMetadata = ctor._appliedFeatherDiagnostics ?? [];
        assert.strictEqual(ctorMetadata.length, 1);
        const [metadataEntry] = ctorMetadata;
        assert.ok(metadataEntry);
        assert.strictEqual(metadataEntry.id, "GM1059");
        assert.strictEqual(metadataEntry.target, "value");
        assert.strictEqual(metadataEntry.automatic, true);

        const rootMetadata = ast._appliedFeatherDiagnostics ?? [];
        const gm1059Metadata = rootMetadata.filter(
            (entry) => entry.id === "GM1059"
        );
        assert.strictEqual(gm1059Metadata.length, 1);
        const [rootEntry] = gm1059Metadata;
        assert.ok(rootEntry);
        assert.strictEqual(rootEntry.target, "value");
        assert.strictEqual(rootEntry.automatic, true);
    });

    it("adds missing enum members and records fix metadata", () => {
        const source = [
            "enum FRUIT {",
            "    NONE,",
            "    ORANGE,",
            "    SIZEOF",
            "}",
            "",
            "var best = FRUIT.KIWI;"
        ].join("\n");

        const ast = GMLParser.parse(source, {
            getLocations: true,
            simplifyLocations: false
        });

        applyFeatherFixes(ast, { sourceText: source });

        const [enumDeclaration] = ast.body ?? [];
        assert.ok(enumDeclaration);

        const members = Array.isArray(enumDeclaration.members)
            ? enumDeclaration.members
            : [];
        const memberNames = members.map((member) => member?.name?.name);

        assert.deepStrictEqual(memberNames, [
            "NONE",
            "ORANGE",
            "KIWI",
            "SIZEOF"
        ]);

        const kiwiMember = members.find(
            (member) => member?.name?.name === "KIWI"
        );
        assert.ok(kiwiMember);

        const memberFixes = kiwiMember._appliedFeatherDiagnostics;
        assert.ok(Array.isArray(memberFixes));
        assert.strictEqual(memberFixes.length, 1);
        assert.strictEqual(memberFixes[0].id, "GM1014");
        assert.strictEqual(memberFixes[0].target, "FRUIT.KIWI");

        const enumFixes = enumDeclaration._appliedFeatherDiagnostics;
        assert.ok(Array.isArray(enumFixes));
        assert.strictEqual(
            enumFixes.some((entry) => entry.id === "GM1014"),
            true
        );

        const programFixes = ast._appliedFeatherDiagnostics;
        assert.ok(Array.isArray(programFixes));
        assert.strictEqual(
            programFixes.some((entry) => entry.id === "GM1014"),
            true
        );
    });

    it("records manual Feather fix metadata for every diagnostic", () => {
        const source = "var value = 1;";

        const ast = GMLParser.parse(source, {
            getLocations: true,
            simplifyLocations: false
        });

        applyFeatherFixes(ast, { sourceText: source });

        assert.ok(Array.isArray(ast._appliedFeatherDiagnostics));

        const recordedIds = new Set(
            ast._appliedFeatherDiagnostics.map((entry) => entry.id)
        );
        const diagnostics = getFeatherMetadata().diagnostics ?? [];

        assert.strictEqual(
            recordedIds.size,
            diagnostics.length,
            "Expected manual Feather fix metadata to be captured for every diagnostic."
        );

        ["GM2054", "GM2020", "GM1042"].forEach((id) => {
            assert.strictEqual(
                recordedIds.has(id),
                true,
                `Expected manual Feather fix metadata for diagnostic ${id}.`
            );
        });

        for (const entry of ast._appliedFeatherDiagnostics) {
            assert.strictEqual(
                Object.prototype.hasOwnProperty.call(entry, "automatic"),
                true,
                "Each Feather fix entry should indicate whether it was applied automatically."
            );
        }
    });

    it("inserts surface target resets for GM2046 sequences and records metadata", () => {
        const source = [
            "/// Draw Event",
            "",
            "surface_set_target(sf);",
            "draw_clear_alpha(c_blue, 1);",
            "draw_circle(50, 50, 20, false);",
            "vertex_submit(vb, pr_trianglelist, surface_get_texture(sf));"
        ].join("\n");

        const ast = GMLParser.parse(source, {
            getLocations: true,
            simplifyLocations: false
        });

        applyFeatherFixes(ast, { sourceText: source });

        const body = Array.isArray(ast.body) ? ast.body : [];
        const setIndex = body.findIndex(
            (node) =>
                node?.type === "CallExpression" &&
                node.object?.name === "surface_set_target"
        );
        const resetIndex = body.findIndex(
            (node) =>
                node?.type === "CallExpression" &&
                node.object?.name === "surface_reset_target"
        );

        assert.ok(
            setIndex >= 0,
            "Expected surface_set_target call to be present in the AST."
        );
        assert.ok(
            resetIndex > setIndex,
            "Expected surface_reset_target to be inserted after the setter."
        );

        const resetCall = body[resetIndex];
        assert.ok(Array.isArray(resetCall?.arguments));
        assert.strictEqual(
            resetCall.arguments.length,
            0,
            "Reset call should not include arguments."
        );

        const vertexCall = body[resetIndex + 1];
        assert.strictEqual(
            vertexCall?.object?.name,
            "vertex_submit",
            "Expected reset call to appear before vertex submission."
        );

        const appliedDiagnostics = Array.isArray(ast._appliedFeatherDiagnostics)
            ? ast._appliedFeatherDiagnostics
            : [];
        const gm2046 = appliedDiagnostics.find(
            (entry) => entry.id === "GM2046"
        );

        assert.ok(
            gm2046,
            "Expected GM2046 metadata to be recorded on the AST."
        );
        assert.strictEqual(gm2046.automatic, true);
        assert.strictEqual(gm2046.target, "sf");

        const resetDiagnostics = Array.isArray(
            resetCall?._appliedFeatherDiagnostics
        )
            ? resetCall._appliedFeatherDiagnostics
            : [];

        assert.strictEqual(
            resetDiagnostics.some((entry) => entry.id === "GM2046"),
            true,
            "Expected GM2046 metadata to be attached to the inserted reset call."
        );
    });

    it("captures metadata for deprecated function calls flagged by GM1017", () => {
        const source = [
            "/// @deprecated Use start_new_game instead.",
            "function make_game() {",
            "    return 1;",
            "}",
            "",
            "make_game();"
        ].join("\n");

        const ast = GMLParser.parse(source, {
            getLocations: true,
            simplifyLocations: false
        });

        applyFeatherFixes(ast, { sourceText: source });

        const callExpression = ast.body?.find(
            (node) => node?.type === "CallExpression"
        );

        assert.ok(
            callExpression,
            "Expected the sample program to include a call expression."
        );

        const fixes = callExpression._appliedFeatherDiagnostics;

        assert.ok(Array.isArray(fixes));
        assert.strictEqual(fixes.length, 1);

        const [fix] = fixes;

        assert.strictEqual(fix.id, "GM1017");
        assert.strictEqual(fix.target, "make_game");
        assert.strictEqual(fix.automatic, false);
        assert.ok(fix.range);
        assert.strictEqual(fix.range.start, getNodeStartIndex(callExpression));
        assert.strictEqual(fix.range.end, getNodeEndIndex(callExpression));

        const metadata = getFeatherMetadata();
        const diagnostic = metadata.diagnostics?.find(
            (entry) => entry?.id === "GM1017"
        );

        assert.ok(diagnostic);
        assert.strictEqual(fix.correction, diagnostic?.correction ?? null);

        const programFixIds = new Set(
            (ast._appliedFeatherDiagnostics ?? []).map((entry) => entry.id)
        );

        assert.strictEqual(
            programFixIds.has("GM1017"),
            true,
            "Expected the program node to record GM1017 fix metadata."
        );
    });

    it("corrects mismatched data structure accessors using metadata", () => {
        const metadata = getFeatherMetadata();
        const diagnostic = (metadata?.diagnostics ?? []).find(
            (entry) => entry?.id === "GM1028"
        );

        assert.ok(
            diagnostic,
            "Expected metadata for diagnostic GM1028 to exist."
        );
        assert.ok(
            typeof diagnostic.badExample === "string" &&
                diagnostic.badExample.includes("[?"),
            "Expected GM1028 bad example to include the incorrect accessor token."
        );
        assert.ok(
            typeof diagnostic.goodExample === "string" &&
                diagnostic.goodExample.includes("[|"),
            "Expected GM1028 good example to include the corrected accessor token."
        );

        const source = [
            "lst_instances = ds_list_create();",
            "",
            "if (instance_place_list(x, y, obj_enemy, lst_instances, true))",
            "{",
            "    var _ins = lst_instances[? 0];",
            "}"
        ].join("\n");

        const ast = GMLParser.parse(source, {
            getLocations: true,
            simplifyLocations: false
        });

        applyFeatherFixes(ast, { sourceText: source });

        const ifStatement = (ast.body ?? []).find(
            (node) => node?.type === "IfStatement"
        );
        const declaration = ifStatement?.consequent?.body?.[0];
        const declarator = declaration?.declarations?.[0];
        const accessorExpression = declarator?.init;

        assert.ok(accessorExpression, "Expected accessor expression to exist.");
        assert.strictEqual(accessorExpression.type, "MemberIndexExpression");
        assert.strictEqual(accessorExpression.accessor, "[|");

        const accessorFixes = Array.isArray(
            accessorExpression._appliedFeatherDiagnostics
        )
            ? accessorExpression._appliedFeatherDiagnostics
            : [];

        assert.strictEqual(
            accessorFixes.some((entry) => entry.id === "GM1028"),
            true,
            "Expected GM1028 fix metadata to be attached to the accessor expression."
        );

        const appliedFixes = Array.isArray(ast._appliedFeatherDiagnostics)
            ? ast._appliedFeatherDiagnostics
            : [];

        assert.strictEqual(
            appliedFixes.some((entry) => entry.id === "GM1028"),
            true,
            "Expected GM1028 fix metadata to be attached to the root program node."
        );
    });

    it("normalizes argument built-ins flagged by GM1032", () => {
        const metadata = getFeatherMetadata();
        const diagnostic = (metadata?.diagnostics ?? []).find(
            (entry) => entry?.id === "GM1032"
        );

        assert.ok(
            diagnostic,
            "Expected GM1032 diagnostic metadata to be available."
        );

        const source = [
            "function sample() {",
            "    var first = argument1;",
            "    var second = argument3;",
            "    return argument3 + argument4;",
            "}",
            ""
        ].join("\n");

        const ast = GMLParser.parse(source, {
            getLocations: true,
            simplifyLocations: false
        });

        const trackedIdentifiers = [];

        const collectArgumentIdentifiers = (node) => {
            if (!node) {
                return;
            }

            if (Array.isArray(node)) {
                for (const child of node) {
                    collectArgumentIdentifiers(child);
                }
                return;
            }

            if (typeof node !== "object") {
                return;
            }

            if (
                node.type === "Identifier" &&
                typeof node.name === "string" &&
                /^argument\d+$/.test(node.name)
            ) {
                trackedIdentifiers.push({
                    node,
                    originalName: node.name
                });
            }

            for (const value of Object.values(node)) {
                if (value && typeof value === "object") {
                    collectArgumentIdentifiers(value);
                }
            }
        };

        collectArgumentIdentifiers(ast);

        applyFeatherFixes(ast, { sourceText: source });

        const changedIdentifiers = trackedIdentifiers.filter(
            (entry) => entry.node.name !== entry.originalName
        );

        assert.strictEqual(
            changedIdentifiers.length > 0,
            true,
            "Expected some argument built-ins to be renamed."
        );

        const changedNames = changedIdentifiers
            .map((entry) => entry.node.name)
            .sort();
        const expectedNames = [
            "argument0",
            "argument1",
            "argument1",
            "argument2"
        ].sort();

        assert.deepStrictEqual(
            changedNames,
            expectedNames,
            "Argument built-ins should be reindexed without gaps starting from argument0."
        );

        for (const entry of changedIdentifiers) {
            const metadataEntries = entry.node._appliedFeatherDiagnostics;

            assert.ok(
                Array.isArray(metadataEntries),
                "Each rewritten argument identifier should include metadata."
            );
            assert.strictEqual(metadataEntries.length > 0, true);

            const [fixDetail] = metadataEntries;

            assert.strictEqual(fixDetail.id, "GM1032");
            assert.strictEqual(fixDetail.target, entry.node.name);
            assert.strictEqual(fixDetail.title, diagnostic.title);
            assert.strictEqual(fixDetail.correction, diagnostic.correction);
            assert.strictEqual(fixDetail.description, diagnostic.description);
            assert.strictEqual(fixDetail.automatic, true);
        }

        const applied = ast._appliedFeatherDiagnostics ?? [];
        assert.ok(applied.some((entry) => entry.id === "GM1032"));
    });

    it("records duplicate semicolon fixes for GM1033", () => {
        const source = [
            "var value = 1;;",
            "var other = 2;",
            "",
            "function demo() {",
            "    ;;",
            "    var local = 3;;",
            "    switch (local) {",
            "        case 1:;;",
            "            break;",
            "    }",
            "}"
        ].join("\n");

        const ast = GMLParser.parse(source, {
            getLocations: true,
            simplifyLocations: false
        });

        applyFeatherFixes(ast, { sourceText: source });

        const metadata = Array.isArray(ast._appliedFeatherDiagnostics)
            ? ast._appliedFeatherDiagnostics
            : [];

        const gm1033Fixes = metadata.filter((entry) => entry.id === "GM1033");

        assert.ok(
            gm1033Fixes.length > 0,
            "Expected duplicate semicolons to be detected."
        );

        for (const fix of gm1033Fixes) {
            assert.strictEqual(
                typeof fix.range?.start === "number" &&
                    typeof fix.range?.end === "number",
                true,
                "Expected each GM1033 fix to include a range."
            );
        }
    });

    it("moves argument references into the preceding function body", () => {
        const source = [
            "function args()",
            "{",
            "}",
            "",
            "var _first_parameter = argument[0];",
            "var _argument_total = argument_count;"
        ].join("\n");

        const ast = GMLParser.parse(source, {
            getLocations: true,
            simplifyLocations: false
        });

        const [functionDeclaration, firstStatement, secondStatement] =
            ast.body ?? [];

        assert.ok(functionDeclaration);
        assert.strictEqual(functionDeclaration.type, "FunctionDeclaration");
        assert.strictEqual(typeof firstStatement, "object");
        assert.strictEqual(typeof secondStatement, "object");

        applyFeatherFixes(ast, { sourceText: source });

        assert.ok(Array.isArray(ast.body));
        assert.strictEqual(ast.body.length > 0, true);
        assert.strictEqual(ast.body[0], functionDeclaration);

        const functionBody = functionDeclaration?.body;
        assert.ok(functionBody);
        assert.strictEqual(functionBody.type, "BlockStatement");
        assert.ok(Array.isArray(functionBody.body));
        assert.strictEqual(functionBody.body.length >= 2, true);
        assert.strictEqual(
            functionBody.body[functionBody.body.length - 2],
            firstStatement
        );
        assert.strictEqual(
            functionBody.body[functionBody.body.length - 1],
            secondStatement
        );

        const firstFixes = firstStatement?._appliedFeatherDiagnostics;
        const secondFixes = secondStatement?._appliedFeatherDiagnostics;

        assert.ok(Array.isArray(firstFixes));
        assert.strictEqual(firstFixes.length, 1);
        assert.strictEqual(firstFixes[0].id, "GM1034");
        assert.strictEqual(firstFixes[0].target, "argument");

        assert.ok(Array.isArray(secondFixes));
        assert.strictEqual(secondFixes.length, 1);
        assert.strictEqual(secondFixes[0].id, "GM1034");
        assert.strictEqual(secondFixes[0].target, "argument_count");

        const programFixes = ast._appliedFeatherDiagnostics ?? [];
        const gm1034Fixes = programFixes.filter(
            (entry) => entry.id === "GM1034"
        );
        assert.strictEqual(gm1034Fixes.length, 2);
    });

    it("removes duplicate macro declarations and records fix metadata", () => {
        const source = [
            "#macro dbg show_debug_message",
            "#macro other value",
            "#macro dbg show_debug_message",
            "",
            'dbg("hi");'
        ].join("\n");

        const ast = GMLParser.parse(source, {
            getLocations: true,
            simplifyLocations: false
        });

        applyFeatherFixes(ast, { sourceText: source });

        const macros = Array.isArray(ast.body)
            ? ast.body.filter((node) => node?.type === "MacroDeclaration")
            : [];

        assert.strictEqual(
            macros.length,
            2,
            "Expected duplicate macro to be removed."
        );

        const recordedFixes = Array.isArray(ast._appliedFeatherDiagnostics)
            ? ast._appliedFeatherDiagnostics
            : [];

        assert.ok(recordedFixes.some((entry) => entry.id === "GM1038"));
        assert.ok(
            recordedFixes.some(
                (entry) =>
                    entry.id === "GM1038" &&
                    entry.target === "dbg" &&
                    entry.automatic !== false
            ),
            "Expected GM1038 fix metadata with automatic flag and target name."
        );
    });

    it("normalizes missing constructor parent clauses and records fix metadata", () => {
        const source = [
            "function Base() {",
            "    self.value = 1;",
            "}",
            "",
            "function Child() : Base() constructor {",
            "    constructor_apply();",
            "}",
            "",
            "function Orphan() : Missing() constructor {",
            "    constructor_apply();",
            "}"
        ].join("\n");

        const ast = GMLParser.parse(source, {
            getLocations: true,
            simplifyLocations: false
        });

        const [baseFunction, childConstructor, orphanConstructor] =
            ast.body ?? [];

        applyFeatherFixes(ast, { sourceText: source });

        assert.ok(baseFunction);
        assert.strictEqual(baseFunction.type, "ConstructorDeclaration");
        assert.strictEqual(baseFunction.parent, null);

        const baseFixes = baseFunction._appliedFeatherDiagnostics;
        assert.ok(Array.isArray(baseFixes));
        assert.strictEqual(baseFixes.length > 0, true);
        assert.strictEqual(
            baseFixes.some((entry) => entry.id === "GM1054"),
            true
        );

        assert.ok(childConstructor);
        assert.ok(childConstructor.parent);
        assert.strictEqual(childConstructor.parent.id, "Base");

        assert.ok(orphanConstructor);
        assert.strictEqual(orphanConstructor.parent, null);

        const orphanFixes = orphanConstructor._appliedFeatherDiagnostics;
        assert.ok(Array.isArray(orphanFixes));
        assert.strictEqual(orphanFixes.length > 0, true);
        assert.strictEqual(orphanFixes[0].id, "GM1054");
        assert.strictEqual(orphanFixes[0].target, "Missing");

        const recordedIds = new Set(
            ast._appliedFeatherDiagnostics?.map((entry) => entry.id)
        );
        assert.strictEqual(recordedIds.has("GM1054"), true);
    });

    it("reorders optional parameters after required ones and records fix metadata", () => {
        const source = [
            "function example(a, b = 1, c, d = 2) {",
            "    return a + b + c + d;",
            "}"
        ].join("\n");

        const ast = GMLParser.parse(source, {
            getLocations: true,
            simplifyLocations: false
        });

        applyFeatherFixes(ast, { sourceText: source });

        const [fn] = ast.body ?? [];
        assert.ok(fn);

        const parameterNames = Array.isArray(fn.params)
            ? fn.params.map((param) => {
                if (param?.type === "DefaultParameter") {
                    return param.left?.name ?? null;
                }

                return param?.name ?? null;
            })
            : [];

        assert.deepStrictEqual(parameterNames, ["a", "c", "b", "d"]);

        const defaultParameters = fn.params.filter(
            (param) => param?.type === "DefaultParameter"
        );
        assert.strictEqual(defaultParameters.length, 2);
        assert.strictEqual(defaultParameters[0].left?.name, "b");
        assert.strictEqual(defaultParameters[1].left?.name, "d");

        assert.ok(Array.isArray(fn._appliedFeatherDiagnostics));
        assert.strictEqual(fn._appliedFeatherDiagnostics.length, 1);
        assert.strictEqual(fn._appliedFeatherDiagnostics[0].id, "GM1056");
        assert.strictEqual(fn._appliedFeatherDiagnostics[0].target, "example");

        assert.ok(Array.isArray(ast._appliedFeatherDiagnostics));
        assert.strictEqual(
            ast._appliedFeatherDiagnostics.some(
                (entry) => entry.id === "GM1056"
            ),
            true,
            "Expected GM1056 metadata to be recorded on the program node."
        );
    });

    it("resets texture repeat flagged by GM2056 and records metadata", () => {
        const source = [
            "gpu_set_texrepeat(true);",
            "",
            "vertex_submit(vb_world, pr_trianglelist, tex);"
        ].join("\n");

        const ast = GMLParser.parse(source, {
            getLocations: true,
            simplifyLocations: false
        });

        applyFeatherFixes(ast, { sourceText: source });

        const separatorStatements = (ast.body ?? []).filter(
            (node) => node?.type === "EmptyStatement"
        );
        assert.strictEqual(
            separatorStatements.length,
            0,
            "Expected GM2056 fix to avoid inserting separator statements."
        );

        const statements = (ast.body ?? []).filter(
            (node) => node?.type !== "EmptyStatement"
        );
        const [setRepeatCall, submitCall, resetCall] = statements;

        assert.ok(setRepeatCall);
        assert.ok(submitCall);
        assert.ok(resetCall);
        assert.strictEqual(resetCall.type, "CallExpression");
        assert.strictEqual(resetCall.object?.name, "gpu_set_texrepeat");

        const args = Array.isArray(resetCall.arguments)
            ? resetCall.arguments
            : [];
        assert.strictEqual(args.length > 0, true);
        assert.strictEqual(args[0]?.type, "Literal");
        assert.strictEqual(args[0]?.value, "false");

        const appliedDiagnostics = ast._appliedFeatherDiagnostics ?? [];
        const gm2056 = appliedDiagnostics.find(
            (entry) => entry.id === "GM2056"
        );

        assert.ok(
            gm2056,
            "Expected GM2056 metadata to be recorded on the AST."
        );
        assert.strictEqual(gm2056.automatic, true);
        assert.strictEqual(gm2056.target, "gpu_set_texrepeat");
        assert.ok(gm2056.range);

        const resetMetadata = resetCall._appliedFeatherDiagnostics ?? [];
        assert.strictEqual(
            resetMetadata.some((entry) => entry.id === "GM2056"),
            true,
            "Expected GM2056 metadata to be recorded on the inserted reset call."
        );
    });

    it("re-enables blending flagged by GM2048 and records metadata", () => {
        const source = [
            "gpu_set_blendenable(false);",
            "",
            'draw_text(0, 0, "Hello!");'
        ].join("\n");

        const ast = GMLParser.parse(source, {
            getLocations: true,
            simplifyLocations: false
        });

        applyFeatherFixes(ast, { sourceText: source });

        const statements = (ast.body ?? []).filter(
            (node) => node?.type !== "EmptyStatement"
        );
        const [disableCall, drawCall, resetCall] = statements;

        assert.ok(disableCall);
        assert.ok(drawCall);
        assert.ok(resetCall);
        assert.strictEqual(resetCall.type, "CallExpression");
        assert.strictEqual(resetCall.object?.name, "gpu_set_blendenable");

        const args = Array.isArray(resetCall.arguments)
            ? resetCall.arguments
            : [];
        assert.strictEqual(args.length > 0, true);
        assert.strictEqual(args[0]?.type, "Literal");
        assert.strictEqual(args[0]?.value, "true");

        const appliedDiagnostics = ast._appliedFeatherDiagnostics ?? [];
        const gm2048 = appliedDiagnostics.find(
            (entry) => entry.id === "GM2048"
        );

        assert.ok(
            gm2048,
            "Expected GM2048 metadata to be recorded on the AST."
        );
        assert.strictEqual(gm2048.automatic, true);
        assert.strictEqual(gm2048.target, "gpu_set_blendenable");
        assert.ok(gm2048.range);

        const resetMetadata = resetCall._appliedFeatherDiagnostics ?? [];
        assert.strictEqual(
            resetMetadata.some((entry) => entry.id === "GM2048"),
            true,
            "Expected GM2048 metadata to be recorded on the inserted reset call."
        );
    });

    it("resets fog flagged by GM2050 and records metadata", () => {
        const source = [
            "gpu_set_fog(true, c_aqua, 0, 1000);",
            "",
            "draw_self();"
        ].join("\n");

        const ast = GMLParser.parse(source, {
            getLocations: true,
            simplifyLocations: false
        });

        applyFeatherFixes(ast, { sourceText: source });

        const statements = (ast.body ?? []).filter(
            (node) => node?.type !== "EmptyStatement"
        );
        const [setFogCall, fogResetCall, drawCall] = statements;

        assert.ok(setFogCall);
        assert.ok(fogResetCall);
        assert.ok(drawCall);
        assert.strictEqual(fogResetCall.type, "CallExpression");
        assert.strictEqual(fogResetCall.object?.name, "gpu_set_fog");

        const args = Array.isArray(fogResetCall.arguments)
            ? fogResetCall.arguments
            : [];
        assert.strictEqual(args.length, 4);
        assert.strictEqual(args[0]?.type, "Literal");
        assert.strictEqual(args[0]?.value, "false");
        assert.strictEqual(args[1]?.type, "Identifier");
        assert.strictEqual(args[1]?.name, "c_black");
        assert.strictEqual(args[2]?.type, "Literal");
        assert.strictEqual(args[2]?.value, "0");
        assert.strictEqual(args[3]?.type, "Literal");
        assert.strictEqual(args[3]?.value, "1");

        const appliedDiagnostics = ast._appliedFeatherDiagnostics ?? [];
        const gm2050 = appliedDiagnostics.find(
            (entry) => entry.id === "GM2050"
        );

        assert.ok(
            gm2050,
            "Expected GM2050 metadata to be recorded on the AST."
        );
        assert.strictEqual(gm2050.automatic, true);
        assert.strictEqual(gm2050.target, "gpu_set_fog");
        assert.ok(gm2050.range);

        const resetMetadata = fogResetCall._appliedFeatherDiagnostics ?? [];
        assert.strictEqual(
            resetMetadata.some((entry) => entry.id === "GM2050"),
            true,
            "Expected GM2050 metadata to be recorded on the inserted reset call."
        );
    });

    it("resets alpha test enable flagged by GM2053 and records metadata", () => {
        const source = [
            "/// Draw Event",
            "",
            "gpu_set_alphatestenable(true);",
            "",
            "draw_self();"
        ].join("\n");

        const ast = GMLParser.parse(source, {
            getLocations: true,
            simplifyLocations: false
        });

        applyFeatherFixes(ast, { sourceText: source });

        const statements = (ast.body ?? []).filter(
            (node) => node?.type !== "EmptyStatement"
        );
        const [enableCall, drawCall, resetCall] = statements;

        assert.ok(enableCall);
        assert.ok(drawCall);
        assert.ok(resetCall);
        assert.strictEqual(enableCall.type, "CallExpression");
        assert.strictEqual(enableCall.object?.name, "gpu_set_alphatestenable");

        assert.strictEqual(drawCall.type, "CallExpression");
        assert.strictEqual(drawCall.object?.name, "draw_self");

        assert.strictEqual(resetCall.type, "CallExpression");
        assert.strictEqual(resetCall.object?.name, "gpu_set_alphatestenable");

        const args = Array.isArray(resetCall.arguments)
            ? resetCall.arguments
            : [];
        assert.strictEqual(args.length > 0, true);
        const [firstArg] = args;
        assert.ok(firstArg);
        assert.strictEqual(firstArg.type, "Literal");
        assert.strictEqual(
            firstArg.value === false || firstArg.value === "false",
            true
        );

        const appliedDiagnostics = ast._appliedFeatherDiagnostics ?? [];
        const gm2053 = appliedDiagnostics.find(
            (entry) => entry.id === "GM2053"
        );

        assert.ok(
            gm2053,
            "Expected GM2053 metadata to be recorded on the AST."
        );
        assert.strictEqual(gm2053.automatic, true);
        assert.strictEqual(gm2053.target, "gpu_set_alphatestenable");
        assert.ok(gm2053.range);

        const resetMetadata = resetCall._appliedFeatherDiagnostics ?? [];
        assert.strictEqual(
            resetMetadata.some((entry) => entry.id === "GM2053"),
            true,
            "Expected GM2053 metadata to be recorded on the inserted reset call."
        );
    });

    it("harmonizes texture ternaries flagged by GM1063 and records metadata", () => {
        const source = [
            "/// Create Event",
            "",
            "tex = (texture_defined) ? sprite_get_texture(sprite_index, 0) : -1;",
            "",
            "/// Draw Event",
            "",
            "vertex_submit(vb, pr_trianglelist, tex);"
        ].join("\n");

        const ast = GMLParser.parse(source, {
            getLocations: true,
            simplifyLocations: false
        });

        const [assignment] = ast.body ?? [];
        assert.ok(assignment?.right?.type === "TernaryExpression");
        assert.strictEqual(
            assignment.right.alternate.type === "UnaryExpression",
            true
        );

        applyFeatherFixes(ast, { sourceText: source });

        const fixedTernary = assignment?.right;
        assert.ok(fixedTernary);
        assert.strictEqual(fixedTernary.alternate?.type, "Identifier");
        assert.strictEqual(fixedTernary.alternate?.name, "pointer_null");

        const appliedDiagnostics = ast._appliedFeatherDiagnostics ?? [];
        const gm1063 = appliedDiagnostics.find(
            (entry) => entry.id === "GM1063"
        );

        assert.ok(
            gm1063,
            "Expected GM1063 metadata to be recorded on the AST."
        );
        assert.strictEqual(gm1063.automatic, true);
        assert.strictEqual(gm1063.target, "tex");
        assert.ok(gm1063.range);

        const ternaryDiagnostics =
            fixedTernary._appliedFeatherDiagnostics ?? [];
        assert.strictEqual(
            ternaryDiagnostics.some((entry) => entry.id === "GM1063"),
            true
        );
    });

    it("resets gpu_set_cullmode calls flagged by GM2051 and records metadata", () => {
        const source = [
            "/// Draw Event",
            "",
            "gpu_set_cullmode(cull_clockwise);",
            "",
            "vertex_submit(vb, pr_trianglelist, tex);"
        ].join("\n");

        const ast = GMLParser.parse(source, {
            getLocations: true,
            simplifyLocations: false
        });

        applyFeatherFixes(ast, { sourceText: source });

        const body = ast.body ?? [];
        assert.strictEqual(body.length >= 3, true);

        const resetCall = body[1];
        assert.ok(resetCall);
        assert.strictEqual(resetCall.type, "CallExpression");
        assert.strictEqual(resetCall.object?.name, "gpu_set_cullmode");
        assert.strictEqual(resetCall.arguments?.[0]?.name, "cull_noculling");

        const callDiagnostics = resetCall._appliedFeatherDiagnostics ?? [];
        assert.strictEqual(
            callDiagnostics.some((entry) => entry.id === "GM2051"),
            true
        );

        const appliedDiagnostics = ast._appliedFeatherDiagnostics ?? [];
        const gm2051 = appliedDiagnostics.find(
            (entry) => entry.id === "GM2051"
        );
        assert.ok(
            gm2051,
            "Expected GM2051 metadata to be recorded on the AST."
        );
        assert.strictEqual(gm2051.automatic, true);
        assert.ok(gm2051.range);
    });

    it("normalizes simple syntax errors flagged by GM1100 and records metadata", () => {
        const source = ["var _this * something;", "", "    = 48;"].join("\n");

        const { sourceText, metadata } =
            preprocessSourceForFeatherFixes(source);

        assert.notStrictEqual(
            sourceText,
            source,
            "Expected GM1100 preprocessor to modify the source text."
        );
        assert.ok(
            metadata?.GM1100?.length > 0,
            "Expected GM1100 metadata to be recorded by the preprocessor."
        );

        const ast = GMLParser.parse(sourceText, {
            getLocations: true,
            simplifyLocations: false
        });

        applyFeatherFixes(ast, {
            sourceText,
            preprocessedFixMetadata: metadata
        });

        const statements = (ast.body ?? []).filter(
            (node) => node?.type !== "EmptyStatement"
        );
        const [declaration] = statements;

        assert.ok(declaration);
        assert.strictEqual(declaration.type, "VariableDeclaration");
        assert.strictEqual(Array.isArray(declaration.declarations), true);

        const declarationFixes = declaration._appliedFeatherDiagnostics ?? [];
        assert.strictEqual(
            declarationFixes.some((entry) => entry.id === "GM1100"),
            true
        );

        const programDiagnostics = ast._appliedFeatherDiagnostics ?? [];
        const gm1100Entries = programDiagnostics.filter(
            (entry) => entry.id === "GM1100"
        );

        assert.ok(
            gm1100Entries.length >= 1,
            "Expected GM1100 metadata to be recorded on the program node."
        );

        for (const entry of gm1100Entries) {
            assert.strictEqual(entry.automatic, true);
            assert.strictEqual(entry.title, "Syntax Error");
            assert.strictEqual(
                entry.description?.includes("syntax error"),
                true
            );
        }
    });

    it("normalizes zero denominators flagged by GM1015 and records metadata", () => {
        const source = [
            "var total = 10 / 0;",
            "total /= 0;",
            "total = total % (0);",
            "total %= (-0);"
        ].join("\n");

        const ast = GMLParser.parse(source, {
            getLocations: true,
            simplifyLocations: false
        });

        applyFeatherFixes(ast, { sourceText: source });

        const [declaration, assignment, moduloAssignment, moduloCompound] =
            ast.body ?? [];

        const binary = declaration?.declarations?.[0]?.init;
        assert.strictEqual(binary?.type, "BinaryExpression");
        assert.strictEqual(binary?.right?.type, "Literal");
        assert.strictEqual(binary?.right?.value, "1");

        assert.strictEqual(assignment?.type, "AssignmentExpression");
        assert.strictEqual(assignment?.right?.type, "Literal");
        assert.strictEqual(assignment?.right?.value, "1");

        const moduloBinary = moduloAssignment?.right;
        assert.strictEqual(moduloBinary?.type, "BinaryExpression");
        assert.strictEqual(
            moduloBinary?.right?.type,
            "ParenthesizedExpression"
        );
        assert.strictEqual(moduloBinary?.right?.expression?.type, "Literal");
        assert.strictEqual(moduloBinary?.right?.expression?.value, "1");

        const moduloCompoundRight = moduloCompound?.right;
        assert.strictEqual(
            moduloCompoundRight?.type,
            "ParenthesizedExpression"
        );
        const moduloCompoundUnary = moduloCompoundRight?.expression;
        assert.strictEqual(moduloCompoundUnary?.type, "UnaryExpression");
        assert.strictEqual(moduloCompoundUnary?.argument?.type, "Literal");
        assert.strictEqual(moduloCompoundUnary?.argument?.value, "1");

        const binaryFixes = binary?._appliedFeatherDiagnostics ?? [];
        const divideAssignFixes = assignment?._appliedFeatherDiagnostics ?? [];
        const moduloBinaryFixes =
            moduloBinary?._appliedFeatherDiagnostics ?? [];
        const moduloCompoundFixes =
            moduloCompound?._appliedFeatherDiagnostics ?? [];

        assert.strictEqual(
            binaryFixes.some((fix) => fix.id === "GM1015"),
            true
        );
        assert.strictEqual(
            divideAssignFixes.some((fix) => fix.id === "GM1015"),
            true
        );
        assert.strictEqual(
            moduloBinaryFixes.some((fix) => fix.id === "GM1015"),
            true
        );
        assert.strictEqual(
            moduloCompoundFixes.some((fix) => fix.id === "GM1015"),
            true
        );

        const applied = ast._appliedFeatherDiagnostics ?? [];
        const gm1015Fixes = applied.filter((entry) => entry.id === "GM1015");

        assert.strictEqual(gm1015Fixes.length >= 4, true);

        for (const entry of gm1015Fixes) {
            assert.strictEqual(entry.target, "0");
            assert.notStrictEqual(entry.range, null);
            assert.strictEqual(entry.automatic, true);
        }
    });

    it("removes stray boolean literal statements flagged by GM1016 and records metadata", () => {
        const topLevelLiteral = {
            type: "ExpressionStatement",
            expression: {
                type: "Literal",
                value: "true",
                start: { index: 0 },
                end: { index: 3 }
            },
            start: { index: 0 },
            end: { index: 4 }
        };

        const nestedLiteral = {
            type: "ExpressionStatement",
            expression: {
                type: "Literal",
                value: "false",
                start: { index: 18 },
                end: { index: 22 }
            },
            start: { index: 18 },
            end: { index: 24 }
        };

        const ast = {
            type: "Program",
            body: [
                topLevelLiteral,
                {
                    type: "IfStatement",
                    test: {
                        type: "Literal",
                        value: "true",
                        start: { index: 10 },
                        end: { index: 13 }
                    },
                    consequent: {
                        type: "BlockStatement",
                        body: [nestedLiteral],
                        start: { index: 16 },
                        end: { index: 25 }
                    },
                    alternate: null,
                    start: { index: 6 },
                    end: { index: 25 }
                }
            ],
            start: { index: 0 },
            end: { index: 25 }
        };

        applyFeatherFixes(ast, { sourceText: "true;\nif (true) { false; }" });

        assert.strictEqual(
            ast.body.length,
            1,
            "Expected stray boolean literal to be removed from the program body."
        );

        const [ifStatement] = ast.body;
        assert.ok(ifStatement);
        assert.strictEqual(
            Array.isArray(ifStatement.consequent?.body)
                ? ifStatement.consequent.body.length
                : -1,
            0,
            "Expected stray boolean literal to be removed from block statements."
        );

        const rootDiagnostics = ast._appliedFeatherDiagnostics ?? [];
        const rootGM1016 = rootDiagnostics.filter(
            (entry) => entry.id === "GM1016"
        );
        assert.strictEqual(
            rootGM1016.length,
            2,
            "Expected GM1016 metadata to be recorded for each removed statement."
        );

        const blockDiagnostics =
            ifStatement.consequent?._appliedFeatherDiagnostics ?? [];
        assert.strictEqual(
            blockDiagnostics.some((entry) => entry.id === "GM1016"),
            true,
            "Expected GM1016 metadata to be attached to the containing block."
        );

        for (const entry of rootGM1016) {
            assert.strictEqual(
                entry.automatic,
                true,
                "GM1016 fixes should be marked as automatic."
            );
            assert.ok(
                entry.range,
                "GM1016 fixes should capture the removed node's range."
            );
        }
    });

    it("preprocesses stray boolean literal statements flagged by GM1016", () => {
        const source = [
            "/// Feather GM1016 sample",
            "true;",
            "if (condition) {",
            "    false;",
            "    value = 1;",
            "}",
            ""
        ].join("\n");

        const { sourceText, metadata } =
            preprocessSourceForFeatherFixes(source);

        assert.notStrictEqual(
            sourceText,
            source,
            "Expected GM1016 preprocessor to remove boolean literal statements."
        );

        assert.ok(
            metadata?.GM1016?.length === 2,
            "Expected GM1016 metadata entries for each removed statement."
        );

        const ast = GMLParser.parse(sourceText, {
            getLocations: true,
            simplifyLocations: false
        });

        applyFeatherFixes(ast, {
            sourceText,
            preprocessedFixMetadata: metadata
        });

        const statements = ast.body ?? [];

        assert.strictEqual(
            statements.length,
            1,
            "Expected only the conditional statement to remain at the top level."
        );

        const [ifStatement] = statements;
        assert.ok(ifStatement?.type === "IfStatement");

        const blockBody = ifStatement?.consequent?.body ?? [];

        assert.strictEqual(
            blockBody.length,
            1,
            "Expected nested boolean literal statements to be removed."
        );

        const rootDiagnostics = ast._appliedFeatherDiagnostics ?? [];
        const gm1016Fixes = rootDiagnostics.filter(
            (entry) => entry.id === "GM1016"
        );

        assert.strictEqual(
            gm1016Fixes.length,
            2,
            "Expected GM1016 metadata to be recorded for each removed literal."
        );

        for (const fix of gm1016Fixes) {
            assert.strictEqual(fix.automatic, true);
            assert.ok(fix.range);
        }

        const blockDiagnostics =
            ifStatement.consequent?._appliedFeatherDiagnostics ?? [];

        assert.strictEqual(
            blockDiagnostics.some((entry) => entry.id === "GM1016"),
            true,
            "Expected GM1016 metadata to be attached to the containing block."
        );
    });

    it("deduplicates local variables flagged by GM2044 and records metadata", () => {
        const source = [
            "function demo() {",
            "    var total = 1;",
            "    var total = 2;",
            "    var count;",
            "    var count;",
            "    if (true) {",
            "        var temp = 0;",
            "        var temp = 1;",
            "    }",
            "}",
            ""
        ].join("\n");

        const ast = GMLParser.parse(source, {
            getLocations: true,
            simplifyLocations: false
        });

        applyFeatherFixes(ast, { sourceText: source });

        const functionNode = ast.body?.[0];
        assert.ok(functionNode?.type === "FunctionDeclaration");

        const statements = functionNode?.body?.body ?? [];
        assert.strictEqual(statements.length, 4);

        const totalDeclaration = statements[0];
        assert.ok(totalDeclaration?.type === "VariableDeclaration");
        assert.strictEqual(
            totalDeclaration.declarations?.[0]?.id?.name,
            "total"
        );

        const totalAssignment = statements[1];
        assert.ok(totalAssignment?.type === "AssignmentExpression");
        assert.strictEqual(totalAssignment.left?.name, "total");

        const countDeclarations = statements.filter(
            (node) =>
                node?.type === "VariableDeclaration" &&
                node.declarations?.[0]?.id?.name === "count"
        );
        assert.strictEqual(countDeclarations.length, 1);

        const ifStatement = statements[3];
        assert.strictEqual(ifStatement?.type, "IfStatement");

        const innerStatements = ifStatement?.consequent?.body ?? [];
        assert.strictEqual(innerStatements.length, 2);

        const innerAssignment = innerStatements[1];
        assert.ok(innerAssignment?.type === "AssignmentExpression");
        assert.strictEqual(innerAssignment.left?.name, "temp");

        const programDiagnostics = ast._appliedFeatherDiagnostics ?? [];
        const gm2044Entries = programDiagnostics.filter(
            (entry) => entry.id === "GM2044"
        );

        assert.ok(
            gm2044Entries.length >= 2,
            "Expected GM2044 metadata to be recorded at the program level."
        );
        assert.strictEqual(
            gm2044Entries.every((entry) => entry.automatic === true),
            true
        );

        const assignmentDiagnostics =
            innerAssignment._appliedFeatherDiagnostics ?? [];
        assert.strictEqual(
            assignmentDiagnostics.some((entry) => entry.id === "GM2044"),
            true,
            "Expected inserted assignment to record GM2044 metadata."
        );
    });

    it("records metadata for GM2064 flagged struct properties", () => {
        const source = [
            "/// Create Event",
            "",
            "ins_companion = instance_create_layer(x, y, layer, obj_companion, {",
            "    intro_message: message",
            "});"
        ].join("\n");

        const ast = GMLParser.parse(source, {
            getLocations: true,
            simplifyLocations: false
        });

        applyFeatherFixes(ast, { sourceText: source });

        const assignment = ast.body?.[0];
        assert.ok(assignment);
        const callExpression = assignment.right;
        assert.ok(callExpression);
        const structArgument = callExpression.arguments?.[4];
        assert.ok(structArgument);
        const [property] = structArgument.properties ?? [];
        assert.ok(property);

        const propertyMetadata = property._appliedFeatherDiagnostics ?? [];
        assert.strictEqual(propertyMetadata.length, 1);

        const [metadata] = propertyMetadata;
        assert.strictEqual(metadata.id, "GM2064");
        assert.strictEqual(metadata.target, "message");
        assert.strictEqual(metadata.automatic, false);

        const expectedMetadata = getFeatherDiagnosticById("GM2064");
        assert.ok(expectedMetadata);
        assert.strictEqual(metadata.title, expectedMetadata.title);
        assert.strictEqual(metadata.description, expectedMetadata.description);
        assert.strictEqual(metadata.correction, expectedMetadata.correction);

        const recordedFixes = ast._appliedFeatherDiagnostics ?? [];
        const gm2064Fixes = recordedFixes.filter(
            (entry) => entry.id === "GM2064"
        );
        assert.strictEqual(gm2064Fixes.length, 1);
        assert.strictEqual(gm2064Fixes[0].target, "message");
        assert.strictEqual(gm2064Fixes[0].automatic, false);
    });

    it("inserts a file_find_close call before nested file_find_first invocations flagged by GM2031", () => {
        const source = [
            "var _look_for_description = true;",
            "",
            'var _file = file_find_first("/game_data/*.bin", fa_none);',
            "",
            "if (_look_for_description)",
            "{",
            '    _file2 = file_find_first("/game_data/*.json", fa_none);',
            "}",
            "",
            "file_find_close();"
        ].join("\n");

        const ast = GMLParser.parse(source, {
            getLocations: true,
            simplifyLocations: false
        });

        applyFeatherFixes(ast, { sourceText: source });

        const appliedDiagnostics = ast._appliedFeatherDiagnostics ?? [];
        assert.strictEqual(
            appliedDiagnostics.some((entry) => entry.id === "GM2031"),
            true,
            "Expected GM2031 metadata to be recorded on the AST."
        );

        const ifStatement = ast.body?.find(
            (node) => node?.type === "IfStatement"
        );
        assert.ok(ifStatement, "Expected an if statement in the parsed AST.");

        const consequentBody = ifStatement?.consequent?.body ?? [];
        assert.strictEqual(consequentBody.length, 2);

        const [firstStatement, secondStatement] = consequentBody;
        assert.strictEqual(firstStatement?.type, "CallExpression");
        assert.strictEqual(firstStatement?.object?.name, "file_find_close");

        const closeDiagnostics =
            firstStatement?._appliedFeatherDiagnostics ?? [];
        assert.strictEqual(
            closeDiagnostics.some((entry) => entry.id === "GM2031"),
            true,
            "Expected GM2031 metadata on the inserted file_find_close call."
        );

        assert.strictEqual(secondStatement?.type, "AssignmentExpression");
        assert.strictEqual(secondStatement?.right?.type, "CallExpression");
        assert.strictEqual(
            secondStatement?.right?.object?.name,
            "file_find_first"
        );
    });

    it("hoists multiple call arguments flagged by GM2023 and records metadata", () => {
        const source =
            "vertex_position_3d(vb, buffer_read(buff, buffer_f32), buffer_read(buff, buffer_f32), buffer_read(buff, buffer_f32));";

        const ast = GMLParser.parse(source, {
            getLocations: true,
            simplifyLocations: false
        });

        applyFeatherFixes(ast, { sourceText: source });

        const body = Array.isArray(ast.body) ? ast.body : [];

        assert.strictEqual(
            body.length >= 4,
            true,
            "Expected temporaries to be hoisted before the call expression."
        );

        for (let index = 0; index < 3; index += 1) {
            const declaration = body[index];
            assert.ok(declaration);
            assert.strictEqual(declaration.type, "VariableDeclaration");

            const declarators = Array.isArray(declaration.declarations)
                ? declaration.declarations
                : [];
            assert.strictEqual(declarators.length, 1);

            const [declarator] = declarators;
            assert.strictEqual(declarator?.id?.type, "Identifier");
            assert.strictEqual(
                declarator?.id?.name,
                `__feather_call_arg_${index}`
            );
            assert.strictEqual(declarator?.init?.type, "CallExpression");

            const declarationDiagnostics =
                declaration._appliedFeatherDiagnostics ?? [];
            assert.strictEqual(
                declarationDiagnostics.some((entry) => entry.id === "GM2023"),
                true,
                "Expected GM2023 metadata on each hoisted declaration."
            );
        }

        const callStatement = body[body.length - 1];
        assert.ok(callStatement);
        assert.strictEqual(callStatement.type, "CallExpression");

        const args = Array.isArray(callStatement.arguments)
            ? callStatement.arguments
            : [];
        assert.strictEqual(args.length, 4);
        assert.strictEqual(args[0]?.type, "Identifier");
        assert.strictEqual(args[0]?.name, "vb");
        assert.strictEqual(args[1]?.name, "__feather_call_arg_0");
        assert.strictEqual(args[2]?.name, "__feather_call_arg_1");
        assert.strictEqual(args[3]?.name, "__feather_call_arg_2");

        const appliedDiagnostics = ast._appliedFeatherDiagnostics ?? [];
        const gm2023 = appliedDiagnostics.find(
            (entry) => entry.id === "GM2023"
        );

        assert.ok(
            gm2023,
            "Expected GM2023 metadata to be recorded on the AST."
        );
        assert.strictEqual(gm2023.automatic, true);
        assert.strictEqual(gm2023.target, "vertex_position_3d");

        const callDiagnostics = callStatement._appliedFeatherDiagnostics ?? [];
        assert.strictEqual(
            callDiagnostics.some((entry) => entry.id === "GM2023"),
            true,
            "Expected GM2023 metadata on the transformed call expression."
        );
    });

    it("coalesces undefined fallbacks flagged by GM2061", () => {
        const source = [
            "array = modify_array(array);",
            "",
            "if (array == undefined) array = [];"
        ].join("\n");

        const ast = GMLParser.parse(source, {
            getLocations: true,
            simplifyLocations: false
        });

        applyFeatherFixes(ast, { sourceText: source });

        const body = Array.isArray(ast.body) ? ast.body : [];
        assert.strictEqual(body.length, 1);

        const [assignment] = body;
        assert.ok(assignment);
        assert.strictEqual(assignment.type, "AssignmentExpression");
        assert.strictEqual(assignment.operator, "=");

        const coalesced = assignment.right;
        assert.ok(coalesced);
        assert.strictEqual(coalesced.type, "BinaryExpression");
        assert.strictEqual(coalesced.operator, "??");

        const appliedDiagnostics = ast._appliedFeatherDiagnostics ?? [];
        const gm2061 = appliedDiagnostics.find(
            (entry) => entry.id === "GM2061"
        );
        assert.ok(
            gm2061,
            "Expected GM2061 metadata to be recorded on the AST."
        );
        assert.strictEqual(gm2061.automatic, true);
        assert.strictEqual(gm2061.target, "array");
        assert.ok(gm2061.range);

        const assignmentDiagnostics =
            assignment._appliedFeatherDiagnostics ?? [];
        assert.strictEqual(
            assignmentDiagnostics.some((entry) => entry.id === "GM2061"),
            true
        );
    });

    it("replaces undefined guards with nullish assignment for GM2061", () => {
        const source = "if (value == undefined) value = compute();";

        const ast = GMLParser.parse(source, {
            getLocations: true,
            simplifyLocations: false
        });

        applyFeatherFixes(ast, { sourceText: source });

        const body = Array.isArray(ast.body) ? ast.body : [];
        assert.strictEqual(body.length, 1);

        const [assignment] = body;
        assert.ok(assignment);
        assert.strictEqual(assignment.type, "AssignmentExpression");
        assert.strictEqual(assignment.operator, "??=");

        const appliedDiagnostics = ast._appliedFeatherDiagnostics ?? [];
        const gm2061 = appliedDiagnostics.find(
            (entry) => entry.id === "GM2061"
        );
        assert.ok(
            gm2061,
            "Expected GM2061 metadata to be recorded on the AST."
        );
        assert.strictEqual(gm2061.target, "value");

        const assignmentDiagnostics =
            assignment._appliedFeatherDiagnostics ?? [];
        assert.strictEqual(
            assignmentDiagnostics.some((entry) => entry.id === "GM2061"),
            true
        );
    });

    it("resets colour write enable after disabling channels and records metadata", () => {
        const source = [
            "/// Draw Event",
            "",
            "gpu_set_colourwriteenable(true, true, true, false);",
            "",
            "draw_sprite(sprite_index, 0, x, y);"
        ].join("\n");

        const ast = GMLParser.parse(source, {
            getLocations: true,
            simplifyLocations: false
        });

        applyFeatherFixes(ast, { sourceText: source });

        const body = (ast.body ?? []).filter(
            (node) => node?.type !== "EmptyStatement"
        );
        assert.ok(
            body.length >= 3,
            "Expected colour write enable reset to be inserted."
        );

        const [disableCall, drawCall, resetCall] = body;

        assert.strictEqual(disableCall?.type, "CallExpression");
        assert.strictEqual(
            disableCall?.object?.name,
            "gpu_set_colourwriteenable"
        );
        assert.strictEqual(drawCall?.type, "CallExpression");
        assert.strictEqual(drawCall?.object?.name, "draw_sprite");
        assert.strictEqual(resetCall?.type, "CallExpression");
        assert.strictEqual(
            resetCall?.object?.name,
            "gpu_set_colourwriteenable"
        );

        const resetArgs = Array.isArray(resetCall?.arguments)
            ? resetCall.arguments
            : [];
        assert.strictEqual(resetArgs.length >= 4, true);
        for (let index = 0; index < 4; index += 1) {
            const argument = resetArgs[index];
            assert.strictEqual(argument?.type, "Literal");
            assert.strictEqual(argument?.value, "true");
        }

        const appliedDiagnostics = ast._appliedFeatherDiagnostics ?? [];
        const gm2052 = appliedDiagnostics.find(
            (entry) => entry.id === "GM2052"
        );

        assert.ok(
            gm2052,
            "Expected GM2052 metadata to be recorded on the AST."
        );
        assert.strictEqual(gm2052.automatic, true);
        assert.ok(gm2052.range);

        const callDiagnostics = resetCall?._appliedFeatherDiagnostics ?? [];
        assert.strictEqual(
            callDiagnostics.some((entry) => entry.id === "GM2052"),
            true
        );
    });

    it("resets gpu_set_cullmode calls flagged by GM2051 and records metadata", () => {
        const source = [
            "/// Draw Event",
            "",
            "gpu_set_cullmode(cull_clockwise);",
            "",
            "vertex_submit(vb, pr_trianglelist, tex);"
        ].join("\n");

        const ast = GMLParser.parse(source, {
            getLocations: true,
            simplifyLocations: false
        });

        applyFeatherFixes(ast, { sourceText: source });

        const body = ast.body ?? [];
        assert.strictEqual(body.length >= 3, true);

        const resetCall = body[1];
        assert.ok(resetCall);
        assert.strictEqual(resetCall.type, "CallExpression");
        assert.strictEqual(resetCall.object?.name, "gpu_set_cullmode");
        assert.strictEqual(resetCall.arguments?.[0]?.name, "cull_noculling");

        const callDiagnostics = resetCall._appliedFeatherDiagnostics ?? [];
        assert.strictEqual(
            callDiagnostics.some((entry) => entry.id === "GM2051"),
            true
        );

        const appliedDiagnostics = ast._appliedFeatherDiagnostics ?? [];
        const gm2051 = appliedDiagnostics.find(
            (entry) => entry.id === "GM2051"
        );
        assert.ok(
            gm2051,
            "Expected GM2051 metadata to be recorded on the AST."
        );
        assert.strictEqual(gm2051.automatic, true);
        assert.ok(gm2051.range);
    });

    it("balances gpu_push_state/gpu_pop_state pairs flagged by GM2042", () => {
        const source = [
            "if (situation_1)",
            "{",
            "    gpu_push_state();",
            "    gpu_push_state();",
            "",
            "    draw_text(x, y, \"Hi\");",
            "",
            "    gpu_pop_state();",
            "}",
            "",
            "if (situation_2)",
            "{",
            "    gpu_push_state();",
            "",
            "    draw_circle(x, y, 10, false);",
            "",
            "    gpu_pop_state();",
            "    gpu_pop_state();",
            "}",
            ""
        ].join("\n");

        const ast = GMLParser.parse(source, {
            getLocations: true,
            simplifyLocations: false
        });

        applyFeatherFixes(ast, { sourceText: source });

        const [firstIf, secondIf] = ast.body ?? [];
        assert.ok(firstIf?.consequent?.type === "BlockStatement");
        assert.ok(secondIf?.consequent?.type === "BlockStatement");

        const firstBlockStatements = firstIf.consequent.body ?? [];
        const secondBlockStatements = secondIf.consequent.body ?? [];

        const firstBlockPushes = firstBlockStatements.filter((node) =>
            node?.type === "CallExpression" && node.object?.name === "gpu_push_state"
        );
        const firstBlockPops = firstBlockStatements.filter((node) =>
            node?.type === "CallExpression" && node.object?.name === "gpu_pop_state"
        );

        assert.strictEqual(firstBlockPushes.length, 2);
        assert.strictEqual(firstBlockPops.length, 2);

        const secondBlockPushes = secondBlockStatements.filter((node) =>
            node?.type === "CallExpression" && node.object?.name === "gpu_push_state"
        );
        const secondBlockPops = secondBlockStatements.filter((node) =>
            node?.type === "CallExpression" && node.object?.name === "gpu_pop_state"
        );

        assert.strictEqual(secondBlockPushes.length, 1);
        assert.strictEqual(secondBlockPops.length, 1);

        const appliedDiagnostics = ast._appliedFeatherDiagnostics ?? [];
        const gm2042 = appliedDiagnostics.find((entry) => entry.id === "GM2042");

        assert.ok(gm2042, "Expected GM2042 metadata to be recorded on the AST.");
        assert.strictEqual(gm2042.automatic, true);
    });
});<|MERGE_RESOLUTION|>--- conflicted
+++ resolved
@@ -195,14 +195,6 @@
             ["apple", "BANANA"]
         );
 
-<<<<<<< HEAD
-        ["GM2054", "GM2020", "GM2042", "GM1042"].forEach((id) => {
-            assert.strictEqual(
-                recordedIds.has(id),
-                true,
-                `Expected manual Feather fix metadata for diagnostic ${id}.`
-            );
-=======
         const recordedIds = new Set(
             (ast._appliedFeatherDiagnostics ?? []).map((entry) => entry.id)
         );
@@ -225,7 +217,6 @@
         const ast = GMLParser.parse(source, {
             getLocations: true,
             simplifyLocations: false
->>>>>>> 35d743a4
         });
 
         applyFeatherFixes(ast, { sourceText: source });
@@ -1398,7 +1389,7 @@
             "Expected manual Feather fix metadata to be captured for every diagnostic."
         );
 
-        ["GM2054", "GM2020", "GM1042"].forEach((id) => {
+        ["GM2054", "GM2020", "GM2042", "GM1042"].forEach((id) => {
             assert.strictEqual(
                 recordedIds.has(id),
                 true,
@@ -3116,7 +3107,7 @@
             "    gpu_push_state();",
             "    gpu_push_state();",
             "",
-            "    draw_text(x, y, \"Hi\");",
+            '    draw_text(x, y, "Hi");',
             "",
             "    gpu_pop_state();",
             "}",
@@ -3147,30 +3138,43 @@
         const firstBlockStatements = firstIf.consequent.body ?? [];
         const secondBlockStatements = secondIf.consequent.body ?? [];
 
-        const firstBlockPushes = firstBlockStatements.filter((node) =>
-            node?.type === "CallExpression" && node.object?.name === "gpu_push_state"
-        );
-        const firstBlockPops = firstBlockStatements.filter((node) =>
-            node?.type === "CallExpression" && node.object?.name === "gpu_pop_state"
+        const firstBlockPushes = firstBlockStatements.filter(
+            (node) =>
+                node?.type === "CallExpression" &&
+                node.object?.name === "gpu_push_state"
+        );
+        const firstBlockPops = firstBlockStatements.filter(
+            (node) =>
+                node?.type === "CallExpression" &&
+                node.object?.name === "gpu_pop_state"
         );
 
         assert.strictEqual(firstBlockPushes.length, 2);
         assert.strictEqual(firstBlockPops.length, 2);
 
-        const secondBlockPushes = secondBlockStatements.filter((node) =>
-            node?.type === "CallExpression" && node.object?.name === "gpu_push_state"
-        );
-        const secondBlockPops = secondBlockStatements.filter((node) =>
-            node?.type === "CallExpression" && node.object?.name === "gpu_pop_state"
+        const secondBlockPushes = secondBlockStatements.filter(
+            (node) =>
+                node?.type === "CallExpression" &&
+                node.object?.name === "gpu_push_state"
+        );
+        const secondBlockPops = secondBlockStatements.filter(
+            (node) =>
+                node?.type === "CallExpression" &&
+                node.object?.name === "gpu_pop_state"
         );
 
         assert.strictEqual(secondBlockPushes.length, 1);
         assert.strictEqual(secondBlockPops.length, 1);
 
         const appliedDiagnostics = ast._appliedFeatherDiagnostics ?? [];
-        const gm2042 = appliedDiagnostics.find((entry) => entry.id === "GM2042");
-
-        assert.ok(gm2042, "Expected GM2042 metadata to be recorded on the AST.");
+        const gm2042 = appliedDiagnostics.find(
+            (entry) => entry.id === "GM2042"
+        );
+
+        assert.ok(
+            gm2042,
+            "Expected GM2042 metadata to be recorded on the AST."
+        );
         assert.strictEqual(gm2042.automatic, true);
     });
 });