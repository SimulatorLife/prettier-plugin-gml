import assert from "node:assert/strict";
import test from "node:test";

import {
    addGmlPluginComponentObserver,
    gmlPluginComponents,
    resolveGmlPluginComponents,
<<<<<<< HEAD
    resetGmlPluginComponentProvider,
=======
    restoreDefaultGmlPluginComponents,
>>>>>>> 98853e09
    setGmlPluginComponentProvider
} from "../src/plugin-components.js";
import * as gmlPlugin from "../src/gml.js";

test("GML plugin component registry", { concurrency: false }, async (t) => {
    await t.test("exposes validated defaults", () => {
        const resolved = resolveGmlPluginComponents();

        assert.strictEqual(
            resolved,
            gmlPluginComponents,
            "resolver should return the shared component bundle"
        );

        assert.ok(
            Object.isFrozen(resolved),
            "component bundle should be frozen"
        );
        assert.ok(
            Object.isFrozen(resolved.parsers),
            "parsers map should be frozen"
        );
        assert.ok(
            Object.isFrozen(resolved.printers),
            "printers map should be frozen"
        );
        assert.ok(
            Object.isFrozen(resolved.options),
            "options map should be frozen"
        );

        assert.ok(
            resolved.parsers["gml-parse"],
            "default parser should be registered"
        );
        assert.ok(
            resolved.printers["gml-ast"],
            "default printer should be registered"
        );
        assert.ok(
            Object.hasOwn(resolved.options, "optimizeLoopLengthHoisting"),
            "default options should be registered"
        );

        for (const removedOption of [
            "preserveLineBreaks",
            "maintainArrayIndentation",
            "maintainStructIndentation",
            "maintainWithIndentation",
            "maintainSwitchIndentation"
        ]) {
            assert.ok(
                !Object.hasOwn(resolved.options, removedOption),
                `${removedOption} should stay unregistered`
            );
        }

        assert.strictEqual(
            resolveGmlPluginComponents(),
            resolved,
            "resolver should reuse the same object reference"
        );
    });

    await t.test("allows overriding the active provider", () => {
        const customComponents = {
            parsers: {
                "custom-parse": {
                    parse: () => ({ type: "Program", body: [] })
                }
            },
            printers: {
                "custom-ast": {
                    print: () => "",
                    canAttachComment: () => false,
                    isBlockComment: () => false,
                    printComment: () => "",
                    handleComments: () => {}
                }
            },
            options: {
                customToggle: {
                    since: "0.0.0",
                    type: "boolean",
                    category: "gml",
                    default: false,
                    description: "Custom toggle for testing"
                }
            }
        };

        try {
            const resolved = setGmlPluginComponentProvider(
                () => customComponents
            );

            assert.notStrictEqual(
                resolved,
                gmlPluginComponents,
                "custom provider should replace the default bundle"
            );

            assert.ok(
                Object.isFrozen(resolved),
                "custom bundle should be frozen"
            );
            assert.ok(
                Object.isFrozen(resolved.parsers),
                "custom parsers map should be frozen"
            );

            assert.deepStrictEqual(
                Object.keys(resolved.parsers),
                ["custom-parse"],
                "custom parser should be exposed"
            );

            assert.deepStrictEqual(
                Object.keys(resolved.printers),
                ["custom-ast"],
                "custom printer should be exposed"
            );

            assert.ok(
                Object.hasOwn(resolved.options, "customToggle"),
                "custom options should be exposed"
            );

            assert.strictEqual(
                resolveGmlPluginComponents(),
                resolved,
                "resolver should cache the custom bundle"
            );
        } finally {
            restoreDefaultGmlPluginComponents();
        }
    });

    await t.test("plugin exports track provider overrides", () => {
        const customComponents = {
            parsers: {
                "custom-parse": {
                    parse: () => ({ type: "Program", body: [] })
                }
            },
            printers: {
                "custom-ast": {
                    print: () => "",
                    canAttachComment: () => false,
                    isBlockComment: () => false,
                    printComment: () => "",
                    handleComments: () => {}
                }
            },
            options: {
                customToggle: {
                    since: "0.0.0",
                    type: "boolean",
                    category: "gml",
                    default: false,
                    description: "Custom toggle for testing"
                }
            }
        };

        try {
            setGmlPluginComponentProvider(() => customComponents);

            assert.deepStrictEqual(
                Object.keys(gmlPlugin.parsers),
                ["custom-parse"],
                "parsers proxy should surface custom parser entries"
            );

            assert.deepStrictEqual(
                Object.keys(gmlPlugin.printers),
                ["custom-ast"],
                "printers proxy should surface custom printer entries"
            );

            assert.deepStrictEqual(
                Object.keys(gmlPlugin.options),
                ["customToggle"],
                "options proxy should surface custom option entries"
            );

            const defaults = { ...gmlPlugin.defaultOptions };

            assert.strictEqual(
                defaults.customToggle,
                false,
                "default options proxy should surface custom option defaults"
            );
            assert.strictEqual(
                defaults.trailingComma,
                "none",
                "core option overrides should remain in effect"
            );
        } finally {
            restoreDefaultGmlPluginComponents();
        }

        assert.ok(
            Object.hasOwn(gmlPlugin.parsers, "gml-parse"),
            "parsers proxy should expose default parser after restore"
        );
        assert.ok(
            Object.hasOwn(gmlPlugin.printers, "gml-ast"),
            "printers proxy should expose default printer after restore"
        );
        assert.ok(
            Object.hasOwn(gmlPlugin.options, "optimizeLoopLengthHoisting"),
            "options proxy should expose default option entries after restore"
        );
        assert.strictEqual(
            gmlPlugin.defaultOptions.trailingComma,
            "none",
            "default options proxy should expose overrides after restore"
        );
    });

    await t.test("restoring defaults reuses the baseline components", () => {
        const resolved = restoreDefaultGmlPluginComponents();

        assert.strictEqual(
            resolved,
            gmlPluginComponents,
            "restore should return the default bundle"
        );

        assert.strictEqual(
            resolveGmlPluginComponents(),
            gmlPluginComponents,
            "resolver should fall back to the default bundle"
        );
<<<<<<< HEAD
    }

    assert.strictEqual(
        resolveGmlPluginComponents(),
        resolved,
        "resolver should reuse the same object reference"
    );
});

test("GML plugin components cannot be mutated", () => {
    const resolved = resolveGmlPluginComponents();

    assert.throws(
        () => {
            resolved.parsers.custom = { parse: () => ({}) };
        },
        TypeError,
        "frozen parser map should reject new entries"
    );

    assert.throws(
        () => {
            resolved.options.extra = { default: true };
        },
        TypeError,
        "frozen option map should reject new entries"
    );
});

test(
    "GML plugin component providers can be overridden and reset",
    { concurrency: false },
    () => {
        const original = resolveGmlPluginComponents();

        const customComponents = {
            parsers: {
                "custom-parser": {
                    parse: (text) => ({ text })
                }
            },
            printers: {
                "custom-printer": {
                    print() {
                        return "";
                    }
                }
            },
            options: {
                "custom-option": {
                    since: "test",
                    category: "test",
                    type: "boolean",
                    default: false
                }
            }
        };

        const overridden = setGmlPluginComponentProvider(
            () => customComponents
        );

        assert.notStrictEqual(
            overridden,
            original,
            "overrides should replace the default bundle"
        );
        assert.strictEqual(
            overridden,
            gmlPluginComponents,
            "module export should mirror the overridden bundle"
        );
        assert.ok(
            Object.isFrozen(overridden),
            "overridden bundle should be normalized and frozen"
        );
        assert.ok(
            overridden.parsers["custom-parser"],
            "custom parser should be registered"
        );

        assert.strictEqual(
            resolveGmlPluginComponents(),
            overridden,
            "resolver should reuse the overridden bundle"
        );

        const reset = resetGmlPluginComponentProvider();

        assert.notStrictEqual(
            reset,
            overridden,
            "reset should restore the default bundle"
        );
        assert.strictEqual(
            reset,
            gmlPluginComponents,
            "module export should mirror the reset default bundle"
        );
        assert.ok(
            reset.parsers["gml-parse"],
            "default parser should be restored after reset"
        );
    }
);

test(
    "GML plugin component observers receive change notifications",
    { concurrency: false },
    () => {
        const notifications = [];
        const unsubscribe = addGmlPluginComponentObserver((components) => {
            notifications.push(components);
        });

        const customComponents = {
            parsers: {
                "observer-parser": {
                    parse: (text) => ({ text })
                }
            },
            printers: {
                "observer-printer": {
                    print() {
                        return "";
                    }
                }
            },
            options: {
                "observer-option": {
                    since: "test",
                    category: "test",
                    type: "boolean",
                    default: true
                }
            }
        };

        const overridden = setGmlPluginComponentProvider(
            () => customComponents
        );

        assert.strictEqual(
            notifications.at(-1),
            overridden,
            "observers should be notified when the provider changes"
        );

        notifications.length = 0;
        unsubscribe();

        const reset = resetGmlPluginComponentProvider();

        assert.strictEqual(
            notifications.length,
            0,
            "unsubscribed observers should not receive notifications"
        );

        assert.strictEqual(
            reset,
            gmlPluginComponents,
            "reset should still restore the default bundle"
        );
    }
);
=======
    });
});
>>>>>>> 98853e09
<|MERGE_RESOLUTION|>--- conflicted
+++ resolved
@@ -5,15 +5,40 @@
     addGmlPluginComponentObserver,
     gmlPluginComponents,
     resolveGmlPluginComponents,
-<<<<<<< HEAD
     resetGmlPluginComponentProvider,
-=======
     restoreDefaultGmlPluginComponents,
->>>>>>> 98853e09
     setGmlPluginComponentProvider
 } from "../src/plugin-components.js";
 import * as gmlPlugin from "../src/gml.js";
 
+function createCustomComponents() {
+    return {
+        parsers: {
+            "custom-parse": {
+                parse: () => ({ type: "Program", body: [] })
+            }
+        },
+        printers: {
+            "custom-ast": {
+                print: () => "",
+                canAttachComment: () => false,
+                isBlockComment: () => false,
+                printComment: () => "",
+                handleComments: () => {}
+            }
+        },
+        options: {
+            customToggle: {
+                since: "0.0.0",
+                type: "boolean",
+                category: "gml",
+                default: false,
+                description: "Custom toggle for testing"
+            }
+        }
+    };
+}
+
 test("GML plugin component registry", { concurrency: false }, async (t) => {
     await t.test("exposes validated defaults", () => {
         const resolved = resolveGmlPluginComponents();
@@ -21,7 +46,7 @@
         assert.strictEqual(
             resolved,
             gmlPluginComponents,
-            "resolver should return the shared component bundle"
+            "resolver should return the shared default bundle"
         );
 
         assert.ok(
@@ -75,31 +100,7 @@
     });
 
     await t.test("allows overriding the active provider", () => {
-        const customComponents = {
-            parsers: {
-                "custom-parse": {
-                    parse: () => ({ type: "Program", body: [] })
-                }
-            },
-            printers: {
-                "custom-ast": {
-                    print: () => "",
-                    canAttachComment: () => false,
-                    isBlockComment: () => false,
-                    printComment: () => "",
-                    handleComments: () => {}
-                }
-            },
-            options: {
-                customToggle: {
-                    since: "0.0.0",
-                    type: "boolean",
-                    category: "gml",
-                    default: false,
-                    description: "Custom toggle for testing"
-                }
-            }
-        };
+        const customComponents = createCustomComponents();
 
         try {
             const resolved = setGmlPluginComponentProvider(
@@ -149,31 +150,7 @@
     });
 
     await t.test("plugin exports track provider overrides", () => {
-        const customComponents = {
-            parsers: {
-                "custom-parse": {
-                    parse: () => ({ type: "Program", body: [] })
-                }
-            },
-            printers: {
-                "custom-ast": {
-                    print: () => "",
-                    canAttachComment: () => false,
-                    isBlockComment: () => false,
-                    printComment: () => "",
-                    handleComments: () => {}
-                }
-            },
-            options: {
-                customToggle: {
-                    since: "0.0.0",
-                    type: "boolean",
-                    category: "gml",
-                    default: false,
-                    description: "Custom toggle for testing"
-                }
-            }
-        };
+        const customComponents = createCustomComponents();
 
         try {
             setGmlPluginComponentProvider(() => customComponents);
@@ -245,174 +222,43 @@
             gmlPluginComponents,
             "resolver should fall back to the default bundle"
         );
-<<<<<<< HEAD
-    }
-
-    assert.strictEqual(
-        resolveGmlPluginComponents(),
-        resolved,
-        "resolver should reuse the same object reference"
-    );
-});
-
-test("GML plugin components cannot be mutated", () => {
-    const resolved = resolveGmlPluginComponents();
-
-    assert.throws(
-        () => {
-            resolved.parsers.custom = { parse: () => ({}) };
-        },
-        TypeError,
-        "frozen parser map should reject new entries"
-    );
-
-    assert.throws(
-        () => {
-            resolved.options.extra = { default: true };
-        },
-        TypeError,
-        "frozen option map should reject new entries"
-    );
-});
-
-test(
-    "GML plugin component providers can be overridden and reset",
-    { concurrency: false },
-    () => {
-        const original = resolveGmlPluginComponents();
-
-        const customComponents = {
-            parsers: {
-                "custom-parser": {
-                    parse: (text) => ({ text })
-                }
-            },
-            printers: {
-                "custom-printer": {
-                    print() {
-                        return "";
-                    }
-                }
-            },
-            options: {
-                "custom-option": {
-                    since: "test",
-                    category: "test",
-                    type: "boolean",
-                    default: false
-                }
-            }
-        };
-
-        const overridden = setGmlPluginComponentProvider(
-            () => customComponents
-        );
-
-        assert.notStrictEqual(
-            overridden,
-            original,
-            "overrides should replace the default bundle"
-        );
-        assert.strictEqual(
-            overridden,
-            gmlPluginComponents,
-            "module export should mirror the overridden bundle"
-        );
-        assert.ok(
-            Object.isFrozen(overridden),
-            "overridden bundle should be normalized and frozen"
-        );
-        assert.ok(
-            overridden.parsers["custom-parser"],
-            "custom parser should be registered"
-        );
-
-        assert.strictEqual(
-            resolveGmlPluginComponents(),
-            overridden,
-            "resolver should reuse the overridden bundle"
-        );
-
-        const reset = resetGmlPluginComponentProvider();
-
-        assert.notStrictEqual(
-            reset,
-            overridden,
-            "reset should restore the default bundle"
-        );
-        assert.strictEqual(
-            reset,
-            gmlPluginComponents,
-            "module export should mirror the reset default bundle"
-        );
-        assert.ok(
-            reset.parsers["gml-parse"],
-            "default parser should be restored after reset"
-        );
-    }
-);
-
-test(
-    "GML plugin component observers receive change notifications",
-    { concurrency: false },
-    () => {
+    });
+
+    await t.test("observers are notified when providers change", () => {
         const notifications = [];
         const unsubscribe = addGmlPluginComponentObserver((components) => {
             notifications.push(components);
         });
 
-        const customComponents = {
-            parsers: {
-                "observer-parser": {
-                    parse: (text) => ({ text })
-                }
-            },
-            printers: {
-                "observer-printer": {
-                    print() {
-                        return "";
-                    }
-                }
-            },
-            options: {
-                "observer-option": {
-                    since: "test",
-                    category: "test",
-                    type: "boolean",
-                    default: true
-                }
-            }
-        };
-
-        const overridden = setGmlPluginComponentProvider(
-            () => customComponents
-        );
-
-        assert.strictEqual(
-            notifications.at(-1),
-            overridden,
-            "observers should be notified when the provider changes"
-        );
-
-        notifications.length = 0;
-        unsubscribe();
-
-        const reset = resetGmlPluginComponentProvider();
-
-        assert.strictEqual(
-            notifications.length,
-            0,
-            "unsubscribed observers should not receive notifications"
-        );
-
-        assert.strictEqual(
-            reset,
-            gmlPluginComponents,
-            "reset should still restore the default bundle"
-        );
-    }
-);
-=======
-    });
-});
->>>>>>> 98853e09
+        try {
+            const customComponents = createCustomComponents();
+            const overridden = setGmlPluginComponentProvider(
+                () => customComponents
+            );
+
+            assert.strictEqual(
+                notifications.at(-1),
+                overridden,
+                "observers should receive overridden bundle notifications"
+            );
+
+            notifications.length = 0;
+            unsubscribe();
+
+            const reset = resetGmlPluginComponentProvider();
+
+            assert.strictEqual(
+                notifications.length,
+                0,
+                "unsubscribed observers should not receive reset notifications"
+            );
+            assert.strictEqual(
+                reset,
+                gmlPluginComponents,
+                "reset should still restore the default bundle"
+            );
+        } finally {
+            restoreDefaultGmlPluginComponents();
+        }
+    });
+});