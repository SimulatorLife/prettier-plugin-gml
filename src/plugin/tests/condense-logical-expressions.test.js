import assert from "node:assert/strict";
import path from "node:path";
import { fileURLToPath } from "node:url";
import { test } from "node:test";
import prettier from "prettier";

const currentDirectory = fileURLToPath(new URL(".", import.meta.url));
const pluginPath = path.resolve(currentDirectory, "../src/gml.js");

async function format(source, options = {}) {
    return prettier.format(source, {
        parser: "gml-parse",
        plugins: [pluginPath],
        ...options
    });
}

test("condenses boolean branches with unreachable statements", async () => {
    const source = [
        "function condense_with_unreachable(condition) {",
        "    if (condition) {",
        "        return true;",
        "        foo();",
        "    } else {",
        "        return false;",
        "        var ignored = 1;",
        "    }",
        "}",
        ""
    ].join("\n");

    const formatted = await format(source, {
        condenseLogicalExpressions: true
    });

    assert.strictEqual(
        formatted,
        [
            "",
            "/// @function condense_with_unreachable",
            "/// @param condition",
            "function condense_with_unreachable(condition) {",
            "    return condition;",
            "}",
            ""
        ].join("\n")
    );
});

test("preserves guard extraction descriptions when condensing", async () => {
    const source = [
        "/// @function condense_guard",
        "/// @param {bool} foo",
        "/// @param {bool} bar",
        "/// @param {bool} qux",
        "/// @description Guard extraction: (foo and qux) or (bar and qux).",
        "/// @returns {bool}",
        "function condense_guard(foo, bar, qux) {",
        "    if ((foo and qux) or (bar and qux)) {",
        "        return true;",
        "    }",
        "    return false;",
        "}",
        ""
    ].join("\n");

    const formatted = await format(source, {
        condenseLogicalExpressions: true
    });

    assert.match(
        formatted,
        /Guard extraction: \(foo and qux\) or \(bar and qux\)\./,
        "Expected guard extraction description to remain unchanged."
    );

    assert.ok(
        !formatted.includes(" == "),
        "Expected guard extraction description to omit simplified equality."
    );
});

<<<<<<< HEAD
test("updates XOR descriptions with simplified equality", async () => {
=======
test("extends doc descriptions with condensed equivalence expressions", async () => {
>>>>>>> d7bb2ee4
    const source = [
        "/// @function condense_xor",
        "/// @param {bool} foo",
        "/// @param {bool} bar",
        "/// @description XOR equivalence: (foo and !bar) or (!foo and bar).",
        "/// @returns {bool}",
        "function condense_xor(foo, bar) {",
        "    if ((foo and !bar) or (!foo and bar)) {",
        "        return true;",
        "    }",
        "    return false;",
        "}",
        ""
    ].join("\n");

    const formatted = await format(source, {
<<<<<<< HEAD
        condenseLogicalExpressions: true
=======
        condenseLogicalExpressions: true,
        logicalOperatorsStyle: "symbols"
>>>>>>> d7bb2ee4
    });

    assert.match(
        formatted,
<<<<<<< HEAD
        /XOR equivalence: \(foo and !bar\) or \(!foo and bar\) == \(foo or bar\) and !\(foo and bar\)\./,
        "Expected XOR description to include the simplified equivalence expression."
=======
        /@description XOR equivalence: \(foo and !bar\) or \(!foo and bar\) == \(foo (?:\|\| |or )bar\) (?:&&|and) !\(foo (?:&&|and) bar\)\./,
        "Expected condensed doc description to include the simplified equivalence."
>>>>>>> d7bb2ee4
    );
});<|MERGE_RESOLUTION|>--- conflicted
+++ resolved
@@ -80,11 +80,7 @@
     );
 });
 
-<<<<<<< HEAD
-test("updates XOR descriptions with simplified equality", async () => {
-=======
 test("extends doc descriptions with condensed equivalence expressions", async () => {
->>>>>>> d7bb2ee4
     const source = [
         "/// @function condense_xor",
         "/// @param {bool} foo",
@@ -101,22 +97,13 @@
     ].join("\n");
 
     const formatted = await format(source, {
-<<<<<<< HEAD
-        condenseLogicalExpressions: true
-=======
         condenseLogicalExpressions: true,
         logicalOperatorsStyle: "symbols"
->>>>>>> d7bb2ee4
     });
 
     assert.match(
         formatted,
-<<<<<<< HEAD
-        /XOR equivalence: \(foo and !bar\) or \(!foo and bar\) == \(foo or bar\) and !\(foo and bar\)\./,
-        "Expected XOR description to include the simplified equivalence expression."
-=======
         /@description XOR equivalence: \(foo and !bar\) or \(!foo and bar\) == \(foo (?:\|\| |or )bar\) (?:&&|and) !\(foo (?:&&|and) bar\)\./,
         "Expected condensed doc description to include the simplified equivalence."
->>>>>>> d7bb2ee4
     );
 });