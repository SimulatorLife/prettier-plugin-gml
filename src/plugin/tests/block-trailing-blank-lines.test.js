import assert from "node:assert/strict";
import path from "node:path";
import { fileURLToPath } from "node:url";
import { test } from "node:test";

import prettier from "prettier";

const currentDirectory = fileURLToPath(new URL(".", import.meta.url));
const pluginPath = path.resolve(currentDirectory, "../src/gml.js");

async function formatWithPlugin(source) {
    return prettier.format(source, {
        parser: "gml-parse",
        plugins: [pluginPath]
    });
}

test("omits blank lines between nested and enclosing block braces", async () => {
    const source = [
        "function demo() {",
        "    while (true) {",
        "        break;",
        "    }",
        "",
        "",
        "}",
        ""
    ].join("\n");

    const formatted = await formatWithPlugin(source);
    const lines = formatted.trim().split("\n");

    const closingBracePair = lines.slice(-2);

    assert.deepEqual(
        closingBracePair,
        ["    }", "}"],
        "Expected the formatter to collapse extraneous blank lines between adjacent closing braces."
    );
});

<<<<<<< HEAD
test("adds a blank line after nested function declarations", async () => {
    const source = [
        "function outer() constructor {",
=======
test("inserts padding after trailing function declarations", async () => {
    const source = [
        "function outer() {",
>>>>>>> 0e9af54b
        "    function inner() {",
        "        return 1;",
        "    }",
        "}",
        ""
    ].join("\n");

    const formatted = await formatWithPlugin(source);
    const lines = formatted.trim().split("\n");

<<<<<<< HEAD
    const closingBraceTriplet = lines.slice(-3);

    assert.deepEqual(
        closingBraceTriplet,
        ["    }", "", "}"],
        "Expected the formatter to preserve a separating blank line before closing the outer block."
=======
    const trailingLines = lines.slice(-3);

    assert.deepEqual(
        trailingLines,
        ["    }", "", "}"],
        "Expected trailing function declarations to remain separated from their enclosing block by a blank line."
>>>>>>> 0e9af54b
    );
});<|MERGE_RESOLUTION|>--- conflicted
+++ resolved
@@ -39,15 +39,9 @@
     );
 });
 
-<<<<<<< HEAD
 test("adds a blank line after nested function declarations", async () => {
     const source = [
         "function outer() constructor {",
-=======
-test("inserts padding after trailing function declarations", async () => {
-    const source = [
-        "function outer() {",
->>>>>>> 0e9af54b
         "    function inner() {",
         "        return 1;",
         "    }",
@@ -58,20 +52,11 @@
     const formatted = await formatWithPlugin(source);
     const lines = formatted.trim().split("\n");
 
-<<<<<<< HEAD
-    const closingBraceTriplet = lines.slice(-3);
-
-    assert.deepEqual(
-        closingBraceTriplet,
-        ["    }", "", "}"],
-        "Expected the formatter to preserve a separating blank line before closing the outer block."
-=======
     const trailingLines = lines.slice(-3);
 
     assert.deepEqual(
         trailingLines,
         ["    }", "", "}"],
-        "Expected trailing function declarations to remain separated from their enclosing block by a blank line."
->>>>>>> 0e9af54b
+        "Expected the formatter to preserve a separating blank line before closing the outer block."
     );
 });