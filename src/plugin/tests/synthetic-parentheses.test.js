--- conflicted
+++ resolved
@@ -105,12 +105,23 @@
     );
 });
 
-<<<<<<< HEAD
 test("flattens numeric multiplication groups outside call arguments", async () => {
     const source = ["var actual_dist = xoff * xoff + yoff * yoff;", ""].join(
         "\n"
     );
-=======
+
+    const formatted = await prettier.format(source, {
+        parser: "gml-parse",
+        plugins: [pluginPath]
+    });
+
+    assert.strictEqual(
+        formatted.trim(),
+        "var actual_dist = xoff * xoff + yoff * yoff;",
+        "Expected multiplication groups outside call arguments to omit redundant synthetic parentheses."
+    );
+});
+
 test("flattens standalone multiplication groups added together", async () => {
     const source = [
         "function dot(ax, ay, bx, by) {",
@@ -131,7 +142,7 @@
         "/// @param bx",
         "/// @param by",
         "function dot(ax, ay, bx, by) {",
-        "    return (ax * bx) + (ay * by);",
+        "    return ax * bx + ay * by;",
         "}",
         ""
     ].join("\n");
@@ -139,7 +150,7 @@
     assert.strictEqual(
         formatted.trim(),
         expectedLines.trim(),
-        "Expected additive chains of multiplication groups outside numeric calls to retain synthetic parentheses."
+        "Expected additive chains of multiplication groups outside numeric calls to omit redundant synthetic parentheses."
     );
 });
 
@@ -156,19 +167,12 @@
         "}",
         ""
     ].join("\n");
->>>>>>> ffaafe71
-
-    const formatted = await prettier.format(source, {
-        parser: "gml-parse",
-        plugins: [pluginPath]
-    });
-
-<<<<<<< HEAD
-    assert.strictEqual(
-        formatted.trim(),
-        "var actual_dist = xoff * xoff + yoff * yoff;",
-        "Expected multiplication groups outside call arguments to omit redundant synthetic parentheses."
-=======
+
+    const formatted = await prettier.format(source, {
+        parser: "gml-parse",
+        plugins: [pluginPath]
+    });
+
     const expectedLines = [
         "/// @function spring",
         "/// @param a",
@@ -187,7 +191,6 @@
         formatted.trim(),
         expectedLines.trim(),
         "Expected multiplication groups to flatten when numeric paren flattening is explicitly enabled."
->>>>>>> ffaafe71
     );
 });
 
