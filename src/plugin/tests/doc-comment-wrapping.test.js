--- conflicted
+++ resolved
@@ -118,15 +118,10 @@
         "Expected formatter to emit a @description doc comment line."
     );
 
-<<<<<<< HEAD
-    const [firstLine, secondLine, thirdLine, fourthLine, fifthLine] =
-        lines.slice(descriptionIndex, descriptionIndex + 5);
-=======
     const [firstLine, secondLine, thirdLine, fourthLine] = lines.slice(
         descriptionIndex,
         descriptionIndex + 4
     );
->>>>>>> a555ffc6
 
     assert.strictEqual(
         firstLine,
@@ -142,12 +137,6 @@
     );
     assert.strictEqual(
         fourthLine,
-<<<<<<< HEAD
-        "///              non-solid shapes will not collide with"
-    );
-    assert.strictEqual(fifthLine, "///              anything.");
-=======
         "///              non-solid shapes will not collide with anything."
     );
->>>>>>> a555ffc6
 });