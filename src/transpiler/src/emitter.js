<<<<<<< HEAD

=======
>>>>>>> a1f7d840
/**
 * Basic GML to JavaScript emitter that handles simple expressions and statements.
 * This provides utilities for mapping GML operators to JavaScript.
 */
export class GmlEmitter {
    constructor() {
        this.output = [];
        this.indentLevel = 0;
    }

    /**
     * Emit a line of code with proper indentation
     */
    emit(code) {
        const indent = "    ".repeat(this.indentLevel);
        this.output.push(indent + code);
    }

    /**
     * Get the generated JavaScript code
     */
    getCode() {
        return this.output.join("\n");
    }

    /**
     * Visit number literal - emit as-is
     */
    visitNumberLiteral(ctx) {
        if (!ctx) return "";
        return ctx.getText();
    }

    /**
     * Visit string literal - emit as-is (already has quotes)
     */
    visitStringLiteral(ctx) {
        if (!ctx) return "";
        return ctx.getText();
    }

    /**
     * Visit boolean literal - convert to JavaScript boolean
     */
    visitBooleanLiteral(ctx) {
        if (!ctx) return "";
        const text = ctx.getText();
        if (text === "true" || text === "false") {
            return text;
        }
        return "";
    }

    /**
     * Visit identifier - emit as-is for now (scope resolution comes later)
     */
    visitIdentifier(ctx) {
        if (!ctx) return "";
        return ctx.getText();
    }

    /**
     * Visit binary expression - emit as JavaScript binary expression
     */
    visitBinaryExpression(ctx) {
        if (!ctx) return "";

        const left = this.visit(ctx.left || ctx.getChild(0));
        const operator = ctx.op ? ctx.op.text : ctx.getChild(1).getText();
        const right = this.visit(ctx.right || ctx.getChild(2));

        // Handle GML-specific operators
        const jsOperator = this.mapOperator(operator);

        return `(${left} ${jsOperator} ${right})`;
    }

    /**
     * Visit unary expression - emit as JavaScript unary expression
     */
    visitUnaryExpression(ctx) {
        if (!ctx) return "";

        const operator = ctx.op ? ctx.op.text : ctx.getChild(0).getText();
        const operand = this.visit(ctx.expr || ctx.getChild(1));

        const jsOperator = this.mapUnaryOperator(operator);
        return `${jsOperator}(${operand})`;
    }

    /**
     * Visit parenthesized expression
     */
    visitParenthesizedExpression(ctx) {
        if (!ctx) return "";
        const expr = this.visit(
            ctx.expr || ctx.expression?.() || ctx.getChild(1)
        );
        return `(${expr})`;
    }

    /**
     * Map GML operators to JavaScript operators
     */
    mapOperator(op) {
        const mapping = {
            div: "/",
            mod: "%",
            and: "&&",
            or: "||",
            xor: "^",
            not: "!",
            "==": "===",
            "!=": "!=="
        };
        return mapping[op] || op;
    }

    /**
     * Map GML unary operators to JavaScript
     */
    mapUnaryOperator(op) {
        const mapping = {
            not: "!",
            "~": "~",
            "-": "-",
            "+": "+"
        };
        return mapping[op] || op;
    }

    /**
     * Visit assignment expression
     */
    visitAssignmentExpression(ctx) {
        if (!ctx) return "";

        const left = this.visit(ctx.left || ctx.lvalue?.() || ctx.getChild(0));
        const operator = ctx.op ? ctx.op.text : "=";
        const right = this.visit(
            ctx.right || ctx.expression?.() || ctx.getChild(2)
        );

        return `${left} ${operator} ${right}`;
    }

    /**
     * Visit expression statement
     */
    visitExpressionStatement(ctx) {
        if (!ctx) return "";

        const expr = this.visit(ctx.expression?.() || ctx.getChild(0));
        this.emit(`${expr};`);
        return "";
    }

    /**
     * Default visit for nodes we don't handle yet
     */
    visitChildren(ctx) {
        if (!ctx) return "";

        let result = "";
        for (let i = 0; i < ctx.getChildCount(); i++) {
            const child = ctx.getChild(i);
            if (child) {
                const childResult = this.visit(child);
                if (childResult) {
                    result += childResult;
                }
            }
        }
        return result;
    }
}

/**
 * Emit JavaScript code for a GML AST
 * @param {Object} ast - AST from GML parser
 * @returns {string} Generated JavaScript code
 */
export function emitJavaScript(ast) {
    const emitter = new GmlEmitter();
    if (!ast) return "";

    // Handle literal nodes
    if (ast.type === "Literal") {
        // GML parser returns literals as strings, emit them as-is
        return String(ast.value);
    }

    if (ast.type === "Identifier") {
        return ast.name;
    }

    // Handle identifier statement (bareword identifier as a statement)
    if (ast.type === "IdentifierStatement") {
        return emitJavaScript(ast.name) + ";";
    }

    // Handle expression nodes
    if (ast.type === "BinaryExpression") {
        const left = emitJavaScript(ast.left);
        const right = emitJavaScript(ast.right);
        const op = emitter.mapOperator(ast.operator);
        return `(${left} ${op} ${right})`;
    }

    if (ast.type === "UnaryExpression") {
        const operand = emitJavaScript(ast.argument);
        const op = emitter.mapUnaryOperator(ast.operator);
        return ast.prefix === false ? `(${operand})${op}` : `${op}(${operand})`;
    }

    if (ast.type === "AssignmentExpression") {
        const left = emitJavaScript(ast.left);
        const right = emitJavaScript(ast.right);
        // Check if this is a statement-level assignment
        return `${left} ${ast.operator} ${right}`;
    }

    if (ast.type === "ExpressionStatement") {
        return emitJavaScript(ast.expression) + ";";
    }

    // Handle program/block nodes
    if (ast.type === "Program" && ast.body) {
        return ast.body
            .map((stmt) => {
                const code = emitJavaScript(stmt);
                // Add semicolon if not already present and not a block
                if (code && !code.endsWith(";") && !code.endsWith("}")) {
                    return code + ";";
                }
                return code;
            })
            .filter(Boolean)
            .join("\n");
    }

    if (ast.type === "BlockStatement" && ast.body) {
        const body = ast.body.map(emitJavaScript).filter(Boolean).join("\n");
        return `{\n${body}\n}`;
    }

    // Default: return empty string for unsupported nodes
    return "";
}<|MERGE_RESOLUTION|>--- conflicted
+++ resolved
@@ -1,7 +1,3 @@
-<<<<<<< HEAD
-
-=======
->>>>>>> a1f7d840
 /**
  * Basic GML to JavaScript emitter that handles simple expressions and statements.
  * This provides utilities for mapping GML operators to JavaScript.
