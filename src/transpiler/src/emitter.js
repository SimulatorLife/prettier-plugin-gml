--- conflicted
+++ resolved
@@ -223,7 +223,6 @@
     if (ast.type === "ExpressionStatement") {
         return emitJavaScript(ast.expression) + ";";
     }
-<<<<<<< HEAD
     
     // Handle function call expressions
     if (ast.type === "CallExpression") {
@@ -265,9 +264,6 @@
         return `${object}[${indices}]`;
     }
     
-=======
-
->>>>>>> 8d64b352
     // Handle program/block nodes
     if (ast.type === "Program" && ast.body) {
         return ast.body
